--- conflicted
+++ resolved
@@ -217,19 +217,11 @@
             ArrayList<Double> predictionsB = new ArrayList<>();
             ArrayList<Double> mzsY = new ArrayList<>();
             ArrayList<Double> predictionsY = new ArrayList<>();
-<<<<<<< HEAD
-
-            if (firstIon.equals("B")) {
-                mzsB.add(firstMz);
-                predictionsB.add(firstPrediction);
-            } else {
-=======
             
             if ((firstIon.equals("B")) || (firstIon.equals("B2"))) {
                 mzsB.add(firstMz);
                 predictionsB.add(firstPrediction);
             } else if ((firstIon.equals("Y")) || (firstIon.equals("Y2"))) {
->>>>>>> a2374ae7
                 mzsY.add(firstMz);
                 predictionsY.add(firstPrediction);
             }
@@ -248,19 +240,6 @@
                 if (key.equals(predictedSpectrumKey)) {
                     mzs.add(mz);
                     predictions.add(prediction);
-<<<<<<< HEAD
-
-                    if (ion.equals("B")) {
-                        mzsB.add(mz);
-                        predictionsB.add(prediction);
-                    } else {
-                        mzsY.add(mz);
-                        predictionsY.add(prediction);
-                    }
-
-                } else {
-
-=======
                     
                     if ((ion.equals("B")) || (ion.equals("B2"))) {
                         mzsB.add(mz);
@@ -274,7 +253,6 @@
                 else{
                     
                     //Create Spectrum object with all predicted peaks
->>>>>>> a2374ae7
                     ArrayList<Double> mzsUnsorted = new ArrayList<>(mzs);
                     Collections.sort(mzs);
 
@@ -287,15 +265,11 @@
                     }
 
                     Spectrum predictedSpectrum = new Spectrum(null, mzsArray, predictionsArray, 2);
-<<<<<<< HEAD
-
-=======
                     
                     //Create Spectrum object with all B predicted peaks
                     ArrayList<Double> mzsBUnsorted = new ArrayList<>(mzsB);
                     Collections.sort(mzsB);
                     
->>>>>>> a2374ae7
                     double[] mzsBArray = new double[mzsB.size()];
                     double[] predictionsBArray = new double[mzsB.size()];
                     for (int i = 0; i < predictionsBArray.length; i++) {
@@ -305,15 +279,11 @@
                     }
 
                     Spectrum predictedBionSpectrum = new Spectrum(null, mzsBArray, predictionsBArray, 2);
-<<<<<<< HEAD
-
-=======
                     
                     //Create Spectrum object with all Y predicted peaks
                     ArrayList<Double> mzsYUnsorted = new ArrayList<>(mzsY);
                     Collections.sort(mzsY);
                     
->>>>>>> a2374ae7
                     double[] mzsYArray = new double[mzsY.size()];
                     double[] predictionsYArray = new double[mzsY.size()];
                     for (int i = 0; i < predictionsYArray.length; i++) {
@@ -323,11 +293,7 @@
                     }
 
                     Spectrum predictedYionSpectrum = new Spectrum(null, mzsYArray, predictionsYArray, 2);
-<<<<<<< HEAD
-
-=======
                                         
->>>>>>> a2374ae7
                     ArrayList<Spectrum> predictedSpectra = new ArrayList<>();
                     predictedSpectra.add(predictedSpectrum);
                     predictedSpectra.add(predictedBionSpectrum);
@@ -345,19 +311,11 @@
                     predictionsB = new ArrayList<>();
                     mzsY = new ArrayList<>();
                     predictionsY = new ArrayList<>();
-<<<<<<< HEAD
-
-                    if (ion.equals("B")) {
-                        mzsB.add(mz);
-                        predictionsB.add(prediction);
-                    } else {
-=======
                     
                     if ((ion.equals("B")) || (ion.equals("B2"))) {
                         mzsB.add(mz);
                         predictionsB.add(prediction);
                     } else if ((ion.equals("Y")) || (ion.equals("Y2"))) {
->>>>>>> a2374ae7
                         mzsY.add(mz);
                         predictionsY.add(prediction);
                     }
@@ -366,12 +324,8 @@
                 }
 
             }
-<<<<<<< HEAD
-
-=======
             
             //Create Spectrum object with all predicted peaks
->>>>>>> a2374ae7
             ArrayList<Double> mzsUnsorted = new ArrayList<Double>(mzs);
             Collections.sort(mzs);
 
@@ -384,15 +338,11 @@
             }
 
             Spectrum predictedSpectrum = new Spectrum(null, mzsArray, predictionsArray, 2);
-<<<<<<< HEAD
-
-=======
             
             //Create Spectrum object with all B predicted peaks
             ArrayList<Double> mzsBUnsorted = new ArrayList<Double>(mzsB);
             Collections.sort(mzsB);
             
->>>>>>> a2374ae7
             double[] mzsBArray = new double[mzsB.size()];
             double[] predictionsBArray = new double[mzsB.size()];
             for (int i = 0; i < predictionsBArray.length; i++) {
