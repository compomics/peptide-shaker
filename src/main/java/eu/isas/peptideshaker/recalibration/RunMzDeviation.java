--- conflicted
+++ resolved
@@ -1,785 +1,782 @@
-package eu.isas.peptideshaker.recalibration;
-
-import com.compomics.util.experiment.identification.Identification;
-import com.compomics.util.experiment.identification.identification_parameters.SearchParameters;
-import com.compomics.util.experiment.identification.spectrum_assumptions.PeptideAssumption;
-import com.compomics.util.experiment.identification.matches.IonMatch;
-import com.compomics.util.experiment.identification.matches.SpectrumMatch;
-import com.compomics.util.experiment.identification.matches_iterators.PsmIterator;
-import com.compomics.util.experiment.identification.spectrum_annotation.spectrum_annotators.PeptideSpectrumAnnotator;
-import com.compomics.util.experiment.massspectrometry.*;
-import com.compomics.util.experiment.personalization.UrParameter;
-import com.compomics.util.waiting.WaitingHandler;
-import com.compomics.util.math.BasicMathFunctions;
-import eu.isas.peptideshaker.parameters.PSParameter;
-import com.compomics.util.experiment.identification.spectrum_annotation.AnnotationSettings;
-import com.compomics.util.preferences.IdentificationParameters;
-import com.compomics.util.experiment.identification.spectrum_annotation.SpecificAnnotationSettings;
-import java.io.IOException;
-import java.sql.SQLException;
-import java.util.ArrayList;
-import java.util.Collections;
-import java.util.HashMap;
-import org.apache.commons.math.MathException;
-import uk.ac.ebi.jmzml.xml.io.MzMLUnmarshallerException;
-
-/**
- * This class computes the mz deviations for a a given run (i.e. file).
- *
- * @author Marc Vaudel
- */
-public class RunMzDeviation {
-
-    /**
-     * The spectrum factory.
-     */
-    private SpectrumFactory spectrumFactory = SpectrumFactory.getInstance();
-    /**
-     * The precursor slopes.
-     */
-    private HashMap<Double, Double> precursorSlopes = new HashMap<>();
-    /**
-     * The precursor offsets.
-     */
-    private HashMap<Double, Double> precursorOffsets = new HashMap<>();
-    /**
-     * The precursor RT list.
-     */
-    private ArrayList<Double> precursorRTList;
-    /**
-     * The fragments errors binned by mz and rt. error = experimental value -
-     * theoretic (identification) value.
-     */
-    private HashMap<Double, HashMap<Double, Double>> fragmentsRtDeviations = new HashMap<>();
-    /**
-     * The bin size used for ms2 correction.
-     */
-    private double ms2Bin;
-    /**
-     * The bin size in retention time in number of MS/MS spectra.
-     */
-    public static final int rtBinSize = 202;
-    /**
-     * The bin size in m/z in number of MS/MS spectra.
-     */
-    public static final int mzBinSize = 101;
-
-    /**
-     * Returns the list of precursor retention time bins.
-     *
-     * @return the list of precursor retention time bins
-     */
-    public ArrayList<Double> getPrecursorRTList() {
-        return precursorRTList;
-    }
-
-    /**
-     * Returns the list for fragment ion m/z bins at a given retention time
-     * point.
-     *
-     * @param precursorRT the precursor retention time
-     *
-     * @return the list for fragment ion m/z bins
-     */
-    public ArrayList<Double> getFragmentMZList(double precursorRT) {
-        return new ArrayList<>(fragmentsRtDeviations.get(precursorRT).keySet());
-    }
-
-    /**
-     * Returns the precursor m/z deviation slope at a given retention time
-     * point.
-     *
-     * @param rtBin the retention time bin
-     *
-     * @return the precursor m/z deviation slope
-     */
-    public Double getSlope(Double rtBin) {
-        return precursorSlopes.get(rtBin);
-    }
-
-    /**
-     * Returns the precursor m/z deviation offset at a given retention time
-     * point.
-     *
-     * @param rtBin the retention time bin
-     *
-     * @return the precursor m/z deviation offset
-     */
-    public Double getOffset(Double rtBin) {
-        return precursorOffsets.get(rtBin);
-    }
-
-    /**
-     * Returns an interpolation of the median error in the bins surrounding the
-     * given precursor m/z when recalibrating with m/z only.
-     *
-     * @param precursorMz the precursor m/z
-     * @param precursorRT the precursor retention time
-     *
-     * @return the median error
-     */
-    public double getPrecursorMzCorrection(Double precursorMz, Double precursorRT) {
-
-        double key1 = precursorRTList.get(0);
-        double key2 = key1;
-
-        if (precursorRT > key1) {
-            key1 = precursorRTList.get(precursorRTList.size() - 1);
-            key2 = key1;
-            if (precursorRT < key1) {
-                for (int i = 0; i < precursorRTList.size() - 1; i++) {
-                    key1 = precursorRTList.get(i);
-                    if (precursorRT == key1) {
-                        key2 = precursorRT;
-                        break;
-                    }
-                    key2 = precursorRTList.get(i + 1);
-                    if (key1 < precursorRT && precursorRT < key2) {
-                        break;
-                    }
-                }
-            }
-        }
-
-        double grade = (precursorSlopes.get(key1) + precursorSlopes.get(key2)) / 2;
-        double offset = (precursorOffsets.get(key1) + precursorOffsets.get(key2)) / 2;
-        return grade * precursorMz + offset;
-    }
-
-    /**
-     * Returns the fragment error at the given retention time and fragment m/z.
-     *
-     * @param precursorRT the precursor retention time
-     * @param fragmentMZ the fragment m/z
-     *
-     * @return the error found
-     */
-    public Double getFragmentMzError(double precursorRT, double fragmentMZ) {
-
-        double rtKey1 = precursorRTList.get(0);
-        double rtKey2 = rtKey1;
-
-        if (precursorRT > rtKey1) {
-            rtKey1 = precursorRTList.get(precursorRTList.size() - 1);
-            rtKey2 = rtKey1;
-            if (precursorRT < rtKey1) {
-                for (int i = 0; i < precursorRTList.size() - 1; i++) {
-                    rtKey1 = precursorRTList.get(i);
-                    if (precursorRT == rtKey1) {
-                        rtKey2 = precursorRT;
-                        break;
-                    }
-                    rtKey2 = precursorRTList.get(i + 1);
-                    if (rtKey1 < precursorRT && precursorRT < rtKey2) {
-                        break;
-                    }
-                }
-            }
-        }
-
-        ArrayList<Double> mzList = new ArrayList<>(fragmentsRtDeviations.get(rtKey1).keySet());
-        Collections.sort(mzList);
-        double mzKey1 = mzList.get(0);
-        double mzKey2 = mzKey1;
-
-        if (fragmentMZ > mzKey1) {
-            mzKey1 = mzList.get(mzList.size() - 1);
-            mzKey2 = mzKey1;
-            if (fragmentMZ < mzKey1) {
-                for (int i = 0; i < mzList.size() - 1; i++) {
-                    mzKey1 = mzList.get(i);
-                    if (fragmentMZ == mzKey1) {
-                        mzKey2 = fragmentMZ;
-                        break;
-                    }
-                    mzKey2 = mzList.get(i + 1);
-                    if (mzKey1 < fragmentMZ && fragmentMZ < mzKey2) {
-                        break;
-                    }
-                }
-            }
-        }
-
-        double correction11 = fragmentsRtDeviations.get(rtKey1).get(mzKey1);
-        double correction12 = fragmentsRtDeviations.get(rtKey1).get(mzKey2);
-        double correction1 = correction11 * mzKey1 / (mzKey1 + mzKey2) + correction12 * mzKey2 / (mzKey1 + mzKey2);
-
-        mzList = new ArrayList<>(fragmentsRtDeviations.get(rtKey2).keySet());
-        Collections.sort(mzList);
-        mzKey1 = mzList.get(0);
-        mzKey2 = mzKey1;
-
-        if (fragmentMZ > mzKey1) {
-            mzKey1 = mzList.get(mzList.size() - 1);
-            mzKey2 = mzKey1;
-            if (fragmentMZ < mzKey1) {
-                for (int i = 0; i < mzList.size() - 1; i++) {
-                    mzKey1 = mzList.get(i);
-                    if (fragmentMZ == mzKey1) {
-                        mzKey2 = fragmentMZ;
-                        break;
-                    }
-                    mzKey2 = mzList.get(i + 1);
-                    if (mzKey1 < fragmentMZ && fragmentMZ < mzKey2) {
-                        break;
-                    }
-                }
-            }
-        }
-
-        double correction21 = fragmentsRtDeviations.get(rtKey2).get(mzKey1);
-        double correction22 = fragmentsRtDeviations.get(rtKey2).get(mzKey2);
-        double correction2 = correction21 * mzKey1 / (mzKey1 + mzKey2) + correction22 * mzKey2 / (mzKey1 + mzKey2);
-
-        return correction1 * rtKey1 / (rtKey1 + rtKey2) + correction2 * rtKey2 / (rtKey1 + rtKey2);
-    }
-
-    /**
-     * Recalibrate a peak list.
-     *
-     * @param precursorRT the precursor retention time
-     * @param originalPeakList the original peak list
-     *
-     * @return the recalibrated peak list
-     */
-    public HashMap<Double, Peak> recalibratePeakList(double precursorRT, HashMap<Double, Peak> originalPeakList) {
-        HashMap<Double, Peak> recalibratedPeakList = new HashMap<>(originalPeakList.size());
-
-        for (double mz : originalPeakList.keySet()) {
-            double correction = getFragmentMzError(precursorRT, mz);
-            double newMz = mz - correction;
-            Peak peak = new Peak(newMz, originalPeakList.get(mz).intensity);
-            recalibratedPeakList.put(newMz, peak);
-        }
-        return recalibratedPeakList;
-    }
-
-    /**
-     * Creates a map of m/z deviations for a given run.
-     *
-     * @param spectrumFileName the name of the file of the run
-     * @param identification the corresponding identification
-     * @param identificationParameters the identification parameters
-     * @param waitingHandler a waiting handler displaying the progress and
-     * allowing the user to cancel the process. Can be null
-     *
-     * @throws IOException exception thrown whenever an IO exception occurred
-     * while reading or writing to a file
-     * @throws InterruptedException exception thrown whenever a threading issue
-     * occurred while
-     * @throws SQLException exception thrown whenever an SQL exception occurred
-     * while interacting with the database
-     * @throws ClassNotFoundException exception thrown whenever an exception
-     * occurred while deserializing an object
-     * @throws MzMLUnmarshallerException exception thrown whenever an exception
-     * occurred while reading an mzML file
-     * @throws org.apache.commons.math.MathException exception thrown if a math
-     * exception occurred when estimating the noise level
-     */
-    public RunMzDeviation(String spectrumFileName, Identification identification, IdentificationParameters identificationParameters, WaitingHandler waitingHandler)
-            throws IOException, MzMLUnmarshallerException, SQLException, ClassNotFoundException, InterruptedException, MathException {
-
-        AnnotationSettings annotationPreferences = identificationParameters.getAnnotationPreferences();
-        PeptideSpectrumAnnotator spectrumAnnotator = new PeptideSpectrumAnnotator();
-        ms2Bin = 100 * annotationPreferences.getFragmentIonAccuracy();
-        HashMap<Double, HashMap<Double, ArrayList<Double>>> precursorRawMap = new HashMap<>();
-        HashMap<Double, HashMap<Double, ArrayList<Double>>> fragmentRawMap = new HashMap<>();
-        HashMap<Double, ArrayList<Double>> spectrumFragmentMap;
-
-        PSParameter psParameter = new PSParameter();
-        ArrayList<UrParameter> parameters = new ArrayList<>(1);
-        parameters.add(psParameter);
-
-        if (waitingHandler != null) {
-            waitingHandler.resetSecondaryProgressCounter();
-            waitingHandler.setMaxSecondaryProgressCounter(spectrumFactory.getSpectrumTitles(spectrumFileName).size());
-        }
-
-<<<<<<< HEAD
-        PsmIterator psmIterator = identification.getPsmIterator(waitingHandler, "spectrumFile == '" + spectrumFileName + "'");
-=======
-        PsmIterator psmIterator = identification.getPsmIterator(spectrumFileName, parameters, false, waitingHandler);
-SpectrumMatch spectrumMatch;
->>>>>>> 98ab6bef
-
-        while ((spectrumMatch = psmIterator.next()) != null) {
-
-            if (waitingHandler != null && waitingHandler.isRunCanceled()) {
-                break;
-            }
-
-            String spectrumKey = spectrumMatch.getKey();
-
-            psParameter = (PSParameter)spectrumMatch.getUrParam(psParameter);
-
-            if (psParameter.getMatchValidationLevel().isValidated()) {
-
-                Precursor precursor = spectrumFactory.getPrecursor(spectrumKey);
-                double precursorMz = precursor.getMz();
-                double precursorRT = precursor.getRt();
-
-                if (!precursorRawMap.containsKey(precursorRT)) {
-                    precursorRawMap.put(precursorRT, new HashMap<>());
-                }
-                if (!precursorRawMap.get(precursorRT).containsKey(precursorMz)) {
-                    precursorRawMap.get(precursorRT).put(precursorMz, new ArrayList<>());
-                }
-
-                PeptideAssumption bestPeptideAssumption = spectrumMatch.getBestPeptideAssumption();
-
-                if (bestPeptideAssumption != null) {
-
-                    SearchParameters searchParameters = identificationParameters.getSearchParameters();
-                    double error = bestPeptideAssumption.getDeltaMass(precursorMz, false, searchParameters.getMinIsotopicCorrection(), searchParameters.getMaxIsotopicCorrection());
-                    precursorRawMap.get(precursorRT).get(precursorMz).add(error);
-
-                    MSnSpectrum currentSpectrum = (MSnSpectrum) spectrumFactory.getSpectrum(spectrumKey);
-                    SpecificAnnotationSettings specificAnnotationPreferences = annotationPreferences.getSpecificAnnotationPreferences(currentSpectrum.getSpectrumKey(), bestPeptideAssumption, identificationParameters.getSequenceMatchingPreferences(), identificationParameters.getPtmScoringPreferences().getSequenceMatchingPreferences());
-                    ArrayList<IonMatch> ionMatches = spectrumAnnotator.getSpectrumAnnotation(annotationPreferences, specificAnnotationPreferences,
-                            (MSnSpectrum) currentSpectrum, bestPeptideAssumption.getPeptide());
-                    spectrumFragmentMap = new HashMap<>();
-
-                    for (IonMatch ionMatch : ionMatches) {
-
-                        if (waitingHandler != null && waitingHandler.isRunCanceled()) {
-                            break;
-                        }
-
-                        double fragmentMz = ionMatch.peak.mz;
-                        int roundedValue = (int) (fragmentMz / ms2Bin);
-                        double fragmentMzKey = (double) roundedValue * ms2Bin;
-
-                        if (!spectrumFragmentMap.containsKey(fragmentMzKey)) {
-                            spectrumFragmentMap.put(fragmentMzKey, new ArrayList<>());
-                        }
-
-                        spectrumFragmentMap.get(fragmentMzKey).add(ionMatch.getAbsoluteError());
-                    }
-
-                    if (!fragmentRawMap.containsKey(precursorRT)) {
-                        fragmentRawMap.put(precursorRT, new HashMap<>());
-                    }
-
-                    for (double key : spectrumFragmentMap.keySet()) {
-
-                        if (waitingHandler != null && waitingHandler.isRunCanceled()) {
-                            break;
-                        }
-
-                        if (!fragmentRawMap.get(precursorRT).containsKey(key)) {
-                            fragmentRawMap.get(precursorRT).put(key, new ArrayList<>());
-                        }
-
-                        fragmentRawMap.get(precursorRT).get(key).add(BasicMathFunctions.median(spectrumFragmentMap.get(key)));
-                    }
-                }
-            }
-
-            if (waitingHandler != null) {
-                waitingHandler.increaseSecondaryProgressCounter();
-            }
-        }
-
-        if (waitingHandler != null) {
-            if (waitingHandler.isRunCanceled()) {
-                return;
-            }
-            waitingHandler.setSecondaryProgressCounterIndeterminate(true);
-        }
-
-        ArrayList<Double> keys = new ArrayList<>(precursorRawMap.keySet());
-        if (keys.isEmpty()) {
-            throw new IllegalArgumentException("No validated PSM found for file " + spectrumFileName + ".");
-        }
-        Collections.sort(keys);
-        int cpt1 = 0;
-        HashMap<Double, HashMap<Double, ArrayList<Double>>> precursorTempMap = new HashMap<>();
-        HashMap<Double, HashMap<Double, ArrayList<Double>>> fragmentTempMap = new HashMap<>();
-
-        for (double rt : keys) {
-
-            if (waitingHandler != null && waitingHandler.isRunCanceled()) {
-                break;
-            }
-
-            HashMap<Double, ArrayList<Double>> tempValues = precursorRawMap.get(rt);
-            precursorTempMap.put(rt, tempValues);
-            fragmentTempMap.put(rt, fragmentRawMap.get(rt));
-
-            for (ArrayList<Double> errors : tempValues.values()) {
-
-                if (waitingHandler != null && waitingHandler.isRunCanceled()) {
-                    break;
-                }
-
-                cpt1 += errors.size();
-            }
-
-            if (cpt1 > rtBinSize && waitingHandler != null && !waitingHandler.isRunCanceled()) {
-
-                ArrayList<Double> rtList = new ArrayList<>(precursorTempMap.keySet());
-                Collections.sort(rtList);
-                double rtRef = BasicMathFunctions.median(rtList);
-                HashMap<Double, ArrayList<Double>> mzToErrorMap = new HashMap<>();
-
-                for (HashMap<Double, ArrayList<Double>> errors : precursorTempMap.values()) {
-
-                    if (waitingHandler != null && waitingHandler.isRunCanceled()) {
-                        break;
-                    }
-
-                    for (double mz : errors.keySet()) {
-
-                        if (waitingHandler != null && waitingHandler.isRunCanceled()) {
-                            break;
-                        }
-
-                        if (!mzToErrorMap.containsKey(mz)) {
-                            mzToErrorMap.put(mz, new ArrayList<>());
-                        }
-
-                        mzToErrorMap.get(mz).addAll(errors.get(mz));
-                    }
-                }
-
-                if (waitingHandler != null && waitingHandler.isRunCanceled()) {
-                    return;
-                }
-
-                ArrayList<Double> mzList = new ArrayList<>(mzToErrorMap.keySet());
-                Collections.sort(mzList);
-                ArrayList<Double> mz1 = new ArrayList<>();
-                ArrayList<Double> mz2 = new ArrayList<>();
-                ArrayList<Double> err1 = new ArrayList<>();
-                ArrayList<Double> err2 = new ArrayList<>();
-                int cpt2 = 0;
-
-                for (double mz : mzList) {
-
-                    if (waitingHandler != null && waitingHandler.isRunCanceled()) {
-                        break;
-                    }
-
-                    for (double err : mzToErrorMap.get(mz)) {
-
-                        if (waitingHandler != null && waitingHandler.isRunCanceled()) {
-                            break;
-                        }
-
-                        if (cpt2 < cpt1 / 2) {
-                            mz1.add(mz);
-                            err1.add(err);
-                            cpt2++;
-                        } else {
-                            mz2.add(mz);
-                            err2.add(err);
-                        }
-                    }
-                }
-
-                if (waitingHandler != null && waitingHandler.isRunCanceled()) {
-                    return;
-                }
-
-                double x1 = BasicMathFunctions.median(mz1);
-                double x2 = BasicMathFunctions.median(mz2);
-                double y1 = BasicMathFunctions.median(err1);
-                double y2 = BasicMathFunctions.median(err2);
-                double slope;
-
-                if (x1 == x2) {
-                    slope = 0;
-                } else {
-                    slope = (y2 - y1) / (x2 - x1);
-                }
-
-                double offset = (y2 + y1 - slope * (x1 + x2)) / 2;
-                precursorSlopes.put(rtRef, slope);
-                precursorOffsets.put(rtRef, offset);
-
-                fragmentsRtDeviations.put(rtRef, new HashMap<>());
-                mzToErrorMap = new HashMap<>();
-
-                for (HashMap<Double, ArrayList<Double>> errors : fragmentTempMap.values()) {
-                    if (waitingHandler != null && waitingHandler.isRunCanceled()) {
-                        break;
-                    }
-
-                    for (double mz : errors.keySet()) {
-
-                        if (waitingHandler != null && waitingHandler.isRunCanceled()) {
-                            break;
-                        }
-
-                        if (!mzToErrorMap.containsKey(mz)) {
-                            mzToErrorMap.put(mz, new ArrayList<>());
-                        }
-
-                        mzToErrorMap.get(mz).addAll(errors.get(mz));
-                    }
-                }
-
-                mzList = new ArrayList<>(mzToErrorMap.keySet());
-                Collections.sort(mzList);
-                mz1 = new ArrayList<>();
-                mz2 = new ArrayList<>();
-                err1 = new ArrayList<>();
-                err2 = new ArrayList<>();
-                double mzRef = -1;
-
-                for (double mz : mzList) {
-
-                    if (waitingHandler != null && waitingHandler.isRunCanceled()) {
-                        break;
-                    }
-
-                    mz1.add(mz);
-                    err1.addAll(mzToErrorMap.get(mz));
-
-                    if (err1.size() >= mzBinSize) {
-                        mzRef = BasicMathFunctions.median(mz1);
-                        double error = BasicMathFunctions.median(err1);
-                        fragmentsRtDeviations.get(rtRef).put(mzRef, error);
-                        mz2.clear();
-                        err2.clear();
-                        mz2.addAll(mz1);
-                        err2.addAll(err1);
-                        mz1.clear();
-                        err1.clear();
-                    }
-                }
-
-                if (waitingHandler != null && waitingHandler.isRunCanceled()) {
-                    return;
-                }
-
-                if (!mz1.isEmpty()) {
-
-                    if (fragmentsRtDeviations.get(rtRef) != null) {
-                        fragmentsRtDeviations.get(rtRef).remove(mzRef);
-                    }
-
-                    mz1.addAll(mz2);
-                    err1.addAll(err2);
-                    mzRef = BasicMathFunctions.median(mz1);
-                    double error = BasicMathFunctions.median(err1);
-                    fragmentsRtDeviations.get(rtRef).put(mzRef, error);
-                }
-
-                for (double tempRt : rtList) {
-
-                    if (waitingHandler != null && waitingHandler.isRunCanceled()) {
-                        break;
-                    }
-
-                    tempValues = precursorTempMap.get(tempRt);
-
-                    for (ArrayList<Double> errors : tempValues.values()) {
-
-                        if (waitingHandler != null && waitingHandler.isRunCanceled()) {
-                            break;
-                        }
-
-                        cpt1 -= errors.size();
-                    }
-
-                    precursorTempMap.remove(tempRt);
-                    fragmentTempMap.remove(tempRt);
-
-                    if (cpt1 <= rtBinSize) {
-                        break;
-                    }
-                }
-            }
-        }
-
-        if (waitingHandler != null && waitingHandler.isRunCanceled()) {
-            return;
-        }
-
-        if (precursorSlopes.isEmpty()) {
-
-            double rtRef = BasicMathFunctions.median(keys);
-            HashMap<Double, ArrayList<Double>> mzToErrorMap = new HashMap<>();
-
-            for (HashMap<Double, ArrayList<Double>> errors : precursorRawMap.values()) {
-
-                if (waitingHandler != null && waitingHandler.isRunCanceled()) {
-                    break;
-                }
-
-                for (double mz : errors.keySet()) {
-
-                    if (waitingHandler != null && waitingHandler.isRunCanceled()) {
-                        break;
-                    }
-
-                    if (!mzToErrorMap.containsKey(mz)) {
-                        mzToErrorMap.put(mz, new ArrayList<>());
-                    }
-                    mzToErrorMap.get(mz).addAll(errors.get(mz));
-                }
-            }
-
-            if (waitingHandler != null && waitingHandler.isRunCanceled()) {
-                return;
-            }
-
-            ArrayList<Double> mzList = new ArrayList<>(mzToErrorMap.keySet());
-            Collections.sort(mzList);
-            ArrayList<Double> mz1 = new ArrayList<>();
-            ArrayList<Double> mz2 = new ArrayList<>();
-            ArrayList<Double> err1 = new ArrayList<>();
-            ArrayList<Double> err2 = new ArrayList<>();
-            int cpt2 = 0;
-
-            for (double mz : mzList) {
-
-                if (waitingHandler != null && waitingHandler.isRunCanceled()) {
-                    break;
-                }
-
-                for (double err : mzToErrorMap.get(mz)) {
-
-                    if (waitingHandler != null && waitingHandler.isRunCanceled()) {
-                        break;
-                    }
-
-                    if (cpt2 < cpt1 / 2) {
-                        mz1.add(mz);
-                        err1.add(err);
-                        cpt2++;
-                    } else {
-                        mz2.add(mz);
-                        err2.add(err);
-                    }
-                }
-            }
-
-            if (waitingHandler != null && waitingHandler.isRunCanceled()) {
-                return;
-            }
-
-            double x1 = BasicMathFunctions.median(mz1);
-            double x2 = BasicMathFunctions.median(mz2);
-            double y1 = BasicMathFunctions.median(err1);
-            double y2 = BasicMathFunctions.median(err2);
-            double slope;
-
-            if (x1 == x2) {
-                slope = 0;
-            } else {
-                slope = (y2 - y1) / (x2 - x1);
-            }
-
-            double offset = (y2 + y1 - slope * (x1 + x2)) / 2;
-            precursorSlopes.put(rtRef, slope);
-            precursorOffsets.put(rtRef, offset);
-
-            for (double tempRt : keys) {
-
-                if (waitingHandler != null && waitingHandler.isRunCanceled()) {
-                    break;
-                }
-
-                HashMap<Double, ArrayList<Double>> tempValues = precursorTempMap.get(tempRt);
-
-                for (ArrayList<Double> errors : tempValues.values()) {
-
-                    if (waitingHandler != null && waitingHandler.isRunCanceled()) {
-                        break;
-                    }
-
-                    cpt1 -= errors.size();
-                }
-
-                precursorTempMap.remove(tempRt);
-
-                if (cpt1 <= rtBinSize) {
-                    break;
-                }
-            }
-
-            if (waitingHandler != null && waitingHandler.isRunCanceled()) {
-                return;
-            }
-
-            mzToErrorMap = new HashMap<>();
-
-            for (HashMap<Double, ArrayList<Double>> errors : precursorTempMap.values()) {
-
-                if (waitingHandler != null && waitingHandler.isRunCanceled()) {
-                    break;
-                }
-
-                for (double mz : errors.keySet()) {
-
-                    if (waitingHandler != null && waitingHandler.isRunCanceled()) {
-                        break;
-                    }
-
-                    if (!mzToErrorMap.containsKey(mz)) {
-                        mzToErrorMap.put(mz, new ArrayList<>());
-                    }
-                    mzToErrorMap.get(mz).addAll(errors.get(mz));
-                }
-            }
-
-            if (waitingHandler != null && waitingHandler.isRunCanceled()) {
-                return;
-            }
-
-            fragmentsRtDeviations.put(rtRef, new HashMap<>());
-            mzList = new ArrayList<>(mzToErrorMap.keySet());
-            Collections.sort(mzList);
-            Collections.sort(mzList);
-            mz1 = new ArrayList<>();
-            mz2 = new ArrayList<>();
-            err1 = new ArrayList<>();
-            err2 = new ArrayList<>();
-
-            for (double mz : mzList) {
-
-                if (waitingHandler != null && waitingHandler.isRunCanceled()) {
-                    break;
-                }
-
-                mz1.add(mz);
-                err1.addAll(mzToErrorMap.get(mz));
-                if (err1.size() >= mzBinSize) {
-                    double mzRef = BasicMathFunctions.median(mz1);
-                    double error = BasicMathFunctions.median(err1);
-                    fragmentsRtDeviations.get(rtRef).put(mzRef, error);
-                    mz2.addAll(mz1);
-                    err2.addAll(err1);
-                    mz1.clear();
-                    err1.clear();
-                }
-            }
-
-            if (waitingHandler != null && waitingHandler.isRunCanceled()) {
-                return;
-            }
-
-            if (!mz1.isEmpty()) {
-                mzList = new ArrayList<>(fragmentsRtDeviations.get(rtRef).keySet());
-                Collections.sort(mzList);
-                if (!mzList.isEmpty()) {
-                    fragmentsRtDeviations.remove(mzList.get(mzList.size() - 1));
-                }
-                mz1.addAll(mz2);
-                err1.addAll(err2);
-                double mzRef = BasicMathFunctions.median(mz1);
-                double error = BasicMathFunctions.median(err1);
-                fragmentsRtDeviations.get(rtRef).put(mzRef, error);
-            }
-        }
-
-        if (waitingHandler != null && waitingHandler.isRunCanceled()) {
-            return;
-        }
-
-        precursorRTList = new ArrayList<>(precursorSlopes.keySet());
-        Collections.sort(precursorRTList);
-    }
-}
+package eu.isas.peptideshaker.recalibration;
+
+import com.compomics.util.experiment.mass_spectrometry.SpectrumFactory;
+import com.compomics.util.experiment.massspectrometry.spectra.MSnSpectrum;
+import com.compomics.util.experiment.mass_spectrometry.spectra.Precursor;
+import com.compomics.util.experiment.mass_spectrometry.spectra.Peak;
+import com.compomics.util.experiment.identification.Identification;
+import com.compomics.util.parameters.identification.search.SearchParameters;
+import com.compomics.util.experiment.identification.spectrum_assumptions.PeptideAssumption;
+import com.compomics.util.experiment.identification.matches.IonMatch;
+import com.compomics.util.experiment.identification.matches.SpectrumMatch;
+import com.compomics.util.experiment.identification.matches_iterators.PsmIterator;
+import com.compomics.util.experiment.identification.spectrum_annotation.spectrum_annotators.PeptideSpectrumAnnotator;
+import com.compomics.util.experiment.personalization.UrParameter;
+import com.compomics.util.waiting.WaitingHandler;
+import com.compomics.util.math.BasicMathFunctions;
+import eu.isas.peptideshaker.parameters.PSParameter;
+import com.compomics.util.experiment.identification.spectrum_annotation.AnnotationParameters;
+import com.compomics.util.parameters.identification.IdentificationParameters;
+import com.compomics.util.experiment.identification.spectrum_annotation.SpecificAnnotationParameters;
+import java.io.IOException;
+import java.sql.SQLException;
+import java.util.ArrayList;
+import java.util.Collections;
+import java.util.HashMap;
+import org.apache.commons.math.MathException;
+import uk.ac.ebi.jmzml.xml.io.MzMLUnmarshallerException;
+
+/**
+ * This class computes the mz deviations for a a given run (i.e. file).
+ *
+ * @author Marc Vaudel
+ */
+public class RunMzDeviation {
+
+    /**
+     * The spectrum factory.
+     */
+    private SpectrumFactory spectrumFactory = SpectrumFactory.getInstance();
+    /**
+     * The precursor slopes.
+     */
+    private HashMap<Double, Double> precursorSlopes = new HashMap<>();
+    /**
+     * The precursor offsets.
+     */
+    private HashMap<Double, Double> precursorOffsets = new HashMap<>();
+    /**
+     * The precursor RT list.
+     */
+    private ArrayList<Double> precursorRTList;
+    /**
+     * The fragments errors binned by mz and rt. error = experimental value -
+     * theoretic (identification) value.
+     */
+    private HashMap<Double, HashMap<Double, Double>> fragmentsRtDeviations = new HashMap<>();
+    /**
+     * The bin size used for ms2 correction.
+     */
+    private double ms2Bin;
+    /**
+     * The bin size in retention time in number of MS/MS spectra.
+     */
+    public static final int rtBinSize = 202;
+    /**
+     * The bin size in m/z in number of MS/MS spectra.
+     */
+    public static final int mzBinSize = 101;
+
+    /**
+     * Returns the list of precursor retention time bins.
+     *
+     * @return the list of precursor retention time bins
+     */
+    public ArrayList<Double> getPrecursorRTList() {
+        return precursorRTList;
+    }
+
+    /**
+     * Returns the list for fragment ion m/z bins at a given retention time
+     * point.
+     *
+     * @param precursorRT the precursor retention time
+     *
+     * @return the list for fragment ion m/z bins
+     */
+    public ArrayList<Double> getFragmentMZList(double precursorRT) {
+        return new ArrayList<>(fragmentsRtDeviations.get(precursorRT).keySet());
+    }
+
+    /**
+     * Returns the precursor m/z deviation slope at a given retention time
+     * point.
+     *
+     * @param rtBin the retention time bin
+     *
+     * @return the precursor m/z deviation slope
+     */
+    public Double getSlope(Double rtBin) {
+        return precursorSlopes.get(rtBin);
+    }
+
+    /**
+     * Returns the precursor m/z deviation offset at a given retention time
+     * point.
+     *
+     * @param rtBin the retention time bin
+     *
+     * @return the precursor m/z deviation offset
+     */
+    public Double getOffset(Double rtBin) {
+        return precursorOffsets.get(rtBin);
+    }
+
+    /**
+     * Returns an interpolation of the median error in the bins surrounding the
+     * given precursor m/z when recalibrating with m/z only.
+     *
+     * @param precursorMz the precursor m/z
+     * @param precursorRT the precursor retention time
+     *
+     * @return the median error
+     */
+    public double getPrecursorMzCorrection(Double precursorMz, Double precursorRT) {
+
+        double key1 = precursorRTList.get(0);
+        double key2 = key1;
+
+        if (precursorRT > key1) {
+            key1 = precursorRTList.get(precursorRTList.size() - 1);
+            key2 = key1;
+            if (precursorRT < key1) {
+                for (int i = 0; i < precursorRTList.size() - 1; i++) {
+                    key1 = precursorRTList.get(i);
+                    if (precursorRT == key1) {
+                        key2 = precursorRT;
+                        break;
+                    }
+                    key2 = precursorRTList.get(i + 1);
+                    if (key1 < precursorRT && precursorRT < key2) {
+                        break;
+                    }
+                }
+            }
+        }
+
+        double grade = (precursorSlopes.get(key1) + precursorSlopes.get(key2)) / 2;
+        double offset = (precursorOffsets.get(key1) + precursorOffsets.get(key2)) / 2;
+        return grade * precursorMz + offset;
+    }
+
+    /**
+     * Returns the fragment error at the given retention time and fragment m/z.
+     *
+     * @param precursorRT the precursor retention time
+     * @param fragmentMZ the fragment m/z
+     *
+     * @return the error found
+     */
+    public Double getFragmentMzError(double precursorRT, double fragmentMZ) {
+
+        double rtKey1 = precursorRTList.get(0);
+        double rtKey2 = rtKey1;
+
+        if (precursorRT > rtKey1) {
+            rtKey1 = precursorRTList.get(precursorRTList.size() - 1);
+            rtKey2 = rtKey1;
+            if (precursorRT < rtKey1) {
+                for (int i = 0; i < precursorRTList.size() - 1; i++) {
+                    rtKey1 = precursorRTList.get(i);
+                    if (precursorRT == rtKey1) {
+                        rtKey2 = precursorRT;
+                        break;
+                    }
+                    rtKey2 = precursorRTList.get(i + 1);
+                    if (rtKey1 < precursorRT && precursorRT < rtKey2) {
+                        break;
+                    }
+                }
+            }
+        }
+
+        ArrayList<Double> mzList = new ArrayList<>(fragmentsRtDeviations.get(rtKey1).keySet());
+        Collections.sort(mzList);
+        double mzKey1 = mzList.get(0);
+        double mzKey2 = mzKey1;
+
+        if (fragmentMZ > mzKey1) {
+            mzKey1 = mzList.get(mzList.size() - 1);
+            mzKey2 = mzKey1;
+            if (fragmentMZ < mzKey1) {
+                for (int i = 0; i < mzList.size() - 1; i++) {
+                    mzKey1 = mzList.get(i);
+                    if (fragmentMZ == mzKey1) {
+                        mzKey2 = fragmentMZ;
+                        break;
+                    }
+                    mzKey2 = mzList.get(i + 1);
+                    if (mzKey1 < fragmentMZ && fragmentMZ < mzKey2) {
+                        break;
+                    }
+                }
+            }
+        }
+
+        double correction11 = fragmentsRtDeviations.get(rtKey1).get(mzKey1);
+        double correction12 = fragmentsRtDeviations.get(rtKey1).get(mzKey2);
+        double correction1 = correction11 * mzKey1 / (mzKey1 + mzKey2) + correction12 * mzKey2 / (mzKey1 + mzKey2);
+
+        mzList = new ArrayList<>(fragmentsRtDeviations.get(rtKey2).keySet());
+        Collections.sort(mzList);
+        mzKey1 = mzList.get(0);
+        mzKey2 = mzKey1;
+
+        if (fragmentMZ > mzKey1) {
+            mzKey1 = mzList.get(mzList.size() - 1);
+            mzKey2 = mzKey1;
+            if (fragmentMZ < mzKey1) {
+                for (int i = 0; i < mzList.size() - 1; i++) {
+                    mzKey1 = mzList.get(i);
+                    if (fragmentMZ == mzKey1) {
+                        mzKey2 = fragmentMZ;
+                        break;
+                    }
+                    mzKey2 = mzList.get(i + 1);
+                    if (mzKey1 < fragmentMZ && fragmentMZ < mzKey2) {
+                        break;
+                    }
+                }
+            }
+        }
+
+        double correction21 = fragmentsRtDeviations.get(rtKey2).get(mzKey1);
+        double correction22 = fragmentsRtDeviations.get(rtKey2).get(mzKey2);
+        double correction2 = correction21 * mzKey1 / (mzKey1 + mzKey2) + correction22 * mzKey2 / (mzKey1 + mzKey2);
+
+        return correction1 * rtKey1 / (rtKey1 + rtKey2) + correction2 * rtKey2 / (rtKey1 + rtKey2);
+    }
+
+    /**
+     * Recalibrate a peak list.
+     *
+     * @param precursorRT the precursor retention time
+     * @param originalPeakList the original peak list
+     *
+     * @return the recalibrated peak list
+     */
+    public HashMap<Double, Peak> recalibratePeakList(double precursorRT, HashMap<Double, Peak> originalPeakList) {
+        HashMap<Double, Peak> recalibratedPeakList = new HashMap<>(originalPeakList.size());
+
+        for (double mz : originalPeakList.keySet()) {
+            double correction = getFragmentMzError(precursorRT, mz);
+            double newMz = mz - correction;
+            Peak peak = new Peak(newMz, originalPeakList.get(mz).intensity);
+            recalibratedPeakList.put(newMz, peak);
+        }
+        return recalibratedPeakList;
+    }
+
+    /**
+     * Creates a map of m/z deviations for a given run.
+     *
+     * @param spectrumFileName the name of the file of the run
+     * @param identification the corresponding identification
+     * @param identificationParameters the identification parameters
+     * @param waitingHandler a waiting handler displaying the progress and
+     * allowing the user to cancel the process. Can be null
+     *
+     * @throws IOException exception thrown whenever an IO exception occurred
+     * while reading or writing to a file
+     * @throws InterruptedException exception thrown whenever a threading issue
+     * occurred while
+     * @throws SQLException exception thrown whenever an SQL exception occurred
+     * while interacting with the database
+     * @throws ClassNotFoundException exception thrown whenever an exception
+     * occurred while deserializing an object
+     * @throws MzMLUnmarshallerException exception thrown whenever an exception
+     * occurred while reading an mzML file
+     * @throws org.apache.commons.math.MathException exception thrown if a math
+     * exception occurred when estimating the noise level
+     */
+    public RunMzDeviation(String spectrumFileName, Identification identification, IdentificationParameters identificationParameters, WaitingHandler waitingHandler)
+            throws IOException, MzMLUnmarshallerException, SQLException, ClassNotFoundException, InterruptedException, MathException {
+
+        AnnotationParameters annotationPreferences = identificationParameters.getAnnotationPreferences();
+        PeptideSpectrumAnnotator spectrumAnnotator = new PeptideSpectrumAnnotator();
+        ms2Bin = 100 * annotationPreferences.getFragmentIonAccuracy();
+        HashMap<Double, HashMap<Double, ArrayList<Double>>> precursorRawMap = new HashMap<>();
+        HashMap<Double, HashMap<Double, ArrayList<Double>>> fragmentRawMap = new HashMap<>();
+        HashMap<Double, ArrayList<Double>> spectrumFragmentMap;
+
+        PSParameter psParameter = new PSParameter();
+
+        if (waitingHandler != null) {
+            waitingHandler.resetSecondaryProgressCounter();
+            waitingHandler.setMaxSecondaryProgressCounter(spectrumFactory.getSpectrumTitles(spectrumFileName).size());
+        }
+
+        PsmIterator psmIterator = identification.getPsmIterator(waitingHandler, "spectrumFile == '" + spectrumFileName + "'");
+        SpectrumMatch spectrumMatch;
+
+        while ((spectrumMatch = psmIterator.next()) != null) {
+
+            if (waitingHandler != null && waitingHandler.isRunCanceled()) {
+                break;
+            }
+
+            String spectrumKey = spectrumMatch.getKey();
+
+            psParameter = (PSParameter) spectrumMatch.getUrParam(psParameter);
+
+            if (psParameter.getMatchValidationLevel().isValidated()) {
+
+                Precursor precursor = spectrumFactory.getPrecursor(spectrumKey);
+                double precursorMz = precursor.getMz();
+                double precursorRT = precursor.getRt();
+
+                if (!precursorRawMap.containsKey(precursorRT)) {
+                    precursorRawMap.put(precursorRT, new HashMap<>());
+                }
+                if (!precursorRawMap.get(precursorRT).containsKey(precursorMz)) {
+                    precursorRawMap.get(precursorRT).put(precursorMz, new ArrayList<>());
+                }
+
+                PeptideAssumption bestPeptideAssumption = spectrumMatch.getBestPeptideAssumption();
+
+                if (bestPeptideAssumption != null) {
+
+                    SearchParameters searchParameters = identificationParameters.getSearchParameters();
+                    double error = bestPeptideAssumption.getDeltaMass(precursorMz, false, searchParameters.getMinIsotopicCorrection(), searchParameters.getMaxIsotopicCorrection());
+                    precursorRawMap.get(precursorRT).get(precursorMz).add(error);
+
+                    MSnSpectrum currentSpectrum = (MSnSpectrum) spectrumFactory.getSpectrum(spectrumKey);
+                    SpecificAnnotationParameters specificAnnotationPreferences = annotationPreferences.getSpecificAnnotationPreferences(currentSpectrum.getSpectrumKey(), bestPeptideAssumption, identificationParameters.getSequenceMatchingPreferences(), identificationParameters.getPtmScoringPreferences().getSequenceMatchingPreferences());
+                    ArrayList<IonMatch> ionMatches = spectrumAnnotator.getSpectrumAnnotation(annotationPreferences, specificAnnotationPreferences,
+                            (MSnSpectrum) currentSpectrum, bestPeptideAssumption.getPeptide());
+                    spectrumFragmentMap = new HashMap<>();
+
+                    for (IonMatch ionMatch : ionMatches) {
+
+                        if (waitingHandler != null && waitingHandler.isRunCanceled()) {
+                            break;
+                        }
+
+                        double fragmentMz = ionMatch.peak.mz;
+                        int roundedValue = (int) (fragmentMz / ms2Bin);
+                        double fragmentMzKey = (double) roundedValue * ms2Bin;
+
+                        if (!spectrumFragmentMap.containsKey(fragmentMzKey)) {
+                            spectrumFragmentMap.put(fragmentMzKey, new ArrayList<>());
+                        }
+
+                        spectrumFragmentMap.get(fragmentMzKey).add(ionMatch.getAbsoluteError());
+                    }
+
+                    if (!fragmentRawMap.containsKey(precursorRT)) {
+                        fragmentRawMap.put(precursorRT, new HashMap<>());
+                    }
+
+                    for (double key : spectrumFragmentMap.keySet()) {
+
+                        if (waitingHandler != null && waitingHandler.isRunCanceled()) {
+                            break;
+                        }
+
+                        if (!fragmentRawMap.get(precursorRT).containsKey(key)) {
+                            fragmentRawMap.get(precursorRT).put(key, new ArrayList<>());
+                        }
+
+                        fragmentRawMap.get(precursorRT).get(key).add(BasicMathFunctions.median(spectrumFragmentMap.get(key)));
+                    }
+                }
+            }
+
+            if (waitingHandler != null) {
+                waitingHandler.increaseSecondaryProgressCounter();
+            }
+        }
+
+        if (waitingHandler != null) {
+            if (waitingHandler.isRunCanceled()) {
+                return;
+            }
+            waitingHandler.setSecondaryProgressCounterIndeterminate(true);
+        }
+
+        ArrayList<Double> keys = new ArrayList<>(precursorRawMap.keySet());
+        if (keys.isEmpty()) {
+            throw new IllegalArgumentException("No validated PSM found for file " + spectrumFileName + ".");
+        }
+        Collections.sort(keys);
+        int cpt1 = 0;
+        HashMap<Double, HashMap<Double, ArrayList<Double>>> precursorTempMap = new HashMap<>();
+        HashMap<Double, HashMap<Double, ArrayList<Double>>> fragmentTempMap = new HashMap<>();
+
+        for (double rt : keys) {
+
+            if (waitingHandler != null && waitingHandler.isRunCanceled()) {
+                break;
+            }
+
+            HashMap<Double, ArrayList<Double>> tempValues = precursorRawMap.get(rt);
+            precursorTempMap.put(rt, tempValues);
+            fragmentTempMap.put(rt, fragmentRawMap.get(rt));
+
+            for (ArrayList<Double> errors : tempValues.values()) {
+
+                if (waitingHandler != null && waitingHandler.isRunCanceled()) {
+                    break;
+                }
+
+                cpt1 += errors.size();
+            }
+
+            if (cpt1 > rtBinSize && waitingHandler != null && !waitingHandler.isRunCanceled()) {
+
+                ArrayList<Double> rtList = new ArrayList<>(precursorTempMap.keySet());
+                Collections.sort(rtList);
+                double rtRef = BasicMathFunctions.median(rtList);
+                HashMap<Double, ArrayList<Double>> mzToErrorMap = new HashMap<>();
+
+                for (HashMap<Double, ArrayList<Double>> errors : precursorTempMap.values()) {
+
+                    if (waitingHandler != null && waitingHandler.isRunCanceled()) {
+                        break;
+                    }
+
+                    for (double mz : errors.keySet()) {
+
+                        if (waitingHandler != null && waitingHandler.isRunCanceled()) {
+                            break;
+                        }
+
+                        if (!mzToErrorMap.containsKey(mz)) {
+                            mzToErrorMap.put(mz, new ArrayList<>());
+                        }
+
+                        mzToErrorMap.get(mz).addAll(errors.get(mz));
+                    }
+                }
+
+                if (waitingHandler != null && waitingHandler.isRunCanceled()) {
+                    return;
+                }
+
+                ArrayList<Double> mzList = new ArrayList<>(mzToErrorMap.keySet());
+                Collections.sort(mzList);
+                ArrayList<Double> mz1 = new ArrayList<>();
+                ArrayList<Double> mz2 = new ArrayList<>();
+                ArrayList<Double> err1 = new ArrayList<>();
+                ArrayList<Double> err2 = new ArrayList<>();
+                int cpt2 = 0;
+
+                for (double mz : mzList) {
+
+                    if (waitingHandler != null && waitingHandler.isRunCanceled()) {
+                        break;
+                    }
+
+                    for (double err : mzToErrorMap.get(mz)) {
+
+                        if (waitingHandler != null && waitingHandler.isRunCanceled()) {
+                            break;
+                        }
+
+                        if (cpt2 < cpt1 / 2) {
+                            mz1.add(mz);
+                            err1.add(err);
+                            cpt2++;
+                        } else {
+                            mz2.add(mz);
+                            err2.add(err);
+                        }
+                    }
+                }
+
+                if (waitingHandler != null && waitingHandler.isRunCanceled()) {
+                    return;
+                }
+
+                double x1 = BasicMathFunctions.median(mz1);
+                double x2 = BasicMathFunctions.median(mz2);
+                double y1 = BasicMathFunctions.median(err1);
+                double y2 = BasicMathFunctions.median(err2);
+                double slope;
+
+                if (x1 == x2) {
+                    slope = 0;
+                } else {
+                    slope = (y2 - y1) / (x2 - x1);
+                }
+
+                double offset = (y2 + y1 - slope * (x1 + x2)) / 2;
+                precursorSlopes.put(rtRef, slope);
+                precursorOffsets.put(rtRef, offset);
+
+                fragmentsRtDeviations.put(rtRef, new HashMap<>());
+                mzToErrorMap = new HashMap<>();
+
+                for (HashMap<Double, ArrayList<Double>> errors : fragmentTempMap.values()) {
+                    if (waitingHandler != null && waitingHandler.isRunCanceled()) {
+                        break;
+                    }
+
+                    for (double mz : errors.keySet()) {
+
+                        if (waitingHandler != null && waitingHandler.isRunCanceled()) {
+                            break;
+                        }
+
+                        if (!mzToErrorMap.containsKey(mz)) {
+                            mzToErrorMap.put(mz, new ArrayList<>());
+                        }
+
+                        mzToErrorMap.get(mz).addAll(errors.get(mz));
+                    }
+                }
+
+                mzList = new ArrayList<>(mzToErrorMap.keySet());
+                Collections.sort(mzList);
+                mz1 = new ArrayList<>();
+                mz2 = new ArrayList<>();
+                err1 = new ArrayList<>();
+                err2 = new ArrayList<>();
+                double mzRef = -1;
+
+                for (double mz : mzList) {
+
+                    if (waitingHandler != null && waitingHandler.isRunCanceled()) {
+                        break;
+                    }
+
+                    mz1.add(mz);
+                    err1.addAll(mzToErrorMap.get(mz));
+
+                    if (err1.size() >= mzBinSize) {
+                        mzRef = BasicMathFunctions.median(mz1);
+                        double error = BasicMathFunctions.median(err1);
+                        fragmentsRtDeviations.get(rtRef).put(mzRef, error);
+                        mz2.clear();
+                        err2.clear();
+                        mz2.addAll(mz1);
+                        err2.addAll(err1);
+                        mz1.clear();
+                        err1.clear();
+                    }
+                }
+
+                if (waitingHandler != null && waitingHandler.isRunCanceled()) {
+                    return;
+                }
+
+                if (!mz1.isEmpty()) {
+
+                    if (fragmentsRtDeviations.get(rtRef) != null) {
+                        fragmentsRtDeviations.get(rtRef).remove(mzRef);
+                    }
+
+                    mz1.addAll(mz2);
+                    err1.addAll(err2);
+                    mzRef = BasicMathFunctions.median(mz1);
+                    double error = BasicMathFunctions.median(err1);
+                    fragmentsRtDeviations.get(rtRef).put(mzRef, error);
+                }
+
+                for (double tempRt : rtList) {
+
+                    if (waitingHandler != null && waitingHandler.isRunCanceled()) {
+                        break;
+                    }
+
+                    tempValues = precursorTempMap.get(tempRt);
+
+                    for (ArrayList<Double> errors : tempValues.values()) {
+
+                        if (waitingHandler != null && waitingHandler.isRunCanceled()) {
+                            break;
+                        }
+
+                        cpt1 -= errors.size();
+                    }
+
+                    precursorTempMap.remove(tempRt);
+                    fragmentTempMap.remove(tempRt);
+
+                    if (cpt1 <= rtBinSize) {
+                        break;
+                    }
+                }
+            }
+        }
+
+        if (waitingHandler != null && waitingHandler.isRunCanceled()) {
+            return;
+        }
+
+        if (precursorSlopes.isEmpty()) {
+
+            double rtRef = BasicMathFunctions.median(keys);
+            HashMap<Double, ArrayList<Double>> mzToErrorMap = new HashMap<>();
+
+            for (HashMap<Double, ArrayList<Double>> errors : precursorRawMap.values()) {
+
+                if (waitingHandler != null && waitingHandler.isRunCanceled()) {
+                    break;
+                }
+
+                for (double mz : errors.keySet()) {
+
+                    if (waitingHandler != null && waitingHandler.isRunCanceled()) {
+                        break;
+                    }
+
+                    if (!mzToErrorMap.containsKey(mz)) {
+                        mzToErrorMap.put(mz, new ArrayList<>());
+                    }
+                    mzToErrorMap.get(mz).addAll(errors.get(mz));
+                }
+            }
+
+            if (waitingHandler != null && waitingHandler.isRunCanceled()) {
+                return;
+            }
+
+            ArrayList<Double> mzList = new ArrayList<>(mzToErrorMap.keySet());
+            Collections.sort(mzList);
+            ArrayList<Double> mz1 = new ArrayList<>();
+            ArrayList<Double> mz2 = new ArrayList<>();
+            ArrayList<Double> err1 = new ArrayList<>();
+            ArrayList<Double> err2 = new ArrayList<>();
+            int cpt2 = 0;
+
+            for (double mz : mzList) {
+
+                if (waitingHandler != null && waitingHandler.isRunCanceled()) {
+                    break;
+                }
+
+                for (double err : mzToErrorMap.get(mz)) {
+
+                    if (waitingHandler != null && waitingHandler.isRunCanceled()) {
+                        break;
+                    }
+
+                    if (cpt2 < cpt1 / 2) {
+                        mz1.add(mz);
+                        err1.add(err);
+                        cpt2++;
+                    } else {
+                        mz2.add(mz);
+                        err2.add(err);
+                    }
+                }
+            }
+
+            if (waitingHandler != null && waitingHandler.isRunCanceled()) {
+                return;
+            }
+
+            double x1 = BasicMathFunctions.median(mz1);
+            double x2 = BasicMathFunctions.median(mz2);
+            double y1 = BasicMathFunctions.median(err1);
+            double y2 = BasicMathFunctions.median(err2);
+            double slope;
+
+            if (x1 == x2) {
+                slope = 0;
+            } else {
+                slope = (y2 - y1) / (x2 - x1);
+            }
+
+            double offset = (y2 + y1 - slope * (x1 + x2)) / 2;
+            precursorSlopes.put(rtRef, slope);
+            precursorOffsets.put(rtRef, offset);
+
+            for (double tempRt : keys) {
+
+                if (waitingHandler != null && waitingHandler.isRunCanceled()) {
+                    break;
+                }
+
+                HashMap<Double, ArrayList<Double>> tempValues = precursorTempMap.get(tempRt);
+
+                for (ArrayList<Double> errors : tempValues.values()) {
+
+                    if (waitingHandler != null && waitingHandler.isRunCanceled()) {
+                        break;
+                    }
+
+                    cpt1 -= errors.size();
+                }
+
+                precursorTempMap.remove(tempRt);
+
+                if (cpt1 <= rtBinSize) {
+                    break;
+                }
+            }
+
+            if (waitingHandler != null && waitingHandler.isRunCanceled()) {
+                return;
+            }
+
+            mzToErrorMap = new HashMap<>();
+
+            for (HashMap<Double, ArrayList<Double>> errors : precursorTempMap.values()) {
+
+                if (waitingHandler != null && waitingHandler.isRunCanceled()) {
+                    break;
+                }
+
+                for (double mz : errors.keySet()) {
+
+                    if (waitingHandler != null && waitingHandler.isRunCanceled()) {
+                        break;
+                    }
+
+                    if (!mzToErrorMap.containsKey(mz)) {
+                        mzToErrorMap.put(mz, new ArrayList<>());
+                    }
+                    mzToErrorMap.get(mz).addAll(errors.get(mz));
+                }
+            }
+
+            if (waitingHandler != null && waitingHandler.isRunCanceled()) {
+                return;
+            }
+
+            fragmentsRtDeviations.put(rtRef, new HashMap<>());
+            mzList = new ArrayList<>(mzToErrorMap.keySet());
+            Collections.sort(mzList);
+            Collections.sort(mzList);
+            mz1 = new ArrayList<>();
+            mz2 = new ArrayList<>();
+            err1 = new ArrayList<>();
+            err2 = new ArrayList<>();
+
+            for (double mz : mzList) {
+
+                if (waitingHandler != null && waitingHandler.isRunCanceled()) {
+                    break;
+                }
+
+                mz1.add(mz);
+                err1.addAll(mzToErrorMap.get(mz));
+                if (err1.size() >= mzBinSize) {
+                    double mzRef = BasicMathFunctions.median(mz1);
+                    double error = BasicMathFunctions.median(err1);
+                    fragmentsRtDeviations.get(rtRef).put(mzRef, error);
+                    mz2.addAll(mz1);
+                    err2.addAll(err1);
+                    mz1.clear();
+                    err1.clear();
+                }
+            }
+
+            if (waitingHandler != null && waitingHandler.isRunCanceled()) {
+                return;
+            }
+
+            if (!mz1.isEmpty()) {
+                mzList = new ArrayList<>(fragmentsRtDeviations.get(rtRef).keySet());
+                Collections.sort(mzList);
+                if (!mzList.isEmpty()) {
+                    fragmentsRtDeviations.remove(mzList.get(mzList.size() - 1));
+                }
+                mz1.addAll(mz2);
+                err1.addAll(err2);
+                double mzRef = BasicMathFunctions.median(mz1);
+                double error = BasicMathFunctions.median(err1);
+                fragmentsRtDeviations.get(rtRef).put(mzRef, error);
+            }
+        }
+
+        if (waitingHandler != null && waitingHandler.isRunCanceled()) {
+            return;
+        }
+
+        precursorRTList = new ArrayList<>(precursorSlopes.keySet());
+        Collections.sort(precursorRTList);
+    }
+}