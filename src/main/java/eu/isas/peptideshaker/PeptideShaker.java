--- conflicted
+++ resolved
@@ -1,1373 +1,3 @@
-<<<<<<< HEAD
-package eu.isas.peptideshaker;
-
-import com.compomics.util.experiment.biology.enzymes.EnzymeFactory;
-import com.compomics.util.experiment.biology.modifications.ModificationFactory;
-import com.compomics.util.parameters.identification.search.SearchParameters;
-import com.compomics.software.CompomicsWrapper;
-import com.compomics.util.db.object.ObjectsDB;
-import com.compomics.util.exceptions.ExceptionHandler;
-import com.compomics.util.experiment.ProjectParameters;
-import com.compomics.util.experiment.biology.genes.GeneMaps;
-import com.compomics.util.experiment.identification.*;
-import com.compomics.util.experiment.identification.matches.SpectrumMatch;
-import com.compomics.util.experiment.io.biology.protein.FastaParameters;
-import com.compomics.util.experiment.io.biology.protein.ProteinDetailsProvider;
-import com.compomics.util.experiment.io.biology.protein.SequenceProvider;
-import eu.isas.peptideshaker.fileimport.FileImporter;
-import com.compomics.util.waiting.WaitingHandler;
-import com.compomics.util.parameters.identification.advanced.FractionParameters;
-import com.compomics.util.parameters.identification.advanced.IdMatchValidationParameters;
-import com.compomics.util.parameters.identification.IdentificationParameters;
-import eu.isas.peptideshaker.scoring.PSMaps;
-import com.compomics.util.experiment.identification.peptide_shaker.PSParameter;
-import com.compomics.util.parameters.identification.advanced.ModificationLocalizationParameters;
-import com.compomics.util.parameters.tools.ProcessingParameters;
-import com.compomics.util.parameters.identification.advanced.PsmScoringParameters;
-import com.compomics.util.parameters.identification.advanced.SequenceMatchingParameters;
-import com.compomics.util.parameters.UtilitiesUserParameters;
-import com.compomics.util.waiting.Duration;
-import eu.isas.peptideshaker.preferences.ProjectDetails;
-import com.compomics.util.parameters.quantification.spectrum_counting.SpectrumCountingParameters;
-import eu.isas.peptideshaker.protein_inference.ProteinInference;
-import eu.isas.peptideshaker.ptm.ModificationLocalizationScorer;
-import eu.isas.peptideshaker.scoring.maps.InputMap;
-import eu.isas.peptideshaker.scoring.psm_scoring.PsmScorer;
-import eu.isas.peptideshaker.scoring.targetdecoy.TargetDecoyMap;
-import com.compomics.util.experiment.identification.features.IdentificationFeaturesGenerator;
-import com.compomics.util.experiment.identification.peptide_shaker.Metrics;
-import com.compomics.util.experiment.identification.protein_inference.PeptideAndProteinBuilder;
-import com.compomics.util.experiment.io.biology.protein.FastaSummary;
-import com.compomics.util.experiment.mass_spectrometry.SpectrumProvider;
-import com.compomics.util.experiment.quantification.spectrumcounting.ScalingFactorsEstimators;
-import com.compomics.util.parameters.peptide_shaker.ProjectType;
-import eu.isas.peptideshaker.processing.ProteinProcessor;
-import eu.isas.peptideshaker.processing.PsmProcessor;
-import eu.isas.peptideshaker.protein_inference.GroupSimplification;
-import com.compomics.util.experiment.identification.peptide_inference.PeptideInference;
-import com.compomics.util.experiment.identification.spectrum_assumptions.PeptideAssumption;
-import eu.isas.peptideshaker.utils.DeepLcUtils;
-import eu.isas.peptideshaker.validation.MatchesValidator;
-
-import java.io.File;
-import java.io.IOException;
-import java.io.InputStream;
-import java.text.SimpleDateFormat;
-import java.util.ArrayList;
-import java.util.HashMap;
-import java.util.concurrent.TimeoutException;
-
-/**
- * This class will be responsible for the identification import and the
- * associated calculations.
- *
- * @author Marc Vaudel
- * @author Harald Barsnes
- */
-public class PeptideShaker {
-
-    /**
-     * Default time out in days.
-     */
-    public static final int TIMEOUT_DAYS = 365;
-    /**
-     * The experiment conducted.
-     */
-    private ProjectParameters projectParameters;
-    /**
-     * The validator which will take care of the matches validation
-     */
-    private MatchesValidator matchesValidator;
-    /**
-     * The PTM scorer responsible for scoring PTM localization.
-     */
-    private final ModificationLocalizationScorer modificationLocalizationScorer = new ModificationLocalizationScorer();
-    /**
-     * The id importer will import and process the identifications.
-     */
-    private FileImporter fileImporter = null;
-    /**
-     * User preferences file.
-     */
-    private static String USER_PREFERENCES_FILE = System.getProperty("user.home") + "/.peptideshaker/userpreferences_2.0.cpf";
-    /**
-     * Default PeptideShaker modifications.
-     */
-    public static final String PEPTIDESHAKER_CONFIGURATION_FILE = "PeptideShaker_configuration.txt";
-    /**
-     * The location of the folder used for the database.
-     */
-    private static String DATABASE_DIRECTORY = "matches";
-    /**
-     * Folder where the data files are stored by default. Should be the same as
-     * in SearchGUI.
-     */
-    public static String DATA_DIRECTORY = "data";
-    /**
-     * The parent directory of the serialization directory. An empty string if
-     * not set.
-     */
-    private static String SERIALIZATION_PARENT_DIRECTORY = "resources";
-    /**
-     * The compomics PTM factory.
-     */
-    private final ModificationFactory modificationFactory = ModificationFactory.getInstance();
-    /**
-     * Metrics to be picked when loading the identification.
-     */
-    private final Metrics metrics = new Metrics();
-    /**
-     * The gene maps.
-     */
-    private GeneMaps geneMaps = new GeneMaps();
-    /**
-     * An identification features generator which will compute figures on the
-     * identification matches and keep some of them in memory.
-     */
-    private IdentificationFeaturesGenerator identificationFeaturesGenerator;
-    /**
-     * Object used to monitor the duration of the project creation.
-     */
-    private Duration projectCreationDuration;
-    /**
-     * Connection to the database.
-     */
-    private ObjectsDB objectsDB;
-    /**
-     * The identification object.
-     */
-    private Identification identification;
-    /**
-     * A provider for protein sequences.
-     */
-    private SequenceProvider sequenceProvider;
-    /**
-     * A provider for protein details.
-     */
-    private ProteinDetailsProvider proteinDetailsProvider;
-    /**
-     * Map of proteins found several times with the number of times they
-     * appeared as first hit.
-     */
-    private HashMap<String, Integer> proteinCount;
-    /**
-     * The input map.
-     */
-    private InputMap inputMap;
-
-    /**
-     * Empty constructor for instantiation purposes.
-     */
-    private PeptideShaker() {
-    }
-
-    /**
-     * Constructor without mass specification. Calculation will be done on new
-     * maps which will be retrieved as compomics utilities parameters.
-     *
-     * @param projectParameters the experiment conducted
-     */
-    public PeptideShaker(ProjectParameters projectParameters) {
-
-        this.projectParameters = projectParameters;
-
-    }
-
-    /**
-     * Imports identification results from result files.
-     *
-     * @param waitingHandler the handler displaying feedback to the user
-     * @param idFiles the files to import
-     * @param spectrumProvider the spectrum provider
-     * @param identificationParameters identification parameters
-     * @param projectDetails the project details
-     * @param processingPreferences the initial processing preferences
-     * @param exceptionHandler the exception handler
-     *
-     * @return 0 if the import went fine, 1 otherwise
-     */
-    public int importFiles(
-            WaitingHandler waitingHandler,
-            ArrayList<File> idFiles,
-            SpectrumProvider spectrumProvider,
-            IdentificationParameters identificationParameters,
-            ProjectDetails projectDetails,
-            ProcessingParameters processingPreferences,
-            ExceptionHandler exceptionHandler
-    ) {
-
-        projectCreationDuration = new Duration();
-        projectCreationDuration.start();
-
-        waitingHandler.appendReport("Import process for " + projectParameters.getProjectUniqueName(), true, true);
-        waitingHandler.appendReportEndLine();
-
-        SimpleDateFormat df = new SimpleDateFormat("yyyyMMdd-HHmmss");
-        String dbName = projectParameters.getProjectUniqueName() + df.format(projectParameters.getCreationTime()) + ".psdb";
-
-        objectsDB = new ObjectsDB(PeptideShaker.getMatchesFolder().getAbsolutePath(), dbName);
-        identification = new Identification(objectsDB);
-        identification.addObject(ProjectParameters.key, projectParameters);
-
-        fileImporter = new FileImporter(
-                identification,
-                identificationParameters,
-                processingPreferences,
-                metrics,
-                projectDetails,
-                spectrumProvider,
-                waitingHandler,
-                exceptionHandler
-        );
-        int outcome = fileImporter.importFiles(
-                idFiles
-        );
-
-        if (outcome == 0) {
-
-            geneMaps = fileImporter.getGeneMaps();
-            sequenceProvider = fileImporter.getSequenceProvider();
-            proteinDetailsProvider = fileImporter.getProteinDetailsProvider();
-            inputMap = fileImporter.getInputMap();
-            proteinCount = fileImporter.getProteinCount();
-
-            return 0;
-
-        } else {
-
-            return 1;
-
-        }
-    }
-
-    /**
-     * Creates a PeptideShaker project.
-     *
-     * @param waitingHandler the handler displaying feedback to the user
-     * @param exceptionHandler handler for exceptions
-     * @param identificationParameters the identification parameters
-     * @param processingParameters the processing parameters
-     * @param projectType the project type
-     * @param spectrumCountingParameters the spectrum counting parameters
-     * @param spectrumProvider the spectrum provider
-     * @param setWaitingHandlerFinshedWhenDone if true, the waiting handler is
-     * set to finished when the project is created
-     * @param projectDetails the project details
-     *
-     * @throws java.lang.InterruptedException exception thrown if a thread gets
-     * interrupted
-     * @throws java.util.concurrent.TimeoutException exception thrown if a
-     * process times out
-     * @throws java.io.IOException if an exception occurs when parsing files
-     */
-    public void createProject(
-            IdentificationParameters identificationParameters,
-            ProcessingParameters processingParameters,
-            SpectrumCountingParameters spectrumCountingParameters,
-            SpectrumProvider spectrumProvider,
-            ProjectDetails projectDetails,
-            ProjectType projectType,
-            WaitingHandler waitingHandler,
-            boolean setWaitingHandlerFinshedWhenDone,
-            ExceptionHandler exceptionHandler
-    ) throws InterruptedException, TimeoutException, IOException {
-
-        identification.getObjectsDB().commit();
-
-        identificationFeaturesGenerator = new IdentificationFeaturesGenerator(
-                identification,
-                identificationParameters,
-                sequenceProvider,
-                spectrumProvider,
-                metrics,
-                spectrumCountingParameters
-        );
-        matchesValidator = new MatchesValidator(
-                new TargetDecoyMap(),
-                new TargetDecoyMap(),
-                new TargetDecoyMap()
-        );
-
-        if (waitingHandler.isRunCanceled()) {
-            return;
-        }
-
-        PsmScoringParameters psmScoringPreferences = identificationParameters.getPsmScoringParameters();
-        FastaParameters fastaParameters = identificationParameters.getFastaParameters();
-        FastaSummary fastaSummary = FastaSummary.getSummary(
-                projectDetails.getFastaFile(),
-                fastaParameters,
-                waitingHandler
-        );
-
-        // set the background species
-        identificationParameters.getGeneParameters().setBackgroundSpeciesFromFastaSummary(fastaSummary);
-
-        ArrayList<Integer> usedAlgorithms = projectDetails.getIdentificationAlgorithms();
-
-        if (psmScoringPreferences.isScoringNeeded(usedAlgorithms)) {
-
-            waitingHandler.appendReport("Estimating PSM scores.", true, true);
-
-            PsmScorer psmScorer = new PsmScorer(
-                    fastaParameters,
-                    sequenceProvider,
-                    spectrumProvider
-            );
-            psmScorer.estimateIntermediateScores(
-                    identification,
-                    inputMap,
-                    processingParameters,
-                    identificationParameters,
-                    waitingHandler,
-                    exceptionHandler
-            );
-
-            if (psmScoringPreferences.isTargetDecoyNeededForPsmScoring(usedAlgorithms)) {
-
-                if (fastaParameters.isTargetDecoy()) {
-
-                    waitingHandler.appendReport("Estimating intermediate scores probabilities.", true, true);
-                    psmScorer.estimateIntermediateScoreProbabilities(
-                            identification,
-                            inputMap,
-                            processingParameters,
-                            waitingHandler
-                    );
-
-                } else {
-
-                    waitingHandler.appendReport(
-                            "No decoy sequences found. Impossible to "
-                            + "estimate intermediate scores probabilities.",
-                            true,
-                            true
-                    );
-
-                }
-            }
-
-            waitingHandler.appendReport("Scoring PSMs.", true, true);
-            psmScorer.scorePsms(
-                    identification,
-                    inputMap,
-                    processingParameters,
-                    identificationParameters,
-                    waitingHandler
-            );
-        }
-
-        identification.getObjectsDB().commit();
-        System.gc();
-
-        if (fastaParameters.isTargetDecoy()) {
-
-            waitingHandler.appendReport(
-                    "Computing assumptions probabilities.",
-                    true,
-                    true
-            );
-
-        } else {
-
-            waitingHandler.appendReport(
-                    "Importing assumptions scores.",
-                    true,
-                    true
-            );
-
-        }
-
-        inputMap.estimateProbabilities(waitingHandler);
-        waitingHandler.increasePrimaryProgressCounter();
-
-        if (waitingHandler.isRunCanceled()) {
-            return;
-        }
-
-        identification.getObjectsDB().commit();
-        System.gc();
-
-        waitingHandler.appendReport(
-                "Saving assumptions probabilities, selecting best match, scoring modification localization.",
-                true,
-                true
-        );
-
-        PsmProcessor psmProcessor = new PsmProcessor(identification);
-        psmProcessor.processPsms(
-                inputMap,
-                identificationParameters,
-                matchesValidator,
-                modificationLocalizationScorer,
-                sequenceProvider,
-                spectrumProvider,
-                modificationFactory,
-                proteinCount,
-                processingParameters.getnThreads(),
-                waitingHandler,
-                exceptionHandler
-        );
-        waitingHandler.increasePrimaryProgressCounter();
-
-        if (waitingHandler.isRunCanceled()) {
-            return;
-        }
-
-        identification.getObjectsDB().commit();
-        System.gc();
-
-        waitingHandler.appendReport(
-                "Computing PSM probabilities.",
-                true,
-                true
-        );
-
-        matchesValidator.getPsmMap().estimateProbabilities(waitingHandler);
-
-        if (waitingHandler.isRunCanceled()) {
-            return;
-        }
-
-        identification.getObjectsDB().commit();
-        System.gc();
-
-        if (projectType == ProjectType.peptide || projectType == ProjectType.protein) {
-
-            PeptideInference peptideInference = new PeptideInference();
-
-            ModificationLocalizationParameters modificationScoringPreferences = identificationParameters.getModificationLocalizationParameters();
-
-            if (modificationScoringPreferences.getAlignNonConfidentModifications()) {
-
-                waitingHandler.appendReport("Resolving peptide inference issues.", true, true);
-
-                peptideInference.peptideInference(
-                        identification,
-                        identificationParameters,
-                        sequenceProvider,
-                        modificationFactory,
-                        waitingHandler
-                );
-
-                waitingHandler.increasePrimaryProgressCounter();
-
-                if (waitingHandler.isRunCanceled()) {
-                    return;
-                }
-            }
-
-            identification.getObjectsDB().commit();
-            System.gc();
-
-        }
-
-        String reportTxt = "Saving probabilities";
-        String waitingTitle = "Saving Probabilities.";;
-        switch (projectType) {
-            case psm:
-                reportTxt += ".";
-                break;
-            case peptide:
-                reportTxt += ", building peptides.";
-                waitingTitle += " Building Peptides.";
-                break;
-            default:
-                reportTxt += ", building peptides and proteins.";
-                waitingTitle += " Building Peptides and Proteins.";
-        }
-
-        waitingHandler.appendReport(reportTxt, true, true);
-        waitingHandler.setWaitingText(waitingTitle + " Please Wait...");
-
-        attachSpectrumProbabilitiesAndBuildPeptidesAndProteins(
-                sequenceProvider,
-                identificationParameters.getSequenceMatchingParameters(),
-                projectType,
-                fastaParameters,
-                waitingHandler
-        );
-        waitingHandler.increasePrimaryProgressCounter();
-
-        if (waitingHandler.isRunCanceled()) {
-            return;
-        }
-
-        identification.getObjectsDB().commit();
-        System.gc();
-
-        if (projectType == ProjectType.peptide || projectType == ProjectType.protein) {
-
-            waitingHandler.appendReport(
-                    "Generating peptide map.",
-                    true,
-                    true
-            );
-            matchesValidator.fillPeptideMaps(
-                    identification,
-                    metrics,
-                    waitingHandler,
-                    identificationParameters,
-                    sequenceProvider,
-                    spectrumProvider
-            );
-
-            if (waitingHandler.isRunCanceled()) {
-
-                return;
-
-            }
-
-            identification.getObjectsDB().commit();
-            System.gc();
-
-            waitingHandler.appendReport(
-                    "Computing peptide probabilities.",
-                    true,
-                    true
-            );
-
-            matchesValidator.getPeptideMap().estimateProbabilities(waitingHandler);
-
-            if (waitingHandler.isRunCanceled()) {
-                return;
-            }
-
-            identification.getObjectsDB().commit();
-            System.gc();
-
-            waitingHandler.appendReport(
-                    "Saving peptide probabilities.",
-                    true,
-                    true
-            );
-            matchesValidator.attachPeptideProbabilities(
-                    identification,
-                    fastaParameters,
-                    waitingHandler
-            );
-            waitingHandler.increasePrimaryProgressCounter();
-
-            if (waitingHandler.isRunCanceled()) {
-                return;
-            }
-
-            identification.getObjectsDB().commit();
-            System.gc();
-
-            if (projectType == ProjectType.protein) {
-
-                if (identificationParameters.getProteinInferenceParameters().getSimplifyGroups()) {
-
-                    waitingHandler.appendReport(
-                            "Simplifying protein groups.",
-                            true,
-                            true
-                    );
-
-                    GroupSimplification groupSimplification = new GroupSimplification();
-                    groupSimplification.removeRedundantGroups(
-                            identification,
-                            identificationParameters,
-                            sequenceProvider,
-                            proteinDetailsProvider,
-                            waitingHandler
-                    );
-                    waitingHandler.increasePrimaryProgressCounter();
-
-                    if (waitingHandler.isRunCanceled()) {
-                        return;
-                    }
-                }
-
-                identification.getObjectsDB().commit();
-                System.gc();
-
-                ProteinInference proteinInference = new ProteinInference();
-                waitingHandler.appendReport(
-                        "Mapping shared peptides.",
-                        true,
-                        true
-                );
-                proteinInference.distributeSharedPeptides(
-                        identification,
-                        waitingHandler
-                );
-                waitingHandler.increasePrimaryProgressCounter();
-
-                if (waitingHandler.isRunCanceled()) {
-                    return;
-                }
-
-                identification.getObjectsDB().commit();
-                System.gc();
-
-                waitingHandler.appendReport(
-                        "Generating protein map.",
-                        true,
-                        true
-                );
-                matchesValidator.fillProteinMap(
-                        identification,
-                        spectrumProvider,
-                        waitingHandler
-                );
-                waitingHandler.increasePrimaryProgressCounter();
-
-                if (waitingHandler.isRunCanceled()) {
-                    return;
-                }
-
-                identification.getObjectsDB().commit();
-                System.gc();
-
-                waitingHandler.appendReport(
-                        "Selecting leading proteins, inferring peptide and protein inference status.",
-                        true,
-                        true
-                );
-                proteinInference.inferPiStatus(
-                        identification,
-                        metrics,
-                        matchesValidator.getProteinMap(),
-                        identificationParameters,
-                        sequenceProvider,
-                        proteinDetailsProvider,
-                        waitingHandler
-                );
-                waitingHandler.increasePrimaryProgressCounter();
-
-                if (waitingHandler.isRunCanceled()) {
-                    return;
-                }
-
-                identification.getObjectsDB().commit();
-                System.gc();
-
-                waitingHandler.appendReport(
-                        "Computing protein probabilities.",
-                        true,
-                        true
-                );
-
-                matchesValidator.getProteinMap().estimateProbabilities(waitingHandler);
-
-                if (waitingHandler.isRunCanceled()) {
-                    return;
-                }
-
-                identification.getObjectsDB().commit();
-                System.gc();
-
-                waitingHandler.appendReport(
-                        "Saving protein probabilities.",
-                        true,
-                        true
-                );
-                matchesValidator.attachProteinProbabilities(
-                        identification,
-                        sequenceProvider,
-                        fastaParameters,
-                        metrics,
-                        waitingHandler,
-                        identificationParameters.getFractionParameters()
-                );
-                waitingHandler.increasePrimaryProgressCounter();
-
-                if (waitingHandler.isRunCanceled()) {
-                    return;
-                }
-
-                identification.getObjectsDB().commit();
-                System.gc();
-
-            }
-        }
-
-        if (fastaParameters.isTargetDecoy()) {
-
-            IdMatchValidationParameters idMatchValidationParameters = identificationParameters.getIdValidationParameters();
-
-            if (idMatchValidationParameters.getDefaultPsmFDR() == 1
-                    && idMatchValidationParameters.getDefaultPeptideFDR() == 1
-                    && idMatchValidationParameters.getDefaultProteinFDR() == 1) {
-
-                waitingHandler.appendReport(
-                        "Validating identifications at 1% FDR, quality control of matches.",
-                        true,
-                        true
-                );
-
-            } else {
-
-                waitingHandler.appendReport(
-                        "Validating identifications, quality control of matches.",
-                        true,
-                        true
-                );
-
-            }
-        } else {
-
-            waitingHandler.appendReport(
-                    "Quality control of matches.",
-                    true,
-                    true
-            );
-
-        }
-
-        matchesValidator.validateIdentifications(
-                identification,
-                metrics,
-                inputMap,
-                waitingHandler,
-                exceptionHandler,
-                identificationFeaturesGenerator,
-                sequenceProvider,
-                proteinDetailsProvider,
-                spectrumProvider,
-                geneMaps,
-                identificationParameters,
-                projectType,
-                processingParameters
-        );
-        waitingHandler.increasePrimaryProgressCounter();
-
-        if (waitingHandler.isRunCanceled()) {
-            return;
-        }
-
-        identification.getObjectsDB().commit();
-        System.gc();
-
-        if (projectType == ProjectType.peptide || projectType == ProjectType.protein) {
-
-            waitingHandler.appendReport(
-                    "Scoring PTMs in peptides.",
-                    true,
-                    true
-            );
-            modificationLocalizationScorer.scorePeptidePtms(
-                    identification,
-                    modificationFactory,
-                    waitingHandler,
-                    identificationParameters
-            );
-            waitingHandler.increasePrimaryProgressCounter();
-
-            if (waitingHandler.isRunCanceled()) {
-                return;
-            }
-
-            identification.getObjectsDB().commit();
-            System.gc();
-
-            if (projectType == ProjectType.protein) {
-
-                waitingHandler.appendReport(
-                        "Estimating spectrum counting scaling values.",
-                        true,
-                        true
-                );
-
-                ScalingFactorsEstimators scalingFactors = new ScalingFactorsEstimators(spectrumCountingParameters);
-                scalingFactors.estimateScalingFactors(
-                        identification,
-                        metrics,
-                        sequenceProvider,
-                        identificationFeaturesGenerator,
-                        waitingHandler,
-                        exceptionHandler,
-                        processingParameters
-                );
-
-                waitingHandler.increasePrimaryProgressCounter();
-
-                if (waitingHandler.isRunCanceled()) {
-                    return;
-                }
-
-                identification.getObjectsDB().commit();
-                System.gc();
-
-                waitingHandler.appendReport(
-                        "Scoring PTMs in proteins, gathering summary metrics.",
-                        true,
-                        true
-                );
-                ProteinProcessor proteinProcessor = new ProteinProcessor(
-                        identification,
-                        identificationParameters,
-                        identificationFeaturesGenerator,
-                        sequenceProvider
-                );
-                proteinProcessor.processProteins(
-                        modificationLocalizationScorer,
-                        metrics,
-                        modificationFactory,
-                        waitingHandler,
-                        exceptionHandler,
-                        processingParameters
-                );
-                waitingHandler.increasePrimaryProgressCounter();
-
-                if (waitingHandler.isRunCanceled()) {
-                    return;
-                }
-
-                identification.getObjectsDB().commit();
-                System.gc();
-
-            }
-        }
-
-        projectCreationDuration.end();
-        String report = "Identification processing completed (" + projectCreationDuration.toString() + ").";
-
-        waitingHandler.appendReport(
-                report,
-                true,
-                true
-        );
-        waitingHandler.appendReportEndLine();
-        waitingHandler.appendReportEndLine();
-        identification.addUrParam(
-                new PSMaps(
-                        inputMap,
-                        matchesValidator.getPsmMap(),
-                        matchesValidator.getPeptideMap(),
-                        matchesValidator.getProteinMap()
-                )
-        );
-
-        if (setWaitingHandlerFinshedWhenDone) {
-            waitingHandler.setRunFinished();
-        }
-    }
-
-    /**
-     * Processes the identifications if a change occurred in the PSM map.
-     *
-     * @param identification the identification object containing the
-     * identification matches
-     * @param waitingHandler the waiting handler
-     * @param processingPreferences the processing preferences
-     * @param identificationParameters the identification parameters
-     * @param sequenceProvider a protein sequence provider
-     * @param spectrumProvider the spectrum provider
-     * @param projectType the project type
-     */
-    public void spectrumMapChanged(
-            Identification identification,
-            WaitingHandler waitingHandler,
-            ProcessingParameters processingPreferences,
-            IdentificationParameters identificationParameters,
-            SequenceProvider sequenceProvider,
-            SpectrumProvider spectrumProvider,
-            ProjectType projectType
-    ) {
-
-        FastaParameters fastaParameters = identificationParameters.getFastaParameters();
-        FractionParameters fractionParameters = identificationParameters.getFractionParameters();
-
-        TargetDecoyMap peptideMap = new TargetDecoyMap();
-        TargetDecoyMap proteinMap = new TargetDecoyMap();
-        matchesValidator.setPeptideMap(peptideMap);
-        matchesValidator.setProteinMap(proteinMap);
-        attachSpectrumProbabilitiesAndBuildPeptidesAndProteins(
-                sequenceProvider,
-                identificationParameters.getSequenceMatchingParameters(),
-                projectType,
-                fastaParameters,
-                waitingHandler
-        );
-        matchesValidator.fillPeptideMaps(
-                identification,
-                metrics,
-                waitingHandler,
-                identificationParameters,
-                sequenceProvider,
-                spectrumProvider
-        );
-        peptideMap.estimateProbabilities(waitingHandler);
-        matchesValidator.attachPeptideProbabilities(
-                identification,
-                fastaParameters,
-                waitingHandler
-        );
-        matchesValidator.fillProteinMap(
-                identification,
-                spectrumProvider,
-                waitingHandler
-        );
-        proteinMap.estimateProbabilities(waitingHandler);
-        matchesValidator.attachProteinProbabilities(
-                identification,
-                sequenceProvider,
-                fastaParameters,
-                metrics,
-                waitingHandler,
-                fractionParameters
-        );
-    }
-
-    /**
-     * Processes the identifications if a change occurred in the peptide map.
-     *
-     * @param identification the identification object containing the
-     * identification matches
-     * @param waitingHandler the waiting handler
-     * @param identificationParameters the identification parameters
-     * @param sequenceProvider a protein sequence provider
-     * @param spectrumProvider the spectrum provider
-     */
-    public void peptideMapChanged(
-            Identification identification,
-            WaitingHandler waitingHandler,
-            IdentificationParameters identificationParameters,
-            SequenceProvider sequenceProvider,
-            SpectrumProvider spectrumProvider
-    ) {
-
-        FastaParameters fastaParameters = identificationParameters.getFastaParameters();
-        FractionParameters fractionParameters = identificationParameters.getFractionParameters();
-
-        TargetDecoyMap proteinMap = new TargetDecoyMap();
-        matchesValidator.setProteinMap(proteinMap);
-        matchesValidator.attachPeptideProbabilities(
-                identification,
-                fastaParameters,
-                waitingHandler
-        );
-        matchesValidator.fillProteinMap(
-                identification,
-                spectrumProvider,
-                waitingHandler
-        );
-        proteinMap.estimateProbabilities(waitingHandler);
-        matchesValidator.attachProteinProbabilities(
-                identification,
-                sequenceProvider,
-                fastaParameters,
-                metrics,
-                waitingHandler,
-                fractionParameters
-        );
-
-    }
-
-    /**
-     * Processes the identifications if a change occurred in the protein map.
-     *
-     * @param identification the identification object containing the
-     * identification matches
-     * @param waitingHandler the waiting handler
-     * @param identificationParameters the identification parameters
-     * @param sequenceProvider a protein sequence provider
-     */
-    public void proteinMapChanged(
-            Identification identification,
-            WaitingHandler waitingHandler,
-            IdentificationParameters identificationParameters,
-            SequenceProvider sequenceProvider
-    ) {
-
-        FastaParameters fastaParameters = identificationParameters.getFastaParameters();
-        FractionParameters fractionParameters = identificationParameters.getFractionParameters();
-
-        matchesValidator.attachProteinProbabilities(
-                identification,
-                sequenceProvider,
-                fastaParameters,
-                metrics,
-                waitingHandler,
-                fractionParameters
-        );
-
-    }
-
-    /**
-     * Attaches the spectrum posterior error probabilities to the spectrum
-     * matches and creates peptides and proteins.
-     *
-     * @param sequenceProvider a protein sequence provider
-     * @param sequenceMatchingPreferences the sequence matching preferences
-     * @param projectType the project type
-     * @param fastaParameters the FASTA parsing parameters
-     * @param waitingHandler the handler displaying feedback to the user
-     */
-    private void attachSpectrumProbabilitiesAndBuildPeptidesAndProteins(
-            SequenceProvider sequenceProvider,
-            SequenceMatchingParameters sequenceMatchingPreferences,
-            ProjectType projectType,
-            FastaParameters fastaParameters,
-            WaitingHandler waitingHandler
-    ) {
-
-        waitingHandler.setSecondaryProgressCounterIndeterminate(false);
-        waitingHandler.setMaxSecondaryProgressCounter(identification.getSpectrumIdentificationSize());
-
-        PeptideAndProteinBuilder peptideAndProteinBuilder = new PeptideAndProteinBuilder(identification);
-
-        identification.getSpectrumIdentification().values().stream()
-                .flatMap(keys -> keys.stream())
-                .parallel()
-                .map(
-                        key -> identification.getSpectrumMatch(key)
-                )
-                .forEach(
-                        spectrumMatch -> attachSpectrumProbabilitiesAndBuildPeptidesAndProteins(
-                                spectrumMatch,
-                                peptideAndProteinBuilder,
-                                sequenceProvider,
-                                sequenceMatchingPreferences,
-                                projectType,
-                                fastaParameters,
-                                waitingHandler
-                        )
-                );
-
-        waitingHandler.setSecondaryProgressCounterIndeterminate(true);
-
-    }
-
-    /**
-     * Attaches the spectrum posterior error probabilities to the spectrum match
-     * and creates peptides and proteins.
-     *
-     * @param spectrumMatch the spectrum match to process
-     * @param sequenceProvider a protein sequence provider
-     * @param peptideAndProteinBuilder a peptide and protein builder
-     * @param sequenceMatchingPreferences the sequence matching preferences
-     * @param projectType the project type
-     * @param fastaParameters the FASTA parsing parameters
-     * @param waitingHandler the handler displaying feedback to the user
-     */
-    private void attachSpectrumProbabilitiesAndBuildPeptidesAndProteins(
-            SpectrumMatch spectrumMatch,
-            PeptideAndProteinBuilder peptideAndProteinBuilder,
-            SequenceProvider sequenceProvider,
-            SequenceMatchingParameters sequenceMatchingPreferences,
-            ProjectType projectType,
-            FastaParameters fastaParameters,
-            WaitingHandler waitingHandler
-    ) {
-
-        if (waitingHandler.isRunCanceled()) {
-            return;
-        }
-
-        PSParameter psParameter = (PSParameter) spectrumMatch.getUrParam(PSParameter.dummy);
-
-        if (spectrumMatch.getBestPeptideAssumption() == null) {
-            return;
-        }
-
-        if (fastaParameters.isTargetDecoy()) {
-
-            double probability = matchesValidator.getPsmMap().getProbability(psParameter.getScore());
-            psParameter.setProbability(probability);
-
-        } else {
-
-            psParameter.setProbability(1.0);
-
-        }
-
-        if (projectType == ProjectType.peptide || projectType == ProjectType.protein) {
-
-            peptideAndProteinBuilder.buildPeptidesAndProteins(
-                    spectrumMatch,
-                    sequenceMatchingPreferences,
-                    sequenceProvider,
-                    projectType == ProjectType.protein
-            );
-
-        }
-        identification.updateObject(spectrumMatch.getKey(), spectrumMatch);
-
-        waitingHandler.increaseSecondaryProgressCounter();
-
-    }
-
-    /**
-     * Returns the metrics picked-up while loading the files.
-     *
-     * @return the metrics picked-up while loading the files
-     */
-    public Metrics getMetrics() {
-
-        return metrics;
-
-    }
-
-    /**
-     * Returns the gene maps.
-     *
-     * @return the gene maps
-     */
-    public GeneMaps getGeneMaps() {
-
-        return geneMaps;
-
-    }
-
-    /**
-     * Returns the identification object.
-     *
-     * @return the identification object
-     */
-    public Identification getIdentification() {
-
-        return identification;
-
-    }
-
-    /**
-     * Returns the sequence provider.
-     *
-     * @return the sequence provider
-     */
-    public SequenceProvider getSequenceProvider() {
-
-        return sequenceProvider;
-
-    }
-
-    /**
-     * Returns the protein details provider.
-     *
-     * @return the protein details provider
-     */
-    public ProteinDetailsProvider getProteinDetailsProvider() {
-        return proteinDetailsProvider;
-    }
-
-    /**
-     * Sets the gene maps.
-     *
-     * @param geneMaps the new gene maps
-     */
-    public void setGeneMaps(GeneMaps geneMaps) {
-
-        this.geneMaps = geneMaps;
-
-    }
-
-    /**
-     * Returns the identification features generator used when loading the
-     * files.
-     *
-     * @return the identification features generator used when loading the files
-     */
-    public IdentificationFeaturesGenerator getIdentificationFeaturesGenerator() {
-
-        return identificationFeaturesGenerator;
-
-    }
-
-    /**
-     * Verifies that the modifications backed-up in the search parameters are
-     * loaded and returns an error message if one was already loaded, null
-     * otherwise.
-     *
-     * @param searchParameters the search parameters to load
-     * @return an error message if one was already loaded, null otherwise
-     */
-    public static String loadModifications(SearchParameters searchParameters) {
-
-        String error = null;
-        ArrayList<String> toCheck = ModificationFactory.getInstance().loadBackedUpModifications(searchParameters, true);
-
-        if (!toCheck.isEmpty()) {
-
-            error = "The definition of the following PTM(s) seems to have changed and were overwritten:\n";
-
-            for (int i = 0; i < toCheck.size(); i++) {
-
-                if (i > 0) {
-
-                    if (i < toCheck.size() - 1) {
-
-                        error += ", ";
-
-                    } else {
-
-                        error += " and ";
-
-                    }
-                }
-
-                error += toCheck.get(i);
-
-            }
-
-            error += ".\nPlease verify the definition of the PTM(s) in the modifications editor.";
-
-        }
-
-        return error;
-
-    }
-
-    /**
-     * Returns the file used for user preferences storage.
-     *
-     * @return the file used for user preferences storage
-     */
-    public static String getUserPreferencesFile() {
-
-        return USER_PREFERENCES_FILE;
-
-    }
-
-    /**
-     * Returns the folder used for user preferences storage.
-     *
-     * @return the folder used for user preferences storage
-     */
-    public static String getUserPreferencesFolder() {
-
-        File tempFile = new File(getUserPreferencesFile());
-        return tempFile.getParent();
-
-    }
-
-    /**
-     * Sets the file used for user preferences storage.
-     *
-     * @param userPreferencesFolder the folder used for user preferences storage
-     */
-    public static void setUserPreferencesFolder(String userPreferencesFolder) {
-
-        File tempFile = new File(userPreferencesFolder, "userpreferences.cpf");
-        PeptideShaker.USER_PREFERENCES_FILE = tempFile.getAbsolutePath();
-
-    }
-
-    /**
-     * Returns the directory used to store the identification matches.
-     *
-     * @return the directory used to store the identification matches
-     */
-    public static String getMatchesDirectorySubPath() {
-
-        return DATABASE_DIRECTORY;
-
-    }
-
-    /**
-     * Returns the matches directory parent. An empty string if not set. Can be
-     * a relative path.
-     *
-     * @return the matches directory parent
-     */
-    public static String getMatchesDirectoryParent() {
-
-        return SERIALIZATION_PARENT_DIRECTORY;
-
-    }
-
-    /**
-     * Returns the matches directory parent. An empty string if not set.
-     *
-     * @return the matches directory parent
-     */
-    public static File getMatchesDirectoryParentFile() {
-        String matchesParentDirectory = PeptideShaker.getMatchesDirectoryParent();
-
-        return matchesParentDirectory.equals("resources")
-                ? new File(getJarFilePath(), matchesParentDirectory) : new File(matchesParentDirectory);
-
-    }
-
-    /**
-     * Sets the matches directory parent.
-     *
-     * @param matchesDirectoryParent the matches directory parent
-     * @throws IOException thrown of an exception occurs
-     */
-    public static void setMatchesDirectoryParent(String matchesDirectoryParent) throws IOException {
-
-        PeptideShaker.SERIALIZATION_PARENT_DIRECTORY = matchesDirectoryParent;
-        File serializationFolder = new File(matchesDirectoryParent, PeptideShaker.getMatchesDirectorySubPath());
-
-        if (!serializationFolder.exists()) {
-
-            serializationFolder.mkdirs();
-
-            if (!serializationFolder.exists()) {
-
-                throw new IOException("Impossible to create folder " + serializationFolder.getAbsolutePath() + ".");
-
-            }
-        }
-    }
-
-    /**
-     * Returns the path to the matches folder according to the user path
-     * settings.
-     *
-     * @return the path to the match folder according to the user path settings
-     */
-    public static File getMatchesFolder() {
-
-        return new File(getMatchesDirectoryParentFile(), PeptideShaker.getMatchesDirectorySubPath());
-
-    }
-
-    /**
-     * Instantiates the spectrum, sequence, and PTM factories with caches
-     * adapted to the memory available as set in the user preferences.
-     *
-     * @param utilitiesUserPreferences the user preferences
-     */
-    public static void instantiateFacories(
-            UtilitiesUserParameters utilitiesUserPreferences
-    ) {
-
-        EnzymeFactory.getInstance();
-        ModificationFactory.getInstance();
-
-    }
-
-    /**
-     * Retrieves the version number set in the pom file.
-     *
-     * @return the version number of PeptideShaker
-     */
-    public static String getVersion() {
-
-        java.util.Properties p = new java.util.Properties();
-
-        try {
-
-            InputStream is = (new PeptideShaker()).getClass().getClassLoader().getResourceAsStream("peptide-shaker.properties");
-            p.load(is);
-
-        } catch (IOException e) {
-
-            e.printStackTrace();
-
-        }
-
-        return p.getProperty("peptide-shaker.version");
-
-    }
-
-    /**
-     * Retrieves the path to the jar file.
-     *
-     * @return the path to the jar file
-     */
-    public static String getJarFilePath() {
-
-        return CompomicsWrapper.getJarFilePath((new PeptideShaker()).getClass().getResource("PeptideShaker.class").getPath(), "PeptideShaker");
-
-    }
-}
-=======
 package eu.isas.peptideshaker;
 
 import com.compomics.util.experiment.biology.enzymes.EnzymeFactory;
@@ -1586,7 +216,6 @@
                 waitingHandler,
                 exceptionHandler
         );
-
         int outcome = fileImporter.importFiles(
                 idFiles
         );
@@ -1650,7 +279,6 @@
                 metrics,
                 spectrumCountingParameters
         );
-
         matchesValidator = new MatchesValidator(
                 new TargetDecoyMap(),
                 new TargetDecoyMap(),
@@ -1683,7 +311,6 @@
                     sequenceProvider,
                     spectrumProvider
             );
-
             psmScorer.estimateIntermediateScores(
                     identification,
                     inputMap,
@@ -1718,7 +345,6 @@
             }
 
             waitingHandler.appendReport("Scoring PSMs.", true, true);
-
             psmScorer.scorePsms(
                     identification,
                     inputMap,
@@ -1779,7 +405,6 @@
                 waitingHandler,
                 exceptionHandler
         );
-
         waitingHandler.increasePrimaryProgressCounter();
 
         if (waitingHandler.isRunCanceled()) {
@@ -1807,8 +432,8 @@
         if (projectType == ProjectType.peptide || projectType == ProjectType.protein) {
 
             PeptideInference peptideInference = new PeptideInference();
-            ModificationLocalizationParameters modificationScoringPreferences
-                    = identificationParameters.getModificationLocalizationParameters();
+
+            ModificationLocalizationParameters modificationScoringPreferences = identificationParameters.getModificationLocalizationParameters();
 
             if (modificationScoringPreferences.getAlignNonConfidentModifications()) {
 
@@ -1835,8 +460,7 @@
         }
 
         String reportTxt = "Saving probabilities";
-        String waitingTitle = "Saving Probabilities.";
-
+        String waitingTitle = "Saving Probabilities.";;
         switch (projectType) {
             case psm:
                 reportTxt += ".";
@@ -1860,7 +484,6 @@
                 fastaParameters,
                 waitingHandler
         );
-
         waitingHandler.increasePrimaryProgressCounter();
 
         if (waitingHandler.isRunCanceled()) {
@@ -1877,7 +500,6 @@
                     true,
                     true
             );
-
             matchesValidator.fillPeptideMaps(
                     identification,
                     metrics,
@@ -1916,13 +538,11 @@
                     true,
                     true
             );
-
             matchesValidator.attachPeptideProbabilities(
                     identification,
                     fastaParameters,
                     waitingHandler
             );
-
             waitingHandler.increasePrimaryProgressCounter();
 
             if (waitingHandler.isRunCanceled()) {
@@ -1950,7 +570,6 @@
                             proteinDetailsProvider,
                             waitingHandler
                     );
-
                     waitingHandler.increasePrimaryProgressCounter();
 
                     if (waitingHandler.isRunCanceled()) {
@@ -1967,12 +586,10 @@
                         true,
                         true
                 );
-
                 proteinInference.distributeSharedPeptides(
                         identification,
                         waitingHandler
                 );
-
                 waitingHandler.increasePrimaryProgressCounter();
 
                 if (waitingHandler.isRunCanceled()) {
@@ -1992,7 +609,6 @@
                         spectrumProvider,
                         waitingHandler
                 );
-
                 waitingHandler.increasePrimaryProgressCounter();
 
                 if (waitingHandler.isRunCanceled()) {
@@ -2007,7 +623,6 @@
                         true,
                         true
                 );
-
                 proteinInference.inferPiStatus(
                         identification,
                         metrics,
@@ -2017,7 +632,6 @@
                         proteinDetailsProvider,
                         waitingHandler
                 );
-
                 waitingHandler.increasePrimaryProgressCounter();
 
                 if (waitingHandler.isRunCanceled()) {
@@ -2047,7 +661,6 @@
                         true,
                         true
                 );
-
                 matchesValidator.attachProteinProbabilities(
                         identification,
                         sequenceProvider,
@@ -2056,7 +669,6 @@
                         waitingHandler,
                         identificationParameters.getFractionParameters()
                 );
-
                 waitingHandler.increasePrimaryProgressCounter();
 
                 if (waitingHandler.isRunCanceled()) {
@@ -2117,7 +729,6 @@
                 projectType,
                 processingParameters
         );
-
         waitingHandler.increasePrimaryProgressCounter();
 
         if (waitingHandler.isRunCanceled()) {
@@ -2134,14 +745,12 @@
                     true,
                     true
             );
-
             modificationLocalizationScorer.scorePeptidePtms(
                     identification,
                     modificationFactory,
                     waitingHandler,
                     identificationParameters
             );
-
             waitingHandler.increasePrimaryProgressCounter();
 
             if (waitingHandler.isRunCanceled()) {
@@ -2184,14 +793,12 @@
                         true,
                         true
                 );
-
                 ProteinProcessor proteinProcessor = new ProteinProcessor(
                         identification,
                         identificationParameters,
                         identificationFeaturesGenerator,
                         sequenceProvider
                 );
-
                 proteinProcessor.processProteins(
                         modificationLocalizationScorer,
                         metrics,
@@ -2200,7 +807,6 @@
                         exceptionHandler,
                         processingParameters
                 );
-
                 waitingHandler.increasePrimaryProgressCounter();
 
                 if (waitingHandler.isRunCanceled()) {
@@ -2221,10 +827,8 @@
                 true,
                 true
         );
-
         waitingHandler.appendReportEndLine();
         waitingHandler.appendReportEndLine();
-
         identification.addUrParam(
                 new PSMaps(
                         inputMap,
@@ -2268,7 +872,6 @@
         TargetDecoyMap proteinMap = new TargetDecoyMap();
         matchesValidator.setPeptideMap(peptideMap);
         matchesValidator.setProteinMap(proteinMap);
-
         attachSpectrumProbabilitiesAndBuildPeptidesAndProteins(
                 sequenceProvider,
                 identificationParameters.getSequenceMatchingParameters(),
@@ -2276,7 +879,6 @@
                 fastaParameters,
                 waitingHandler
         );
-
         matchesValidator.fillPeptideMaps(
                 identification,
                 metrics,
@@ -2285,23 +887,18 @@
                 sequenceProvider,
                 spectrumProvider
         );
-
         peptideMap.estimateProbabilities(waitingHandler);
-
         matchesValidator.attachPeptideProbabilities(
                 identification,
                 fastaParameters,
                 waitingHandler
         );
-
         matchesValidator.fillProteinMap(
                 identification,
                 spectrumProvider,
                 waitingHandler
         );
-
         proteinMap.estimateProbabilities(waitingHandler);
-
         matchesValidator.attachProteinProbabilities(
                 identification,
                 sequenceProvider,
@@ -2310,7 +907,6 @@
                 waitingHandler,
                 fractionParameters
         );
-
     }
 
     /**
@@ -2341,15 +937,12 @@
                 fastaParameters,
                 waitingHandler
         );
-
         matchesValidator.fillProteinMap(
                 identification,
                 spectrumProvider,
                 waitingHandler
         );
-
         proteinMap.estimateProbabilities(waitingHandler);
-
         matchesValidator.attachProteinProbabilities(
                 identification,
                 sequenceProvider,
@@ -2489,7 +1082,6 @@
             );
 
         }
-
         identification.updateObject(spectrumMatch.getKey(), spectrumMatch);
 
         waitingHandler.increaseSecondaryProgressCounter();
@@ -2546,9 +1138,7 @@
      * @return the protein details provider
      */
     public ProteinDetailsProvider getProteinDetailsProvider() {
-
         return proteinDetailsProvider;
-
     }
 
     /**
@@ -2770,11 +1360,7 @@
      */
     public static String getJarFilePath() {
 
-        return CompomicsWrapper.getJarFilePath(
-                (new PeptideShaker()).getClass().getResource("PeptideShaker.class").getPath(),
-                "PeptideShaker"
-        );
-
-    }
-}
->>>>>>> b7e0f993
+        return CompomicsWrapper.getJarFilePath((new PeptideShaker()).getClass().getResource("PeptideShaker.class").getPath(), "PeptideShaker");
+
+    }
+}