<<<<<<< HEAD
package eu.isas.peptideshaker.cmd;

import eu.isas.peptideshaker.export.PSExportFactory;
import org.apache.commons.cli.Options;

/**
 * This class provides the available reports as command line parameters.
 *
 * @author Marc Vaudel
 * @author Harald Barsnes
 */
public enum ReportCLIParams {

    CPS_FILE("in", "PeptideShaker project (.cpsx or .zip file)", true, true),
    EXPORT_FOLDER("out_reports", "Output folder for report files. (Existing files will be overwritten.)", true, true),
    EXPORT_PREFIX("report_prefix", "Prefix added to the report file name.", false, true),
    REPORT_TYPE("reports", "Comma separated list of types of report to export. " + PSExportFactory.getInstance().getCommandLineOptions(), false, true),
    DOCUMENTATION_TYPE("documentation", "Comma separated list of types of report documentation to export. " + PSExportFactory.getInstance().getCommandLineOptions(), false, true),
    GZIP("gzip", "Indicates whether the report should be compressed (0: no, 1: yes, default is 0).", false, true);

    /**
     * Short Id for the CLI parameter.
     */
    public final String id;
    /**
     * Explanation for the CLI parameter.
     */
    public final String description;
    /**
     * Boolean indicating whether the parameter is mandatory.
     */
    public final boolean mandatory;
    /**
     * Boolean indicating whether the parameter has arguments.
     */
    public final boolean hasArg;

    /**
     * Private constructor managing the various variables for the enum
     * instances.
     *
     * @param id the parameter id
     * @param description the parameter description
     * @param mandatory boolean indicating whether the parameter mandatory
     * @param hasArg boolean indicating whether the parameter needs an argument
     */
    private ReportCLIParams(String id, String description, boolean mandatory, boolean hasArg) {
        this.id = id;
        this.description = description;
        this.mandatory = mandatory;
        this.hasArg = hasArg;
    }

    /**
     * Creates the options for the command line interface based on the possible
     * values.
     *
     * @param aOptions the options object where the options will be added
     */
    public static void createOptionsCLI(Options aOptions) {

        for (ReportCLIParams reportCLIParams : values()) {
            aOptions.addOption(reportCLIParams.id, reportCLIParams.hasArg, reportCLIParams.description);
        }

        // path setup
        PathSettingsCLIParams.createOptionsCLI(aOptions);

        // note: remember to add new parameters to the getOptionsAsString below as well
    }

    /**
     * Returns the options as a string.
     *
     * @return the options as a string
     */
    public static String getOptionsAsString() {

        String output = "";
        String formatter = "%-35s";

        output += "Mandatory parameters:\n\n";
        output += "-" + String.format(formatter, CPS_FILE.id) + CPS_FILE.description + "\n";
        output += "-" + String.format(formatter, EXPORT_FOLDER.id) + EXPORT_FOLDER.description + "\n";

        output += "\n\nOptional output parameters:\n";
        output += getOutputOptionsAsString();

        output += "\n\nOptional temporary folder and name prefix:\n\n";
        output += "-" + String.format(formatter, EXPORT_PREFIX.id) + EXPORT_PREFIX.description + "\n";
        output += "-" + String.format(formatter, PathSettingsCLIParams.ALL.id) + PathSettingsCLIParams.ALL.description + "\n";

        return output;
    }

    /**
     * Returns the output options as a string.
     *
     * @return the output options as a string
     */
    public static String getOutputOptionsAsString() {

        String output = "";
        String formatter = "%-35s";

        output += "\nReport export:\n\n";
        output += "-" + String.format(formatter, REPORT_TYPE.id) + REPORT_TYPE.description + "\n";

        output += "\nReport documentation export:\n\n";
        output += "-" + String.format(formatter, DOCUMENTATION_TYPE.id) + DOCUMENTATION_TYPE.description + "\n";

        output += "\nCompression:\n\n";
        output += "-" + String.format(formatter, GZIP.id) + GZIP.description + "\n";

        return output;
    }
}
=======
package eu.isas.peptideshaker.cmd;

import eu.isas.peptideshaker.export.PSExportFactory;
import org.apache.commons.cli.Options;

/**
 * This class provides the available reports as command line parameters.
 *
 * @author Marc Vaudel
 */
public enum ReportCLIParams {

    CPS_FILE("in", "PeptideShaker project (.cpsx or .zip file)", true, true),
    EXPORT_FOLDER("out_reports", "Output folder for report files. (Existing files will be overwritten.)", true, true),
    REPORT_TYPE("reports", "Comma separated list of types of report to export. " + PSExportFactory.getInstance().getCommandLineOptions(), false, true),
    DOCUMENTATION_TYPE("documentation", "Comma separated list of types of report documentation to export. " + PSExportFactory.getInstance().getCommandLineOptions(), false, true);

    /**
     * Short Id for the CLI parameter.
     */
    public final String id;
    /**
     * Explanation for the CLI parameter.
     */
    public final String description;
    /**
     * Boolean indicating whether the parameter is mandatory.
     */
    public final boolean mandatory;
    /**
     * Boolean indicating whether the parameter has arguments.
     */
    public final boolean hasArg;

    /**
     * Private constructor managing the various variables for the enum
     * instances.
     *
     * @param id the parameter id
     * @param description the parameter description
     * @param mandatory boolean indicating whether the parameter mandatory
     * @param hasArg boolean indicating whether the parameter needs an argument
     */
    private ReportCLIParams(String id, String description, boolean mandatory, boolean hasArg) {
        this.id = id;
        this.description = description;
        this.mandatory = mandatory;
        this.hasArg = hasArg;
    }

    /**
     * Creates the options for the command line interface based on the possible
     * values.
     *
     * @param aOptions the options object where the options will be added
     */
    public static void createOptionsCLI(Options aOptions) {

        for (ReportCLIParams reportCLIParams : values()) {
            aOptions.addOption(reportCLIParams.id, reportCLIParams.hasArg, reportCLIParams.description);
        }

        // note: remember to add new parameters to the getOptionsAsString below as well
    }

    /**
     * Returns the options as a string.
     *
     * @return the options as a string
     */
    public static String getOptionsAsString() {

        String output = "";
        String formatter = "%-35s";

        output += "Mandatory parameters:\n\n";
        output += "-" + String.format(formatter, CPS_FILE.id) + CPS_FILE.description + "\n";
        output += "-" + String.format(formatter, EXPORT_FOLDER.id) + EXPORT_FOLDER.description + "\n";

        output += "\n\nOptional output parameters:\n";
        output += getOutputOptionsAsString();

        output += "\n\nOptional temporary folder:\n\n";
        output += "-" + String.format(formatter, PathSettingsCLIParams.ALL.id) + PathSettingsCLIParams.ALL.description + "\n";

        return output;
    }

    /**
     * Returns the output options as a string.
     *
     * @return the output options as a string
     */
    public static String getOutputOptionsAsString() {

        String output = "";
        String formatter = "%-35s";

        output += "\nReport export:\n\n";
        output += "-" + String.format(formatter, REPORT_TYPE.id) + REPORT_TYPE.description + "\n";

        output += "\nReport Documentation export:\n\n";
        output += "-" + String.format(formatter, DOCUMENTATION_TYPE.id) + DOCUMENTATION_TYPE.description + "\n";

        return output;
    }
}
>>>>>>> 8ff432d0
<|MERGE_RESOLUTION|>--- conflicted
+++ resolved
@@ -1,4 +1,3 @@
-<<<<<<< HEAD
 package eu.isas.peptideshaker.cmd;
 
 import eu.isas.peptideshaker.export.PSExportFactory;
@@ -18,121 +17,6 @@
     REPORT_TYPE("reports", "Comma separated list of types of report to export. " + PSExportFactory.getInstance().getCommandLineOptions(), false, true),
     DOCUMENTATION_TYPE("documentation", "Comma separated list of types of report documentation to export. " + PSExportFactory.getInstance().getCommandLineOptions(), false, true),
     GZIP("gzip", "Indicates whether the report should be compressed (0: no, 1: yes, default is 0).", false, true);
-
-    /**
-     * Short Id for the CLI parameter.
-     */
-    public final String id;
-    /**
-     * Explanation for the CLI parameter.
-     */
-    public final String description;
-    /**
-     * Boolean indicating whether the parameter is mandatory.
-     */
-    public final boolean mandatory;
-    /**
-     * Boolean indicating whether the parameter has arguments.
-     */
-    public final boolean hasArg;
-
-    /**
-     * Private constructor managing the various variables for the enum
-     * instances.
-     *
-     * @param id the parameter id
-     * @param description the parameter description
-     * @param mandatory boolean indicating whether the parameter mandatory
-     * @param hasArg boolean indicating whether the parameter needs an argument
-     */
-    private ReportCLIParams(String id, String description, boolean mandatory, boolean hasArg) {
-        this.id = id;
-        this.description = description;
-        this.mandatory = mandatory;
-        this.hasArg = hasArg;
-    }
-
-    /**
-     * Creates the options for the command line interface based on the possible
-     * values.
-     *
-     * @param aOptions the options object where the options will be added
-     */
-    public static void createOptionsCLI(Options aOptions) {
-
-        for (ReportCLIParams reportCLIParams : values()) {
-            aOptions.addOption(reportCLIParams.id, reportCLIParams.hasArg, reportCLIParams.description);
-        }
-
-        // path setup
-        PathSettingsCLIParams.createOptionsCLI(aOptions);
-
-        // note: remember to add new parameters to the getOptionsAsString below as well
-    }
-
-    /**
-     * Returns the options as a string.
-     *
-     * @return the options as a string
-     */
-    public static String getOptionsAsString() {
-
-        String output = "";
-        String formatter = "%-35s";
-
-        output += "Mandatory parameters:\n\n";
-        output += "-" + String.format(formatter, CPS_FILE.id) + CPS_FILE.description + "\n";
-        output += "-" + String.format(formatter, EXPORT_FOLDER.id) + EXPORT_FOLDER.description + "\n";
-
-        output += "\n\nOptional output parameters:\n";
-        output += getOutputOptionsAsString();
-
-        output += "\n\nOptional temporary folder and name prefix:\n\n";
-        output += "-" + String.format(formatter, EXPORT_PREFIX.id) + EXPORT_PREFIX.description + "\n";
-        output += "-" + String.format(formatter, PathSettingsCLIParams.ALL.id) + PathSettingsCLIParams.ALL.description + "\n";
-
-        return output;
-    }
-
-    /**
-     * Returns the output options as a string.
-     *
-     * @return the output options as a string
-     */
-    public static String getOutputOptionsAsString() {
-
-        String output = "";
-        String formatter = "%-35s";
-
-        output += "\nReport export:\n\n";
-        output += "-" + String.format(formatter, REPORT_TYPE.id) + REPORT_TYPE.description + "\n";
-
-        output += "\nReport documentation export:\n\n";
-        output += "-" + String.format(formatter, DOCUMENTATION_TYPE.id) + DOCUMENTATION_TYPE.description + "\n";
-
-        output += "\nCompression:\n\n";
-        output += "-" + String.format(formatter, GZIP.id) + GZIP.description + "\n";
-
-        return output;
-    }
-}
-=======
-package eu.isas.peptideshaker.cmd;
-
-import eu.isas.peptideshaker.export.PSExportFactory;
-import org.apache.commons.cli.Options;
-
-/**
- * This class provides the available reports as command line parameters.
- *
- * @author Marc Vaudel
- */
-public enum ReportCLIParams {
-
-    CPS_FILE("in", "PeptideShaker project (.cpsx or .zip file)", true, true),
-    EXPORT_FOLDER("out_reports", "Output folder for report files. (Existing files will be overwritten.)", true, true),
-    REPORT_TYPE("reports", "Comma separated list of types of report to export. " + PSExportFactory.getInstance().getCommandLineOptions(), false, true),
-    DOCUMENTATION_TYPE("documentation", "Comma separated list of types of report documentation to export. " + PSExportFactory.getInstance().getCommandLineOptions(), false, true);
 
     /**
      * Short Id for the CLI parameter.
@@ -199,7 +83,8 @@
         output += "\n\nOptional output parameters:\n";
         output += getOutputOptionsAsString();
 
-        output += "\n\nOptional temporary folder:\n\n";
+        output += "\n\nOptional temporary folder and name prefix:\n\n";
+        output += "-" + String.format(formatter, EXPORT_PREFIX.id) + EXPORT_PREFIX.description + "\n";
         output += "-" + String.format(formatter, PathSettingsCLIParams.ALL.id) + PathSettingsCLIParams.ALL.description + "\n";
 
         return output;
@@ -218,10 +103,12 @@
         output += "\nReport export:\n\n";
         output += "-" + String.format(formatter, REPORT_TYPE.id) + REPORT_TYPE.description + "\n";
 
-        output += "\nReport Documentation export:\n\n";
+        output += "\nReport documentation export:\n\n";
         output += "-" + String.format(formatter, DOCUMENTATION_TYPE.id) + DOCUMENTATION_TYPE.description + "\n";
+
+        output += "\nCompression:\n\n";
+        output += "-" + String.format(formatter, GZIP.id) + GZIP.description + "\n";
 
         return output;
     }
-}
->>>>>>> 8ff432d0
+}