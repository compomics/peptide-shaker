--- conflicted
+++ resolved
@@ -50,7 +50,6 @@
 import java.text.SimpleDateFormat;
 import java.util.ArrayList;
 import java.util.Date;
-import java.util.HashMap;
 import java.util.HashSet;
 import java.util.concurrent.Callable;
 import java.util.concurrent.TimeoutException;
@@ -637,30 +636,6 @@
                                 true,
                                 true
                         );
-<<<<<<< HEAD
-
-                        for (int i = 0; i < spectrumFiles.size() && !waitingHandler.isRunCanceled(); i++) {
-
-                            File spectrumFile = spectrumFiles.get(i);
-                            String spectrumFileName = spectrumFile.getName();
-                            waitingHandler.appendReport(
-                                    "Writing: " + IoUtil.removeExtension(spectrumFileName) + ".mgf"
-                                    + " (" + (i + 1) + "/" + spectrumFiles.size() + ")",
-                                    true,
-                                    true
-                            );
-
-                            File mgfFile = new File(parent,
-                                    IoUtil.removeExtension(spectrumFileName) + ".mgf");
-
-                            MsFileExporter.writeMgfFile(
-                                    msFileHandler,
-                                    IoUtil.removeExtension(spectrumFileName),
-                                    mgfFile,
-                                    waitingHandler);
-
-                            // write the index too
-=======
                         
                         int i = 0;               
                         
@@ -687,19 +662,13 @@
 
                             
                             // writing the index too
->>>>>>> 0b6051a7
                             MgfIndex mgfIndex = IndexedMgfReader.getMgfIndex(mgfFile, waitingHandler);
                             File indexFile = new File(parent, IoUtil.removeExtension(mgfIndex.getFileName()) + ".cui");
                             SerializationUtils.writeObject(mgfIndex, indexFile);
                             
                             i++;
                         }
-<<<<<<< HEAD
-
-=======
-                        
-                        
->>>>>>> 0b6051a7
+
                         waitingHandler.appendReport(
                                 "Written mgf file(s) to output folder.",
                                 true,
@@ -1039,10 +1008,6 @@
         for (File spectrumFile : spectrumFiles) {
 
             File folder = CmsFolder.getParentFolder() == null ? spectrumFile.getParentFile() : new File(CmsFolder.getParentFolder());
-<<<<<<< HEAD
-            System.out.println(">SpectrumFile: " + spectrumFile.getAbsolutePath());
-=======
->>>>>>> 0b6051a7
             msFileHandler.register(spectrumFile, folder, waitingHandler);
 
         }
