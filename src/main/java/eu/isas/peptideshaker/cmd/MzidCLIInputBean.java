--- conflicted
+++ resolved
@@ -1,4 +1,3 @@
-<<<<<<< HEAD
 package eu.isas.peptideshaker.cmd;
 
 import com.compomics.util.experiment.io.identification.MzIdentMLVersion;
@@ -61,7 +60,7 @@
     /**
      * The file where the mzIdentML export should be output.
      */
-    private File outputFile;
+    private File outputFile = null;
     /**
      * If true, the protein sequences are included in the mzid file.
      */
@@ -297,282 +296,4 @@
     public boolean isGzip() {
         return gzip;
     }
-}
-=======
-package eu.isas.peptideshaker.cmd;
-
-import com.compomics.util.experiment.io.identifications.MzIdentMLVersion;
-import java.io.File;
-import org.apache.commons.cli.CommandLine;
-
-/**
- * This class is a simple bean wrapping the CLI parameters provided in an
- * Options instance.
- *
- * @author Marc Vaueel
- * @author Harald Barsnes
- */
-public class MzidCLIInputBean {
-
-    /**
-     * The PeptideShaker cpsx file.
-     */
-    private File cpsFile;
-    /**
-     * The zip file.
-     */
-    private File zipFile = null;
-    /**
-     * The contact first name.
-     */
-    private String contactFirstName;
-    /**
-     * The contact last name.
-     */
-    private String contactLastName;
-    /**
-     * The contact email.
-     */
-    private String contactEmail;
-    /**
-     * The contact address.
-     */
-    private String contactAddress;
-    /**
-     * The contact URL.
-     */
-    private String contactUrl;
-    /**
-     * The organization name.
-     */
-    private String organizationName;
-    /**
-     * The organization email.
-     */
-    private String organizationMail;
-    /**
-     * The organization address.
-     */
-    private String organizationAddress;
-    /**
-     * The organization URL.
-     */
-    private String organizationUrl;
-    /**
-     * The file where the mzIdentML export should be output.
-     */
-    private File outputFile = null;
-    /**
-     * If true, the protein sequences are included in the mzid file.
-     */
-    private Boolean includeProteinSequences;
-    /**
-     * The path settings.
-     */
-    private PathSettingsCLIInputBean pathSettingsCLIInputBean;
-    /**
-     * The version of mzIdentML file to use, 1.1 by default.
-     */
-    private MzIdentMLVersion mzIdentMLVersion = MzIdentMLVersion.v1_1;
-
-    /**
-     * Parses a MzidCLI command line and stores the input in the attributes.
-     *
-     * @param aLine a MzidCLI command line
-     */
-    public MzidCLIInputBean(CommandLine aLine) {
-
-        if (aLine.hasOption(MzidCLIParams.CPS_FILE.id)) {
-            String file = aLine.getOptionValue(FollowUpCLIParams.CPS_FILE.id);
-            if (file.toLowerCase().endsWith(".cpsx")) {
-                cpsFile = new File(file);
-            } else if (file.toLowerCase().endsWith(".zip")) {
-                zipFile = new File(file);
-            } else {
-                throw new IllegalArgumentException("Unknown file format \'" + file + "\' for PeptideShaker project input.");
-            }
-        }
-        if (aLine.hasOption(MzidCLIParams.CONTACT_FIRST_NAME.id)) {
-            contactFirstName = aLine.getOptionValue(MzidCLIParams.CONTACT_FIRST_NAME.id);
-        }
-        if (aLine.hasOption(MzidCLIParams.CONTACT_LAST_NAME.id)) {
-            contactLastName = aLine.getOptionValue(MzidCLIParams.CONTACT_LAST_NAME.id);
-        }
-        if (aLine.hasOption(MzidCLIParams.CONTACT_EMAIL.id)) {
-            contactEmail = aLine.getOptionValue(MzidCLIParams.CONTACT_EMAIL.id);
-        }
-        if (aLine.hasOption(MzidCLIParams.CONTACT_ADDRESS.id)) {
-            contactAddress = aLine.getOptionValue(MzidCLIParams.CONTACT_ADDRESS.id);
-        }
-        if (aLine.hasOption(MzidCLIParams.CONTACT_URL.id)) {
-            contactUrl = aLine.getOptionValue(MzidCLIParams.CONTACT_URL.id);
-        }
-        if (aLine.hasOption(MzidCLIParams.ORGANIZATION_NAME.id)) {
-            organizationName = aLine.getOptionValue(MzidCLIParams.ORGANIZATION_NAME.id);
-        }
-        if (aLine.hasOption(MzidCLIParams.ORGANIZATION_EMAIL.id)) {
-            organizationMail = aLine.getOptionValue(MzidCLIParams.ORGANIZATION_EMAIL.id);
-        }
-        if (aLine.hasOption(MzidCLIParams.ORGANIZATION_ADDRESS.id)) {
-            organizationAddress = aLine.getOptionValue(MzidCLIParams.ORGANIZATION_ADDRESS.id);
-        }
-        if (aLine.hasOption(MzidCLIParams.ORGANIZATION_URL.id)) {
-            organizationUrl = aLine.getOptionValue(MzidCLIParams.ORGANIZATION_URL.id);
-        }
-        if (aLine.hasOption(MzidCLIParams.INCLUDE_PROTEIN_SEQUENCES.id)) {
-            String input = aLine.getOptionValue(MzidCLIParams.INCLUDE_PROTEIN_SEQUENCES.id);
-            includeProteinSequences = input.trim().equals("1");
-        }
-        if (aLine.hasOption(MzidCLIParams.VERSION.id)) {
-            String input = aLine.getOptionValue(MzidCLIParams.VERSION.id);
-            int index = Integer.parseInt(input.trim());
-            mzIdentMLVersion = MzIdentMLVersion.getMzIdentMLVersion(index);
-        }
-        if (aLine.hasOption(MzidCLIParams.OUTPUT_FILE.id)) {
-            outputFile = new File(aLine.getOptionValue(MzidCLIParams.OUTPUT_FILE.id));
-        }
-
-        pathSettingsCLIInputBean = new PathSettingsCLIInputBean(aLine);
-    }
-
-    /**
-     * Returns the cps file.
-     *
-     * @return the cps file
-     */
-    public File getCpsFile() {
-        return cpsFile;
-    }
-
-    /**
-     * The zip file selected by the user. Null if not set.
-     *
-     * @return zip file selected by the user
-     */
-    public File getZipFile() {
-        return zipFile;
-    }
-
-    /**
-     * Returns the contact first name.
-     *
-     * @return the contact first name
-     */
-    public String getContactFirstName() {
-        return contactFirstName;
-    }
-
-    /**
-     * Returns the contact last name.
-     *
-     * @return the contact last name
-     */
-    public String getContactLastName() {
-        return contactLastName;
-    }
-
-    /**
-     * Returns the contact email.
-     *
-     * @return the contact email
-     */
-    public String getContactEmail() {
-        return contactEmail;
-    }
-
-    /**
-     * Returns the contact address.
-     *
-     * @return the contact address
-     */
-    public String getContactAddress() {
-        return contactAddress;
-    }
-
-    /**
-     * Returns the contact URL.
-     *
-     * @return the contact URL
-     */
-    public String getContactUrl() {
-        return contactUrl;
-    }
-
-    /**
-     * Returns the organization name.
-     *
-     * @return the organization name
-     */
-    public String getOrganizationName() {
-        return organizationName;
-    }
-
-    /**
-     * Returns the organization mail.
-     *
-     * @return the organization mail
-     */
-    public String getOrganizationMail() {
-        return organizationMail;
-    }
-
-    /**
-     * Returns the organization address.
-     *
-     * @return the organization address
-     */
-    public String getOrganizationAddress() {
-        return organizationAddress;
-    }
-
-    /**
-     * Returns the organization URL.
-     *
-     * @return the organization URL
-     */
-    public String getOrganizationUrl() {
-        return organizationUrl;
-    }
-
-    /**
-     * Returns the file where to mzIdentML export will be stored.
-     *
-     * @return the file where to mzIdentML export will be stored
-     */
-    public File getOutputFile() {
-        return outputFile;
-    }
-
-    /**
-     * Returns true if the protein sequences are to be included in the mzid
-     * export.
-     *
-     * @return true if the protein sequences are to be included in the mzid
-     * export
-     */
-    public Boolean getIncludeProteinSequences() {
-        if (includeProteinSequences == null) {
-            includeProteinSequences = false;
-        }
-        return includeProteinSequences;
-    }
-
-    /**
-     * Returns the mzIdentML version to use for this file.
-     *
-     * @return the mzIdentML version to use for this file
-     */
-    public MzIdentMLVersion getMzIdentMLVersion() {
-        return mzIdentMLVersion;
-    }
-
-    /**
-     * Returns the path settings input.
-     *
-     * @return the path settings input
-     */
-    public PathSettingsCLIInputBean getPathSettingsCLIInputBean() {
-        return pathSettingsCLIInputBean;
-    }
-}
->>>>>>> 8ff432d0
+}