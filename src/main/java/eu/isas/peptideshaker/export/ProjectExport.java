--- conflicted
+++ resolved
@@ -39,13 +39,8 @@
      * @throws IOException exception thrown whenever a problem occurred while
      * reading/writing the file
      */
-<<<<<<< HEAD
-    public static void exportProjectAsZip(File zipFile, String fastaFile, ArrayList<File> spectrumFiles, File cpsFile, WaitingHandler waitingHandler) throws IOException {
-        ProjectExport.exportProjectAsZip(zipFile, fastaFile, spectrumFiles, null, cpsFile, waitingHandler);
-=======
     public static void exportProjectAsZip(File zipFile, File fastaFile, ArrayList<File> spectrumFiles, File cpsFile, WaitingHandler waitingHandler) throws IOException {
         ProjectExport.exportProjectAsZip(zipFile, fastaFile, spectrumFiles, null, null, cpsFile, waitingHandler);
->>>>>>> 8ff432d0
     }
 
     /**
@@ -63,32 +58,18 @@
      * @throws IOException exception thrown whenever a problem occurred while
      * reading/writing the file
      */
-<<<<<<< HEAD
-    public static void exportProjectAsZip(File zipFile, String fastaFile, ArrayList<File> spectrumFiles, ArrayList<File> reportFiles, File cpsFile, WaitingHandler waitingHandler) throws IOException {
-=======
     public static void exportProjectAsZip(File zipFile, File fastaFile, ArrayList<File> spectrumFiles, ArrayList<File> reportFiles, File mzidFile, File cpsFile, WaitingHandler waitingHandler) throws IOException {
->>>>>>> 8ff432d0
 
         if (waitingHandler != null) {
             waitingHandler.setWaitingText("Getting FASTA File. Please Wait...");
         }
 
-<<<<<<< HEAD
-        ArrayList<String> dataFiles = new ArrayList<>();
-        dataFiles.add(fastaFile);
-
-=======
         // Note: The order files are added to the zip matters: zip files can be read sequencially
         // and bigger and unused files should therefore be added after smaller and less used files.
+
         ArrayList<String> dataFiles = new ArrayList<String>();
         dataFiles.add(fastaFile.getAbsolutePath());
 
-        File indexFile = new File(fastaFile.getParentFile(), SequenceFactory.getIndexName(fastaFile.getName()));
-        if (indexFile.exists()) {
-            dataFiles.add(indexFile.getAbsolutePath());
-        }
-
->>>>>>> 8ff432d0
         if (waitingHandler != null) {
             waitingHandler.setWaitingText("Getting Spectrum Files. Please Wait...");
             waitingHandler.setSecondaryProgressCounterIndeterminate(false);
@@ -108,12 +89,7 @@
             }
 
             if (spectrumFile.exists()) {
-<<<<<<< HEAD
-                dataFiles.add(spectrumFile.getAbsolutePath());
                 File indexFile = new File(spectrumFile.getParentFile(), SpectrumFactory.getIndexName(spectrumFile.getName()));
-=======
-                indexFile = new File(spectrumFile.getParentFile(), SpectrumFactory.getIndexName(spectrumFile.getName()));
->>>>>>> 8ff432d0
                 if (indexFile.exists()) {
                     // the indexes are added after the FASTA and FASTA index files
                     dataFiles.add(indexesPositions++, indexFile.getAbsolutePath());
@@ -151,16 +127,11 @@
                             totalUncompressedSize += reportFile.length();
                         }
                     }
-<<<<<<< HEAD
-
-                    // add the data files
-=======
                     if (mzidFile != null) {
                         totalUncompressedSize += mzidFile.length();
                     }
 
                     // add the files to the zip
->>>>>>> 8ff432d0
                     if (waitingHandler != null) {
                         waitingHandler.setSecondaryProgressCounterIndeterminate(false);
                         waitingHandler.setSecondaryProgressCounter(0);
@@ -203,16 +174,6 @@
                         File dataFile = new File(dataFilePath);
                         ZipUtils.addFileToZip(defaultDataFolder, dataFile, out, waitingHandler, totalUncompressedSize);
                     }
-<<<<<<< HEAD
-
-                    if (reportFiles != null && reportFiles.size() > 0) {
-                        // create the data folder in the zip file
-                        ZipUtils.addFolderToZip(defaultReportsFolder, out);
-
-                        // add the files to the data folder
-                        for (File reportFile : reportFiles) {
-=======
->>>>>>> 8ff432d0
 
                     // add the mzid file
                     if (mzidFile != null) {
