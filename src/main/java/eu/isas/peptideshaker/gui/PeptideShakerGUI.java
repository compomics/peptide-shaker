--- conflicted
+++ resolved
@@ -1,4 +1,3 @@
-<<<<<<< HEAD
 package eu.isas.peptideshaker.gui;
 
 import eu.isas.peptideshaker.gui.parameters.ProjectParametersDialog;
@@ -524,7 +523,7 @@
      */
     public PeptideShakerGUI(File cpsFile, String zipURL, String zipUrlDownloadFolder, String pxAccession, boolean pxAccessionPrivate, boolean showWelcomeDialog) {
 
-        // set up the ErrorLog
+        // set up the error log
         setUpLogFile(true);
 
         // set path configuration
@@ -7458,7 +7457,7 @@
                     public void run() {
 
                         File cpsFile = cpsParent.getCpsFile();
-                        String fastaFilePath = PeptideShakerGUI.this.getIdentificationParameters().getSearchParameters().getFastaFile();
+                        File fastaFile = new File(PeptideShakerGUI.this.getIdentificationParameters().getSearchParameters().getFastaFile());
                         ArrayList<File> spectrumFiles = new ArrayList<>();
                         for (String spectrumFileName : getIdentification().getFractions()) {
                             File spectrumFile = getProjectDetails().getSpectrumFile(spectrumFileName);
@@ -7467,7 +7466,7 @@
 
                         try {
                             
-                            ProjectExport.exportProjectAsZip(zipFile, fastaFilePath, spectrumFiles, cpsFile, progressDialog);
+                            ProjectExport.exportProjectAsZip(zipFile, fastaFile, spectrumFiles, null, null, cpsFile, progressDialog);
                         
                         } catch (FileNotFoundException e) {
                         
@@ -7737,6989 +7736,4 @@
         defaultAnnotationCheckBoxMenuItem.setSelected(false);
         resetAnnotationMenu.setVisible(true);
     }
-}
-=======
-package eu.isas.peptideshaker.gui;
-
-import com.compomics.util.gui.parameters.identification_parameters.AnnotationSettingsDialog;
-import com.compomics.util.experiment.identification.identification_parameters.SearchParameters;
-import com.compomics.util.experiment.identification.protein_sequences.SequenceFactory;
-import com.compomics.util.experiment.identification.spectrum_assumptions.TagAssumption;
-import com.compomics.util.experiment.identification.spectrum_assumptions.PeptideAssumption;
-import eu.isas.peptideshaker.gui.filtering.FiltersDialog;
-import com.compomics.util.gui.error_handlers.notification.NotificationDialogParent;
-import eu.isas.peptideshaker.gui.exportdialogs.FeaturesPreferencesDialog;
-import eu.isas.peptideshaker.gui.exportdialogs.FollowupPreferencesDialog;
-import com.compomics.util.gui.export.graphics.ExportGraphicsDialog;
-import com.compomics.software.CompomicsWrapper;
-import com.compomics.software.ToolFactory;
-import com.compomics.software.autoupdater.MavenJarFile;
-import com.compomics.software.dialogs.JavaHomeOrMemoryDialogParent;
-import com.compomics.software.dialogs.JavaSettingsDialog;
-import com.compomics.software.dialogs.SearchGuiSetupDialog;
-import com.compomics.software.dialogs.ReporterSetupDialog;
-import com.compomics.util.gui.error_handlers.HelpDialog;
-import com.compomics.util.gui.error_handlers.BugReport;
-import com.compomics.util.Util;
-import com.compomics.util.db.DerbyUtil;
-import com.compomics.util.db.ObjectsCache;
-import com.compomics.util.examples.BareBonesBrowserLaunch;
-import com.compomics.util.experiment.MsExperiment;
-import com.compomics.util.experiment.ProteomicAnalysis;
-import com.compomics.util.experiment.biology.genes.GeneFactory;
-import com.compomics.util.experiment.biology.*;
-import com.compomics.util.experiment.biology.Ion.IonType;
-import com.compomics.util.experiment.biology.ions.PeptideFragmentIon;
-import com.compomics.util.experiment.identification.*;
-import com.compomics.util.experiment.identification.matches.ModificationMatch;
-import com.compomics.util.experiment.identification.matches.PeptideMatch;
-import com.compomics.util.experiment.identification.matches.ProteinMatch;
-import com.compomics.util.experiment.identification.spectrum_annotation.spectrum_annotators.PeptideSpectrumAnnotator;
-import com.compomics.util.experiment.massspectrometry.*;
-import com.compomics.util.exceptions.exception_handlers.FrameExceptionHandler;
-import com.compomics.util.experiment.ShotgunProtocol;
-import com.compomics.util.gui.JOptionEditorPane;
-import com.compomics.util.gui.PrivacySettingsDialog;
-import com.compomics.util.gui.UtilitiesGUIDefaults;
-import com.compomics.util.gui.error_handlers.notification.NotesDialog;
-import com.compomics.util.gui.filehandling.TempFilesManager;
-import com.compomics.util.gui.waiting.waitinghandlers.ProgressDialogX;
-import com.compomics.util.experiment.identification.spectrum_annotation.AnnotationSettings;
-import com.compomics.util.preferences.UtilitiesUserPreferences;
-import com.compomics.util.gui.parameters.identification_parameters.SearchSettingsDialog;
-import eu.isas.peptideshaker.PeptideShaker;
-import eu.isas.peptideshaker.gui.preferencesdialogs.*;
-import eu.isas.peptideshaker.gui.tabpanels.AnnotationPanel;
-import eu.isas.peptideshaker.gui.tabpanels.GOEAPanel;
-import eu.isas.peptideshaker.gui.tabpanels.OverviewPanel;
-import eu.isas.peptideshaker.gui.tabpanels.ProteinStructurePanel;
-import eu.isas.peptideshaker.gui.tabpanels.PtmPanel;
-import eu.isas.peptideshaker.gui.tabpanels.QCPanel;
-import eu.isas.peptideshaker.gui.tabpanels.SpectrumIdentificationPanel;
-import eu.isas.peptideshaker.gui.tabpanels.ValidationPanel;
-import eu.isas.peptideshaker.preferences.DisplayPreferences;
-import eu.isas.peptideshaker.preferences.FilterPreferences;
-import com.compomics.util.experiment.identification.identification_parameters.PtmSettings;
-import eu.isas.peptideshaker.preferences.ProjectDetails;
-import eu.isas.peptideshaker.preferences.SpectrumCountingPreferences;
-import eu.isas.peptideshaker.preferences.UserPreferences;
-import eu.isas.peptideshaker.PeptideShakerWrapper;
-import eu.isas.peptideshaker.gui.gettingStarted.GettingStartedDialog;
-import eu.isas.peptideshaker.gui.tabpanels.*;
-import eu.isas.peptideshaker.gui.pride.ProjectExportDialog;
-import eu.isas.peptideshaker.utils.DisplayFeaturesGenerator;
-import com.compomics.util.preferences.GenePreferences;
-import com.compomics.util.preferences.IdentificationParameters;
-import com.compomics.util.preferences.LastSelectedFolder;
-import com.compomics.software.settings.PathKey;
-import com.compomics.software.settings.UtilitiesPathPreferences;
-import com.compomics.software.settings.gui.PathSettingsDialog;
-import com.compomics.util.FileAndFileFilter;
-import com.compomics.util.experiment.biology.genes.GeneMaps;
-import com.compomics.util.experiment.biology.taxonomy.SpeciesFactory;
-import com.compomics.util.experiment.filtering.Filter;
-import com.compomics.util.experiment.identification.matches.IonMatch;
-import com.compomics.util.experiment.identification.spectrum_annotation.spectrum_annotators.TagSpectrumAnnotator;
-import com.compomics.util.experiment.identification.amino_acid_tags.Tag;
-import com.compomics.util.io.compression.ZipUtils;
-import com.compomics.util.preferences.IdMatchValidationPreferences;
-import com.compomics.util.experiment.identification.spectrum_annotation.SpecificAnnotationSettings;
-import com.compomics.util.experiment.identification.spectrum_annotation.SpectrumAnnotator;
-import com.compomics.util.gui.parameters.IdentificationParametersEditionDialog;
-import com.compomics.util.gui.parameters.IdentificationParametersOverviewDialog;
-import com.compomics.util.gui.parameters.ProcessingPreferencesDialog;
-import com.compomics.util.gui.parameters.identification_parameters.GenePreferencesDialog;
-import com.compomics.util.preferences.ValidationQCPreferences;
-import com.compomics.util.gui.parameters.identification_parameters.ValidationQCPreferencesDialog;
-import com.compomics.util.gui.parameters.identification_parameters.ValidationQCPreferencesDialogParent;
-import com.compomics.util.preferences.ProcessingPreferences;
-import eu.isas.peptideshaker.export.ProjectExport;
-import eu.isas.peptideshaker.filtering.AssumptionFilter;
-import eu.isas.peptideshaker.filtering.MatchFilter;
-import eu.isas.peptideshaker.filtering.PeptideFilter;
-import eu.isas.peptideshaker.filtering.ProteinFilter;
-import eu.isas.peptideshaker.filtering.PsmFilter;
-import eu.isas.peptideshaker.gui.exportdialogs.MethodsSectionDialog;
-import eu.isas.peptideshaker.gui.exportdialogs.MzIdentMLExportDialog;
-import eu.isas.peptideshaker.gui.filtering.FilterDialog;
-import eu.isas.peptideshaker.gui.pride.PrideReshakeGUI;
-import eu.isas.peptideshaker.scoring.PSMaps;
-import eu.isas.peptideshaker.preferences.PeptideShakerPathPreferences;
-import eu.isas.peptideshaker.preferences.PeptideShakerPathPreferences.PeptideShakerPathKey;
-import eu.isas.peptideshaker.ptm.PtmScorer;
-import eu.isas.peptideshaker.scoring.maps.PsmPTMMap;
-import eu.isas.peptideshaker.utils.CpsParent;
-import eu.isas.peptideshaker.utils.IdentificationFeaturesGenerator;
-import eu.isas.peptideshaker.utils.Metrics;
-import eu.isas.peptideshaker.utils.PsZipUtils;
-import eu.isas.peptideshaker.utils.StarHider;
-import eu.isas.peptideshaker.validation.MatchesValidator;
-import java.awt.*;
-import java.awt.datatransfer.Clipboard;
-import java.awt.datatransfer.ClipboardOwner;
-import java.awt.datatransfer.Transferable;
-import java.io.*;
-import java.net.URISyntaxException;
-import java.net.URL;
-import java.net.URLConnection;
-import java.net.UnknownHostException;
-import java.sql.SQLException;
-import java.text.DateFormat;
-import java.text.DecimalFormat;
-import java.text.SimpleDateFormat;
-import java.util.ArrayList;
-import java.util.Collections;
-import java.util.Date;
-import java.util.HashMap;
-import javax.swing.*;
-import javax.swing.filechooser.FileFilter;
-import javax.swing.table.DefaultTableColumnModel;
-import javax.swing.table.TableCellRenderer;
-import javax.swing.table.TableColumn;
-import net.jimmc.jshortcut.JShellLink;
-import org.apache.commons.math.MathException;
-import org.jfree.chart.ChartPanel;
-import org.jfree.chart.renderer.xy.StandardXYBarPainter;
-import org.jfree.chart.renderer.xy.XYBarRenderer;
-
-/**
- * The main PeptideShaker frame.
- *
- * @author Harald Barsnes
- * @author Marc Vaudel
- */
-public class PeptideShakerGUI extends JFrame implements ClipboardOwner, JavaHomeOrMemoryDialogParent, NotificationDialogParent, ValidationQCPreferencesDialogParent {
-
-    /**
-     * The path to the example dataset.
-     */
-    private final String EXAMPLE_DATASET_PATH = "/resources/example_dataset/HeLa Example.cpsx";
-    /**
-     * Convenience static string indicating that no selection was done by the
-     * user.
-     */
-    public final static String NO_SELECTION = "NO SELECTION";
-    /**
-     * The currently selected protein key.
-     */
-    private String selectedProteinKey = NO_SELECTION;
-    /**
-     * The currently selected peptide key.
-     */
-    private String selectedPeptideKey = NO_SELECTION;
-    /**
-     * The currently selected spectrum key.
-     */
-    private String selectedPsmKey = NO_SELECTION;
-    /**
-     * The Overview tab index.
-     */
-    public static final int OVER_VIEW_TAB_INDEX = 0;
-    /**
-     * The SpectrumID tab index.
-     */
-    public static final int SPECTRUM_ID_TAB_INDEX = 1;
-    /**
-     * The Protein Fractions tab index.
-     */
-    public static final int PROTEIN_FRACTIONS_TAB_INDEX = 2;
-    /**
-     * The Modifications tab index.
-     */
-    public static final int MODIFICATIONS_TAB_INDEX = 3;
-    /**
-     * The Structures tab index.
-     */
-    public static final int STRUCTURES_TAB_INDEX = 4;
-    /**
-     * The Annotation tab index.
-     */
-    public static final int ANNOTATION_TAB_INDEX = 5;
-    /**
-     * The GO Analysis tab index.
-     */
-    public static final int GO_ANALYSIS_TAB_INDEX = 6;
-    /**
-     * The Validation tab index.
-     */
-    public static final int VALIDATION_TAB_INDEX = 7;
-    /**
-     * The QC Plots tab index.
-     */
-    public static final int QC_PLOTS_TAB_INDEX = 8;
-    /**
-     * Array containing the tab which must be updated as indexed by the static
-     * index. If true the whole panel will be reloaded, if false only the
-     * selection will be updated.
-     */
-    private HashMap<Integer, Boolean> updateNeeded;
-    /**
-     * The decimal format use for the score and confidence columns.
-     */
-    private DecimalFormat scoreAndConfidenceDecimalFormat = new DecimalFormat("0");
-
-    /**
-     * Turns of the gradient painting for the bar charts.
-     */
-    static {
-        XYBarRenderer.setDefaultBarPainter(new StandardXYBarPainter());
-    }
-    /**
-     * If true, the latest changes have been saved.
-     */
-    private boolean dataSaved = true;
-    /**
-     * The scaling value for the bubbles.
-     */
-    private double bubbleScale = 1;
-    /**
-     * If set to true all messages will be sent to a log file.
-     */
-    private static boolean useLogFile = true;
-    /**
-     * The last folder opened by the user. Defaults to user.home.
-     */
-    private LastSelectedFolder lastSelectedFolder;
-    /**
-     * The compomics PTM factory.
-     */
-    private PTMFactory ptmFactory;
-    /**
-     * The compomics enzyme factory.
-     */
-    private EnzymeFactory enzymeFactory;
-    /**
-     * The utilities user preferences.
-     */
-    private UtilitiesUserPreferences utilitiesUserPreferences;
-    /**
-     * The processing preferences
-     */
-    private ProcessingPreferences processingPreferences = new ProcessingPreferences();
-    /**
-     * A simple progress dialog.
-     */
-    private ProgressDialogX progressDialog;
-    /**
-     * The overview panel.
-     */
-    private OverviewPanel overviewPanel;
-    /**
-     * The protein fractions panel.
-     */
-    private ProteinFractionsPanel proteinFractionsPanel;
-    /**
-     * The statistics panel.
-     */
-    private ValidationPanel statsPanel;
-    /**
-     * The PTM panel.
-     */
-    private PtmPanel ptmPanel;
-    /**
-     * The Annotation panel.
-     */
-    private AnnotationPanel annotationPanel;
-    /**
-     * The spectrum panel.
-     */
-    private SpectrumIdentificationPanel spectrumIdentificationPanel;
-    /**
-     * The protein structure panel.
-     */
-    private ProteinStructurePanel proteinStructurePanel;
-    /**
-     * The QC panel.
-     */
-    private QCPanel qcPanel;
-    /**
-     * The GO Analysis panel.
-     */
-    private GOEAPanel goPanel;
-    /**
-     * The spectrum factory.
-     */
-    private SpectrumFactory spectrumFactory;
-    /**
-     * The sequence factory.
-     */
-    private SequenceFactory sequenceFactory;
-    /**
-     * The exception handler
-     */
-    private FrameExceptionHandler exceptionHandler = new FrameExceptionHandler(this, "https://github.com/compomics/peptide-shaker/issues");
-    /**
-     * The spectrum annotator.
-     */
-    private PeptideSpectrumAnnotator spectrumAnnotator = new PeptideSpectrumAnnotator();
-    /**
-     * The Jump To panel.
-     */
-    private JumpToPanel jumpToPanel;
-    /**
-     * The class used to star/hide items.
-     */
-    private StarHider starHider = new StarHider(this);
-    /**
-     * The class used to provide graphical sexy features out of the
-     * identification.
-     */
-    private DisplayFeaturesGenerator displayFeaturesGenerator;
-    /**
-     * The charge menus.
-     */
-    private HashMap<Integer, JCheckBoxMenuItem> chargeMenus = new HashMap<Integer, JCheckBoxMenuItem>();
-    /**
-     * The neutral loss menus.
-     */
-    private HashMap<NeutralLoss, JCheckBoxMenuItem> lossMenus = new HashMap<NeutralLoss, JCheckBoxMenuItem>();
-    /**
-     * The horizontal padding used before and after the text in the titled
-     * borders. (Needed to make it look as good in Java 7 as it did in Java
-     * 6...)
-     */
-    public static String TITLED_BORDER_HORIZONTAL_PADDING = ""; // @TODO: move to utilities?
-    /**
-     * The horizontal padding used before and after the text in the titled
-     * borders. (Needed to make it look as good in Java 7 as it did in Java
-     * 6...)
-     */
-    public static String TITLED_BORDER_HORIZONTAL_PADDING_HTML = ""; // @TODO: move to utilities?
-    /**
-     * The list of already published tweets.
-     */
-    private ArrayList<String> publishedTweets = new ArrayList<String>();
-    /**
-     * The list of new tweets.
-     */
-    private ArrayList<String> newTweets = new ArrayList<String>();
-    /**
-     * The list of current notes to the user.
-     */
-    private ArrayList<String> currentNotes = new ArrayList<String>();
-    /**
-     * The list of current tips to the user.
-     */
-    private ArrayList<String> currentTips = new ArrayList<String>();
-    /**
-     * The cps parent used to manage the data.
-     */
-    private CpsParent cpsParent = new CpsParent(PeptideShaker.getMatchesFolder());
-    /**
-     * True if an existing project is currently in the process of being opened.
-     */
-    private boolean openingExistingProject = false;
-    /**
-     * The annotation preferences for the currently selected spectrum and
-     * peptide.
-     */
-    private SpecificAnnotationSettings specificAnnotationPreferences;
-    /**
-     * The list of spectrum files.
-     */
-    private ArrayList<File> spectrumFiles = new ArrayList<File>();
-
-    /**
-     * The main method used to start PeptideShaker.
-     *
-     * @param args the arguments
-     */
-    public static void main(String[] args) {
-
-        // set the look and feel
-        boolean numbusLookAndFeelSet = false;
-        try {
-            numbusLookAndFeelSet = UtilitiesGUIDefaults.setLookAndFeel();
-
-            // fix for the scroll bar thumb disappearing...
-            LookAndFeel lookAndFeel = UIManager.getLookAndFeel();
-            UIDefaults defaults = lookAndFeel.getDefaults();
-            defaults.put("ScrollBar.minimumThumbSize", new Dimension(30, 30));
-        } catch (Exception e) {
-        }
-
-        if (!numbusLookAndFeelSet) {
-            JOptionPane.showMessageDialog(null,
-                    "Failed to set the default look and feel. Using backup look and feel.\n"
-                    + "PeptideShaker will work but not look as good as it should...", "Look and Feel",
-                    JOptionPane.WARNING_MESSAGE);
-        }
-
-        // need to add some padding to the text in the titled borders on Java 1.7 
-        if (!System.getProperty("java.version").startsWith("1.6")) {
-            TITLED_BORDER_HORIZONTAL_PADDING = "   ";
-            TITLED_BORDER_HORIZONTAL_PADDING_HTML = "&nbsp;&nbsp;&nbsp;";
-        }
-
-        // turn off the derby log file
-        DerbyUtil.disableDerbyLog();
-
-        // create the gene mappping folder if not set
-        GeneFactory geneFactory = GeneFactory.getInstance();
-        try {
-            geneFactory.initialize(PeptideShaker.getJarFilePath());
-        } catch (Exception e) {
-            e.printStackTrace();
-            JOptionPane.showMessageDialog(null, "An error occurred while loading the gene mappings.", "Gene Mapping File Error", JOptionPane.ERROR_MESSAGE);
-        }
-
-        // load the species mapping
-        try {
-            SpeciesFactory speciesFactory = SpeciesFactory.getInstance();
-            speciesFactory.initiate(PeptideShaker.getJarFilePath());
-        } catch (Exception e) {
-            e.printStackTrace();
-            JOptionPane.showMessageDialog(null, "An error occurred while loading the species mapping.", "File Error", JOptionPane.OK_OPTION);
-        }
-
-        // see if a cps or url is to be opened, or a px accesion for reshake
-        File cpsFile = null;
-        boolean cps = false;
-        String zipUrl = null;
-        boolean url = false;
-        String zipUrlDownloadFolder = null;
-        boolean downloadFolder = false;
-        String pxAccession = null;
-        boolean pxAccessionProvided = false;
-        boolean pxAccessionPrivate = false;
-
-        for (String arg : args) {
-            if (cps) {
-                cpsFile = new File(arg);
-                cps = false;
-            } else if (url) {
-                zipUrl = arg;
-                url = false;
-            } else if (downloadFolder) {
-                zipUrlDownloadFolder = arg;
-                downloadFolder = false;
-            } else if (pxAccessionProvided) {
-                pxAccession = arg;
-                pxAccessionProvided = false;
-            }
-
-            if (arg.equals(ToolFactory.peptideShakerFileOption)) {
-                cps = true;
-            } else if (arg.equals(ToolFactory.peptideShakerUrlOption)) {
-                url = true;
-            } else if (arg.equals(ToolFactory.peptideShakerUrlDownloadFolderOption)) {
-                downloadFolder = true;
-            } else if (arg.equals(ToolFactory.peptideShakerPxAccessionOption)) {
-                pxAccessionProvided = true;
-            } else if (arg.equals(ToolFactory.peptideShakerPxAccessionPrivateOption)) {
-                pxAccessionPrivate = true;
-            }
-        }
-
-        // check if the download folder was provided if a url was given
-        if (zipUrl != null && zipUrlDownloadFolder == null) {
-            zipUrl = null;
-            JOptionPane.showMessageDialog(null,
-                    "Setting the download folder is mandatory when opening a URL. Please use the -zipUrlFolder option.", "Downloading URL Error",
-                    JOptionPane.WARNING_MESSAGE);
-        }
-
-        new PeptideShakerGUI(cpsFile, zipUrl, zipUrlDownloadFolder, pxAccession, pxAccessionPrivate, true);
-    }
-
-    /**
-     * Sets the path configuration, displays the path settings dialog if a
-     * folder cannot be accessed.
-     */
-    private void setPathConfiguration() throws IOException {
-        File pathConfigurationFile = new File(PeptideShaker.getJarFilePath(), UtilitiesPathPreferences.configurationFileName);
-        if (pathConfigurationFile.exists()) {
-            PeptideShakerPathPreferences.loadPathPreferencesFromFile(pathConfigurationFile);
-        }
-    }
-
-    /**
-     * Creates a new PeptideShaker frame.
-     */
-    public PeptideShakerGUI() {
-    }
-
-    /**
-     * Creates a new PeptideShaker frame.
-     *
-     * @param cpsFile the cps file to load
-     * @param zipURL the URL to a zipped cps file to download and load, can be
-     * null
-     * @param zipUrlDownloadFolder the folder to download the URL to, can be
-     * null
-     * @param pxAccession a PX accession to open in the PRIDE Reshake, can be
-     * null
-     * @param pxAccessionPrivate if true, the PX accession is private
-     * @param showWelcomeDialog boolean indicating if the Welcome Dialog is to
-     * be shown
-     */
-    public PeptideShakerGUI(File cpsFile, String zipURL, String zipUrlDownloadFolder, String pxAccession, boolean pxAccessionPrivate, boolean showWelcomeDialog) {
-
-        // set up the error log
-        setUpLogFile(true);
-
-        // set path configuration
-        try {
-            setPathConfiguration();
-        } catch (Exception e) {
-            // Will be taken care of next 
-        }
-        try {
-            if (!PeptideShakerPathPreferences.getErrorKeys().isEmpty()) {
-                editPathSettings(null);
-            }
-        } catch (Exception e) {
-            editPathSettings(null);
-        }
-
-        // load the user preferences
-        loadUserPreferences();
-
-        // check for new version
-        boolean newVersion = false;
-        if (!PeptideShaker.getJarFilePath().equalsIgnoreCase(".") && utilitiesUserPreferences.isAutoUpdate()) {
-            newVersion = checkForNewVersion();
-        }
-
-        if (!newVersion) {
-
-            // set this version as the default PeptideShaker version
-            if (!PeptideShaker.getJarFilePath().equalsIgnoreCase(".")) {
-                utilitiesUserPreferences.setPeptideShakerPath(new File(PeptideShaker.getJarFilePath(), "PeptideShaker-" + PeptideShaker.getVersion() + ".jar").getAbsolutePath());
-                UtilitiesUserPreferences.saveUserPreferences(utilitiesUserPreferences);
-            }
-
-            // check for 64 bit java and for at least 4 gb memory 
-            boolean java64bit = CompomicsWrapper.is64BitJava();
-            boolean memoryOk = (utilitiesUserPreferences.getMemoryPreference() >= 4000);
-            String javaVersion = System.getProperty("java.version");
-            boolean javaVersionWarning = javaVersion.startsWith("1.5") || javaVersion.startsWith("1.6");
-
-            // add desktop shortcut?
-            if (!PeptideShaker.getJarFilePath().equalsIgnoreCase(".")
-                    && System.getProperty("os.name").lastIndexOf("Windows") != -1
-                    && new File(PeptideShaker.getJarFilePath() + "/resources/conf/firstRun").exists()) {
-
-                // @TODO: add support for desktop icons in mac and linux??
-                // delete the firstRun file such that the user is not asked the next time around
-                boolean fileDeleted = new File(PeptideShaker.getJarFilePath() + "/resources/conf/firstRun").delete();
-
-                if (!fileDeleted) {
-                    JOptionPane.showMessageDialog(this, "Failed to delete the file /resources/conf/firstRun.\n"
-                            + "Please delete it manually.", "File Error", JOptionPane.OK_OPTION);
-                }
-
-                int value = JOptionPane.showConfirmDialog(this,
-                        "Create a shortcut to PeptideShaker on the desktop?",
-                        "Create Desktop Shortcut?",
-                        JOptionPane.YES_NO_OPTION,
-                        JOptionPane.QUESTION_MESSAGE);
-
-                if (value == JOptionPane.YES_OPTION) {
-                    addShortcutAtDeskTop();
-                }
-            }
-
-            // Instantiate factories
-            PeptideShaker.instantiateFacories(utilitiesUserPreferences);
-            ptmFactory = PTMFactory.getInstance();
-            enzymeFactory = EnzymeFactory.getInstance();
-            spectrumFactory = SpectrumFactory.getInstance();
-            sequenceFactory = SequenceFactory.getInstance();
-
-            // set the font color for the titlted borders, looks better than the default black
-            UIManager.put("TitledBorder.titleColor", new Color(59, 59, 59));
-
-            initComponents();
-
-            psmSortRtRadioButtonMenuItem.setSelected(utilitiesUserPreferences.getSortPsmsOnRt());
-
-            reshakeMenuItem.setVisible(false); // @TODO: re-enable later?
-            quantifyMenuItem.setVisible(false); // @TODO: re-enable later?
-            jSeparator2.setVisible(false); // @TODO: re-enable later?
-            reporterPreferencesJMenuItem.setVisible(false); // @TODO: re-enable later?
-            
-            exportPrideMenuItem.setVisible(false); // disable the pride xml export
-
-            notesButton.setVisible(false); // @TODO: re-enable later?
-            newsButton.setVisible(false); // @TODO: re-enable later?
-            tipsButton.setVisible(false); // @TODO: re-enable later?
-            // add icons to the tab componets
-            //setupTabComponents(); // @TODO: implement me? requires the creation of icons for each tab...
-            overviewPanel = new OverviewPanel(this);
-            overviewJPanel.add(overviewPanel);
-            spectrumIdentificationPanel = new SpectrumIdentificationPanel(this);
-            proteinFractionsPanel = new ProteinFractionsPanel(this);
-            proteinFractionsJPanel.add(proteinFractionsPanel);
-            ptmPanel = new PtmPanel(this);
-            proteinStructurePanel = new ProteinStructurePanel(this);
-            proteinStructureJPanel.add(proteinStructurePanel);
-            annotationPanel = new AnnotationPanel(this);
-            statsPanel = new ValidationPanel(this);
-
-            jumpToPanel = new JumpToPanel(this);
-            jumpToPanel.setEnabled(false);
-
-            menuBar.add(Box.createHorizontalGlue());
-
-            menuBar.add(jumpToPanel);
-
-            setUpPanels(true);
-            repaintPanels();
-
-            // load the list of recently used projects
-            updateRecentProjectsList();
-
-            // set the title
-            updateFrameTitle();
-
-            // set the title of the frame and add the icon
-            this.setIconImage(Toolkit.getDefaultToolkit().getImage(getClass().getResource("/icons/peptide-shaker.gif")));
-
-            this.setExtendedState(MAXIMIZED_BOTH);
-
-            setLocationRelativeTo(null);
-
-            if (cpsFile != null) {
-                setVisible(true);
-                if (cpsFile.getName().endsWith(".zip")) {
-                    importPeptideShakerZipFile(cpsFile);
-                } else {
-                    importPeptideShakerFile(cpsFile);
-                }
-            } else if (zipURL != null) {
-                setVisible(true);
-                importPeptideShakerZipFromURL(zipURL, zipUrlDownloadFolder);
-            } else if (pxAccession != null) {
-                new PrideReshakeGUI(this, pxAccession, pxAccessionPrivate);
-            } else if (showWelcomeDialog) {
-                // open the welcome dialog
-                new WelcomeDialog(this, !java64bit || !memoryOk, javaVersionWarning, true);
-            }
-        }
-    }
-
-    /**
-     * Loads the user preferences.
-     */
-    public void loadUserPreferences() {
-        try {
-            utilitiesUserPreferences = UtilitiesUserPreferences.loadUserPreferences();
-            lastSelectedFolder = utilitiesUserPreferences.getLastSelectedFolder();
-        } catch (Exception e) {
-            e.printStackTrace();
-        }
-        if (lastSelectedFolder == null) {
-            lastSelectedFolder = new LastSelectedFolder();
-        }
-        cpsParent.loadUserPreferences();
-    }
-
-    /**
-     * Sets the project.
-     *
-     * @param experiment the experiment
-     * @param sample the sample
-     * @param replicateNumber the replicate number
-     */
-    public void setProject(MsExperiment experiment, Sample sample, int replicateNumber) {
-        cpsParent.setProject(experiment, sample, replicateNumber);
-        updateFrameTitle();
-    }
-
-    /**
-     * Add icons to the tab components.
-     */
-    private void setupTabComponents() {
-        // @TODO: implement me? requires the creation of icons for each tab...
-//        int iconTextGap = 5;
-//        int horizontalTextAlignment = SwingConstants.RIGHT;
-//        
-//        JLabel tempLabel = new JLabel("Overview");
-//        Icon icon = new ImageIcon(Toolkit.getDefaultToolkit().getImage(getClass().getResource("/icons/overview_tab_small.png")));
-//        tempLabel.setIcon(icon);
-//
-//        // Add some spacing between text and icon, and position text to the RHS. 
-//        tempLabel.setIconTextGap(iconTextGap);
-//        tempLabel.setHorizontalTextPosition(horizontalTextAlignment);
-//
-//        // assign tab component for first tab. 
-//        allTabsJTabbedPane.setTabComponentAt(0, tempLabel);
-//        
-//        ...
-    }
-
-    /**
-     * Add the experiment title to the frame title.
-     */
-    public void updateFrameTitle() {
-        if (getExperiment() != null) {
-            this.setTitle("PeptideShaker " + PeptideShaker.getVersion() + " - " + getExperiment().getReference() + " (Sample: " + getSample().getReference() + ", Replicate: " + getReplicateNumber() + ")");
-        } else {
-            this.setTitle("PeptideShaker " + PeptideShaker.getVersion());
-        }
-    }
-
-    /**
-     * Reset the frame title.
-     */
-    public void resetFrameTitle() {
-        this.setTitle("PeptideShaker " + PeptideShaker.getVersion());
-    }
-
-    /**
-     * Returns the last selected folder.
-     *
-     * @return the last selected folder
-     */
-    public LastSelectedFolder getLastSelectedFolder() {
-        if (lastSelectedFolder == null) {
-            lastSelectedFolder = new LastSelectedFolder();
-            utilitiesUserPreferences.setLastSelectedFolder(lastSelectedFolder);
-        }
-        return lastSelectedFolder;
-    }
-
-    /**
-     * Set the last selected folder.
-     *
-     * @param lastSelectedFolder the folder to set
-     */
-    public void setLastSelectedFolder(LastSelectedFolder lastSelectedFolder) {
-        this.lastSelectedFolder = lastSelectedFolder;
-    }
-
-    /**
-     * This method is called from within the constructor to initialize the form.
-     * WARNING: Do NOT modify this code. The content of this method is always
-     * regenerated by the Form Editor.
-     */
-    @SuppressWarnings("unchecked")
-    // <editor-fold defaultstate="collapsed" desc="Generated Code">//GEN-BEGIN:initComponents
-    private void initComponents() {
-
-        annotationMenuBar = new javax.swing.JMenuBar();
-        splitterMenu5 = new javax.swing.JMenu();
-        ionsMenu = new javax.swing.JMenu();
-        aIonCheckBoxMenuItem = new javax.swing.JCheckBoxMenuItem();
-        bIonCheckBoxMenuItem = new javax.swing.JCheckBoxMenuItem();
-        cIonCheckBoxMenuItem = new javax.swing.JCheckBoxMenuItem();
-        jSeparator6 = new javax.swing.JPopupMenu.Separator();
-        xIonCheckBoxMenuItem = new javax.swing.JCheckBoxMenuItem();
-        yIonCheckBoxMenuItem = new javax.swing.JCheckBoxMenuItem();
-        zIonCheckBoxMenuItem = new javax.swing.JCheckBoxMenuItem();
-        splitterMenu8 = new javax.swing.JMenu();
-        otherMenu = new javax.swing.JMenu();
-        precursorCheckMenu = new javax.swing.JCheckBoxMenuItem();
-        immoniumIonsCheckMenu = new javax.swing.JCheckBoxMenuItem();
-        relatedIonsCheckMenu = new javax.swing.JCheckBoxMenuItem();
-        reporterIonsCheckMenu = new javax.swing.JCheckBoxMenuItem();
-        lossSplitter = new javax.swing.JMenu();
-        lossMenu = new javax.swing.JMenu();
-        jSeparator7 = new javax.swing.JPopupMenu.Separator();
-        adaptCheckBoxMenuItem = new javax.swing.JCheckBoxMenuItem();
-        splitterMenu2 = new javax.swing.JMenu();
-        chargeMenu = new javax.swing.JMenu();
-        splitterMenu3 = new javax.swing.JMenu();
-        deNovoMenu = new javax.swing.JMenu();
-        forwardIonsDeNovoCheckBoxMenuItem = new javax.swing.JCheckBoxMenuItem();
-        rewindIonsDeNovoCheckBoxMenuItem = new javax.swing.JCheckBoxMenuItem();
-        jSeparator19 = new javax.swing.JPopupMenu.Separator();
-        deNovoChargeOneJRadioButtonMenuItem = new javax.swing.JRadioButtonMenuItem();
-        deNovoChargeTwoJRadioButtonMenuItem = new javax.swing.JRadioButtonMenuItem();
-        splitterMenu9 = new javax.swing.JMenu();
-        settingsMenu = new javax.swing.JMenu();
-        allCheckBoxMenuItem = new javax.swing.JCheckBoxMenuItem();
-        highResAnnotationCheckBoxMenuItem = new javax.swing.JCheckBoxMenuItem();
-        barsCheckBoxMenuItem = new javax.swing.JCheckBoxMenuItem();
-        bubbleScaleJMenuItem = new javax.swing.JMenuItem();
-        intensityIonTableRadioButtonMenuItem = new javax.swing.JRadioButtonMenuItem();
-        mzIonTableRadioButtonMenuItem = new javax.swing.JRadioButtonMenuItem();
-        jSeparator5 = new javax.swing.JPopupMenu.Separator();
-        defaultAnnotationCheckBoxMenuItem = new javax.swing.JCheckBoxMenuItem();
-        jSeparator14 = new javax.swing.JPopupMenu.Separator();
-        annotationColorsJMenuItem = new javax.swing.JMenuItem();
-        splitterMenu4 = new javax.swing.JMenu();
-        exportGraphicsMenu = new javax.swing.JMenu();
-        exportSpectrumMenu = new javax.swing.JMenu();
-        exportSpectrumGraphicsJMenuItem = new javax.swing.JMenuItem();
-        exportSpectrumAndPlotsGraphicsJMenuItem = new javax.swing.JMenuItem();
-        exportSpectrumGraphicsSeparator = new javax.swing.JPopupMenu.Separator();
-        exportSequenceFragmentationGraphicsJMenuItem = new javax.swing.JMenuItem();
-        exportIntensityHistogramGraphicsJMenuItem = new javax.swing.JMenuItem();
-        exportMassErrorPlotGraphicsJMenuItem = new javax.swing.JMenuItem();
-        bubblePlotJMenuItem = new javax.swing.JMenuItem();
-        exportSpectrumValuesJMenuItem = new javax.swing.JMenuItem();
-        splitterMenu6 = new javax.swing.JMenu();
-        helpJMenu = new javax.swing.JMenu();
-        helpMenuItem = new javax.swing.JMenuItem();
-        splitterMenu7 = new javax.swing.JMenu();
-        resetAnnotationMenu = new javax.swing.JMenu();
-        ionTableButtonGroup = new javax.swing.ButtonGroup();
-        deNovoChargeButtonGroup = new javax.swing.ButtonGroup();
-        psmSortOrderButtonGroup = new javax.swing.ButtonGroup();
-        backgroundPanel = new javax.swing.JPanel();
-        backgroundLayeredPane = new javax.swing.JLayeredPane();
-        allTabsJTabbedPane = new javax.swing.JTabbedPane();
-        overviewJPanel = new javax.swing.JPanel();
-        spectrumJPanel = new javax.swing.JPanel();
-        proteinFractionsJPanel = new javax.swing.JPanel();
-        ptmJPanel = new javax.swing.JPanel();
-        proteinStructureJPanel = new javax.swing.JPanel();
-        annotationsJPanel = new javax.swing.JPanel();
-        goJPanel = new javax.swing.JPanel();
-        statsJPanel = new javax.swing.JPanel();
-        qcJPanel = new javax.swing.JPanel();
-        newsButton = new javax.swing.JButton();
-        notesButton = new javax.swing.JButton();
-        tipsButton = new javax.swing.JButton();
-        menuBar = new javax.swing.JMenuBar();
-        fileJMenu = new javax.swing.JMenu();
-        newJMenuItem = new javax.swing.JMenuItem();
-        jSeparator18 = new javax.swing.JPopupMenu.Separator();
-        openJMenuItem = new javax.swing.JMenuItem();
-        openRecentJMenu = new javax.swing.JMenu();
-        jSeparator20 = new javax.swing.JPopupMenu.Separator();
-        openExampleMenuItem = new javax.swing.JMenuItem();
-        jSeparator8 = new javax.swing.JPopupMenu.Separator();
-        reshakeMenuItem = new javax.swing.JMenuItem();
-        quantifyMenuItem = new javax.swing.JMenuItem();
-        jSeparator2 = new javax.swing.JPopupMenu.Separator();
-        projectPropertiesMenuItem = new javax.swing.JMenuItem();
-        projectSettingsMenuItem = new javax.swing.JMenuItem();
-        jSeparator1 = new javax.swing.JPopupMenu.Separator();
-        saveMenuItem = new javax.swing.JMenuItem();
-        saveAsMenuItem = new javax.swing.JMenuItem();
-        jSeparator9 = new javax.swing.JPopupMenu.Separator();
-        exitJMenuItem = new javax.swing.JMenuItem();
-        editMenu = new javax.swing.JMenu();
-        searchParametersMenu = new javax.swing.JMenuItem();
-        annotationPreferencesMenu = new javax.swing.JMenuItem();
-        validationQcMenuItem = new javax.swing.JMenuItem();
-        speciesJMenuItem = new javax.swing.JMenuItem();
-        jSeparator13 = new javax.swing.JPopupMenu.Separator();
-        preferencesMenuItem = new javax.swing.JMenuItem();
-        fractionDetailsJMenuItem = new javax.swing.JMenuItem();
-        jSeparator4 = new javax.swing.JPopupMenu.Separator();
-        javaOptionsJMenuItem = new javax.swing.JMenuItem();
-        processingMenuItem = new javax.swing.JMenuItem();
-        editIdSettingsFilesMenuItem = new javax.swing.JMenuItem();
-        configurationFilesSettings = new javax.swing.JMenuItem();
-        privacyMenuItem = new javax.swing.JMenuItem();
-        jSeparator12 = new javax.swing.JPopupMenu.Separator();
-        findJMenuItem = new javax.swing.JMenuItem();
-        starHideJMenuItem = new javax.swing.JMenuItem();
-        jSeparator15 = new javax.swing.JPopupMenu.Separator();
-        toolsMenu = new javax.swing.JMenu();
-        searchGuiPreferencesJMenuItem = new javax.swing.JMenuItem();
-        reporterPreferencesJMenuItem = new javax.swing.JMenuItem();
-        exportJMenu = new javax.swing.JMenu();
-        identificationFeaturesMenuItem = new javax.swing.JMenuItem();
-        followUpAnalysisMenuItem = new javax.swing.JMenuItem();
-        methodsSectionMenuItem = new javax.swing.JMenuItem();
-        jSeparator10 = new javax.swing.JPopupMenu.Separator();
-        projectExportMenu = new javax.swing.JMenu();
-        exportProjectMenuItem = new javax.swing.JMenuItem();
-        exportMzIdentMLMenuItem = new javax.swing.JMenuItem();
-        exportPrideMenuItem = new javax.swing.JMenuItem();
-        viewJMenu = new javax.swing.JMenu();
-        overViewTabViewMenu = new javax.swing.JMenu();
-        proteinsJCheckBoxMenuItem = new javax.swing.JCheckBoxMenuItem();
-        peptidesAndPsmsJCheckBoxMenuItem = new javax.swing.JCheckBoxMenuItem();
-        spectrumJCheckBoxMenuItem = new javax.swing.JCheckBoxMenuItem();
-        sequenceCoverageJCheckBoxMenuItem = new javax.swing.JCheckBoxMenuItem();
-        jSeparator3 = new javax.swing.JPopupMenu.Separator();
-        sparklinesJCheckBoxMenuItem = new javax.swing.JCheckBoxMenuItem();
-        spectrumSlidersCheckBoxMenuItem = new javax.swing.JCheckBoxMenuItem();
-        jSeparator11 = new javax.swing.JPopupMenu.Separator();
-        fixedModsJCheckBoxMenuItem = new javax.swing.JCheckBoxMenuItem();
-        scoresJCheckBoxMenuItem = new javax.swing.JCheckBoxMenuItem();
-        validatedProteinsOnlyJCheckBoxMenuItem = new javax.swing.JCheckBoxMenuItem();
-        psmSortOrderMenu = new javax.swing.JMenu();
-        psmSortScoreRadioButtonMenuItem = new javax.swing.JRadioButtonMenuItem();
-        psmSortRtRadioButtonMenuItem = new javax.swing.JRadioButtonMenuItem();
-        helpMenu = new javax.swing.JMenu();
-        helpJMenuItem = new javax.swing.JMenuItem();
-        gettingStartedMenuItem = new javax.swing.JMenuItem();
-        jSeparator17 = new javax.swing.JPopupMenu.Separator();
-        logReportMenu = new javax.swing.JMenuItem();
-        jSeparator16 = new javax.swing.JPopupMenu.Separator();
-        aboutJMenuItem = new javax.swing.JMenuItem();
-
-        annotationMenuBar.setBorder(javax.swing.BorderFactory.createEtchedBorder());
-        annotationMenuBar.setOpaque(false);
-
-        splitterMenu5.setText("|");
-        splitterMenu5.setEnabled(false);
-        annotationMenuBar.add(splitterMenu5);
-
-        ionsMenu.setText("Ions");
-        ionsMenu.setEnabled(false);
-
-        aIonCheckBoxMenuItem.setText("a");
-        aIonCheckBoxMenuItem.setToolTipText("a-ions");
-        aIonCheckBoxMenuItem.addActionListener(new java.awt.event.ActionListener() {
-            public void actionPerformed(java.awt.event.ActionEvent evt) {
-                aIonCheckBoxMenuItemActionPerformed(evt);
-            }
-        });
-        ionsMenu.add(aIonCheckBoxMenuItem);
-
-        bIonCheckBoxMenuItem.setText("b");
-        bIonCheckBoxMenuItem.setToolTipText("b-ions");
-        bIonCheckBoxMenuItem.addActionListener(new java.awt.event.ActionListener() {
-            public void actionPerformed(java.awt.event.ActionEvent evt) {
-                bIonCheckBoxMenuItemActionPerformed(evt);
-            }
-        });
-        ionsMenu.add(bIonCheckBoxMenuItem);
-
-        cIonCheckBoxMenuItem.setText("c");
-        cIonCheckBoxMenuItem.setToolTipText("c-ions");
-        cIonCheckBoxMenuItem.addActionListener(new java.awt.event.ActionListener() {
-            public void actionPerformed(java.awt.event.ActionEvent evt) {
-                cIonCheckBoxMenuItemActionPerformed(evt);
-            }
-        });
-        ionsMenu.add(cIonCheckBoxMenuItem);
-        ionsMenu.add(jSeparator6);
-
-        xIonCheckBoxMenuItem.setText("x");
-        xIonCheckBoxMenuItem.setToolTipText("x-ions");
-        xIonCheckBoxMenuItem.addActionListener(new java.awt.event.ActionListener() {
-            public void actionPerformed(java.awt.event.ActionEvent evt) {
-                xIonCheckBoxMenuItemActionPerformed(evt);
-            }
-        });
-        ionsMenu.add(xIonCheckBoxMenuItem);
-
-        yIonCheckBoxMenuItem.setText("y");
-        yIonCheckBoxMenuItem.setToolTipText("y-ions");
-        yIonCheckBoxMenuItem.addActionListener(new java.awt.event.ActionListener() {
-            public void actionPerformed(java.awt.event.ActionEvent evt) {
-                yIonCheckBoxMenuItemActionPerformed(evt);
-            }
-        });
-        ionsMenu.add(yIonCheckBoxMenuItem);
-
-        zIonCheckBoxMenuItem.setText("z");
-        zIonCheckBoxMenuItem.setToolTipText("z-ions");
-        zIonCheckBoxMenuItem.addActionListener(new java.awt.event.ActionListener() {
-            public void actionPerformed(java.awt.event.ActionEvent evt) {
-                zIonCheckBoxMenuItemActionPerformed(evt);
-            }
-        });
-        ionsMenu.add(zIonCheckBoxMenuItem);
-
-        annotationMenuBar.add(ionsMenu);
-
-        splitterMenu8.setText("|");
-        splitterMenu8.setEnabled(false);
-        annotationMenuBar.add(splitterMenu8);
-
-        otherMenu.setText("Other");
-        otherMenu.setEnabled(false);
-
-        precursorCheckMenu.setSelected(true);
-        precursorCheckMenu.setText("Precursor");
-        precursorCheckMenu.addActionListener(new java.awt.event.ActionListener() {
-            public void actionPerformed(java.awt.event.ActionEvent evt) {
-                precursorCheckMenuActionPerformed(evt);
-            }
-        });
-        otherMenu.add(precursorCheckMenu);
-
-        immoniumIonsCheckMenu.setSelected(true);
-        immoniumIonsCheckMenu.setText("Immonium");
-        immoniumIonsCheckMenu.addActionListener(new java.awt.event.ActionListener() {
-            public void actionPerformed(java.awt.event.ActionEvent evt) {
-                immoniumIonsCheckMenuActionPerformed(evt);
-            }
-        });
-        otherMenu.add(immoniumIonsCheckMenu);
-
-        relatedIonsCheckMenu.setSelected(true);
-        relatedIonsCheckMenu.setText("Related");
-        relatedIonsCheckMenu.addActionListener(new java.awt.event.ActionListener() {
-            public void actionPerformed(java.awt.event.ActionEvent evt) {
-                relatedIonsCheckMenuActionPerformed(evt);
-            }
-        });
-        otherMenu.add(relatedIonsCheckMenu);
-
-        reporterIonsCheckMenu.setSelected(true);
-        reporterIonsCheckMenu.setText("Reporter");
-        reporterIonsCheckMenu.addActionListener(new java.awt.event.ActionListener() {
-            public void actionPerformed(java.awt.event.ActionEvent evt) {
-                reporterIonsCheckMenuActionPerformed(evt);
-            }
-        });
-        otherMenu.add(reporterIonsCheckMenu);
-
-        annotationMenuBar.add(otherMenu);
-
-        lossSplitter.setText("|");
-        lossSplitter.setEnabled(false);
-        annotationMenuBar.add(lossSplitter);
-
-        lossMenu.setText("Loss");
-        lossMenu.setEnabled(false);
-        lossMenu.add(jSeparator7);
-
-        adaptCheckBoxMenuItem.setText("Adapt");
-        adaptCheckBoxMenuItem.setToolTipText("Adapt losses to sequence and modifications");
-        adaptCheckBoxMenuItem.addActionListener(new java.awt.event.ActionListener() {
-            public void actionPerformed(java.awt.event.ActionEvent evt) {
-                adaptCheckBoxMenuItemActionPerformed(evt);
-            }
-        });
-        lossMenu.add(adaptCheckBoxMenuItem);
-
-        annotationMenuBar.add(lossMenu);
-
-        splitterMenu2.setText("|");
-        splitterMenu2.setEnabled(false);
-        annotationMenuBar.add(splitterMenu2);
-
-        chargeMenu.setText("Charge");
-        chargeMenu.setEnabled(false);
-        annotationMenuBar.add(chargeMenu);
-
-        splitterMenu3.setText("|");
-        splitterMenu3.setEnabled(false);
-        annotationMenuBar.add(splitterMenu3);
-
-        deNovoMenu.setText("De Novo");
-
-        forwardIonsDeNovoCheckBoxMenuItem.setText("b-ions");
-        forwardIonsDeNovoCheckBoxMenuItem.addActionListener(new java.awt.event.ActionListener() {
-            public void actionPerformed(java.awt.event.ActionEvent evt) {
-                forwardIonsDeNovoCheckBoxMenuItemActionPerformed(evt);
-            }
-        });
-        deNovoMenu.add(forwardIonsDeNovoCheckBoxMenuItem);
-
-        rewindIonsDeNovoCheckBoxMenuItem.setText("y-ions");
-        rewindIonsDeNovoCheckBoxMenuItem.addActionListener(new java.awt.event.ActionListener() {
-            public void actionPerformed(java.awt.event.ActionEvent evt) {
-                rewindIonsDeNovoCheckBoxMenuItemActionPerformed(evt);
-            }
-        });
-        deNovoMenu.add(rewindIonsDeNovoCheckBoxMenuItem);
-        deNovoMenu.add(jSeparator19);
-
-        deNovoChargeButtonGroup.add(deNovoChargeOneJRadioButtonMenuItem);
-        deNovoChargeOneJRadioButtonMenuItem.setSelected(true);
-        deNovoChargeOneJRadioButtonMenuItem.setText("Single Charge");
-        deNovoChargeOneJRadioButtonMenuItem.addActionListener(new java.awt.event.ActionListener() {
-            public void actionPerformed(java.awt.event.ActionEvent evt) {
-                deNovoChargeOneJRadioButtonMenuItemActionPerformed(evt);
-            }
-        });
-        deNovoMenu.add(deNovoChargeOneJRadioButtonMenuItem);
-
-        deNovoChargeButtonGroup.add(deNovoChargeTwoJRadioButtonMenuItem);
-        deNovoChargeTwoJRadioButtonMenuItem.setText("Double Charge");
-        deNovoChargeTwoJRadioButtonMenuItem.addActionListener(new java.awt.event.ActionListener() {
-            public void actionPerformed(java.awt.event.ActionEvent evt) {
-                deNovoChargeTwoJRadioButtonMenuItemActionPerformed(evt);
-            }
-        });
-        deNovoMenu.add(deNovoChargeTwoJRadioButtonMenuItem);
-
-        annotationMenuBar.add(deNovoMenu);
-
-        splitterMenu9.setText("|");
-        splitterMenu9.setEnabled(false);
-        annotationMenuBar.add(splitterMenu9);
-
-        settingsMenu.setText("Settings");
-        settingsMenu.setEnabled(false);
-
-        allCheckBoxMenuItem.setText("Show All Peaks");
-        allCheckBoxMenuItem.setToolTipText("Show all peaks or just the annotated peaks");
-        allCheckBoxMenuItem.addActionListener(new java.awt.event.ActionListener() {
-            public void actionPerformed(java.awt.event.ActionEvent evt) {
-                allCheckBoxMenuItemActionPerformed(evt);
-            }
-        });
-        settingsMenu.add(allCheckBoxMenuItem);
-
-        highResAnnotationCheckBoxMenuItem.setSelected(true);
-        highResAnnotationCheckBoxMenuItem.setText("High Resolution");
-        highResAnnotationCheckBoxMenuItem.setToolTipText("Use high resolution annotation");
-        highResAnnotationCheckBoxMenuItem.addActionListener(new java.awt.event.ActionListener() {
-            public void actionPerformed(java.awt.event.ActionEvent evt) {
-                highResAnnotationCheckBoxMenuItemActionPerformed(evt);
-            }
-        });
-        settingsMenu.add(highResAnnotationCheckBoxMenuItem);
-
-        barsCheckBoxMenuItem.setText("Show Bars");
-        barsCheckBoxMenuItem.setToolTipText("Add bars highlighting the fragment ion types");
-        barsCheckBoxMenuItem.addActionListener(new java.awt.event.ActionListener() {
-            public void actionPerformed(java.awt.event.ActionEvent evt) {
-                barsCheckBoxMenuItemActionPerformed(evt);
-            }
-        });
-        settingsMenu.add(barsCheckBoxMenuItem);
-
-        bubbleScaleJMenuItem.setAccelerator(javax.swing.KeyStroke.getKeyStroke(java.awt.event.KeyEvent.VK_B, java.awt.event.InputEvent.SHIFT_MASK | java.awt.event.InputEvent.CTRL_MASK));
-        bubbleScaleJMenuItem.setText("Bubble Plot Scale");
-        bubbleScaleJMenuItem.addActionListener(new java.awt.event.ActionListener() {
-            public void actionPerformed(java.awt.event.ActionEvent evt) {
-                bubbleScaleJMenuItemActionPerformed(evt);
-            }
-        });
-        settingsMenu.add(bubbleScaleJMenuItem);
-
-        ionTableButtonGroup.add(intensityIonTableRadioButtonMenuItem);
-        intensityIonTableRadioButtonMenuItem.setSelected(true);
-        intensityIonTableRadioButtonMenuItem.setText("Intensity Ion Table");
-        intensityIonTableRadioButtonMenuItem.setToolTipText("Bar charts with peak intensities");
-        intensityIonTableRadioButtonMenuItem.addActionListener(new java.awt.event.ActionListener() {
-            public void actionPerformed(java.awt.event.ActionEvent evt) {
-                intensityIonTableRadioButtonMenuItemActionPerformed(evt);
-            }
-        });
-        settingsMenu.add(intensityIonTableRadioButtonMenuItem);
-
-        ionTableButtonGroup.add(mzIonTableRadioButtonMenuItem);
-        mzIonTableRadioButtonMenuItem.setText("m/z Ion Table");
-        mzIonTableRadioButtonMenuItem.setToolTipText("Traditional ion table with m/z values");
-        mzIonTableRadioButtonMenuItem.addActionListener(new java.awt.event.ActionListener() {
-            public void actionPerformed(java.awt.event.ActionEvent evt) {
-                mzIonTableRadioButtonMenuItemActionPerformed(evt);
-            }
-        });
-        settingsMenu.add(mzIonTableRadioButtonMenuItem);
-        settingsMenu.add(jSeparator5);
-
-        defaultAnnotationCheckBoxMenuItem.setSelected(true);
-        defaultAnnotationCheckBoxMenuItem.setText("Automatic Annotation");
-        defaultAnnotationCheckBoxMenuItem.setToolTipText("Use automatic annotation");
-        defaultAnnotationCheckBoxMenuItem.addActionListener(new java.awt.event.ActionListener() {
-            public void actionPerformed(java.awt.event.ActionEvent evt) {
-                defaultAnnotationCheckBoxMenuItemActionPerformed(evt);
-            }
-        });
-        settingsMenu.add(defaultAnnotationCheckBoxMenuItem);
-        settingsMenu.add(jSeparator14);
-
-        annotationColorsJMenuItem.setText("Annotation Colors");
-        annotationColorsJMenuItem.addActionListener(new java.awt.event.ActionListener() {
-            public void actionPerformed(java.awt.event.ActionEvent evt) {
-                annotationColorsJMenuItemActionPerformed(evt);
-            }
-        });
-        settingsMenu.add(annotationColorsJMenuItem);
-
-        annotationMenuBar.add(settingsMenu);
-
-        splitterMenu4.setText("|");
-        splitterMenu4.setEnabled(false);
-        annotationMenuBar.add(splitterMenu4);
-
-        exportGraphicsMenu.setText("Export");
-        exportGraphicsMenu.setEnabled(false);
-
-        exportSpectrumMenu.setText("Figure");
-
-        exportSpectrumGraphicsJMenuItem.setText("Spectrum");
-        exportSpectrumGraphicsJMenuItem.addActionListener(new java.awt.event.ActionListener() {
-            public void actionPerformed(java.awt.event.ActionEvent evt) {
-                exportSpectrumGraphicsJMenuItemActionPerformed(evt);
-            }
-        });
-        exportSpectrumMenu.add(exportSpectrumGraphicsJMenuItem);
-
-        exportSpectrumAndPlotsGraphicsJMenuItem.setText("Spectrum & Plots");
-        exportSpectrumAndPlotsGraphicsJMenuItem.addActionListener(new java.awt.event.ActionListener() {
-            public void actionPerformed(java.awt.event.ActionEvent evt) {
-                exportSpectrumAndPlotsGraphicsJMenuItemActionPerformed(evt);
-            }
-        });
-        exportSpectrumMenu.add(exportSpectrumAndPlotsGraphicsJMenuItem);
-        exportSpectrumMenu.add(exportSpectrumGraphicsSeparator);
-
-        exportSequenceFragmentationGraphicsJMenuItem.setText("Sequence Fragmentation");
-        exportSequenceFragmentationGraphicsJMenuItem.addActionListener(new java.awt.event.ActionListener() {
-            public void actionPerformed(java.awt.event.ActionEvent evt) {
-                exportSequenceFragmentationGraphicsJMenuItemActionPerformed(evt);
-            }
-        });
-        exportSpectrumMenu.add(exportSequenceFragmentationGraphicsJMenuItem);
-
-        exportIntensityHistogramGraphicsJMenuItem.setText("Intensity Histogram");
-        exportIntensityHistogramGraphicsJMenuItem.addActionListener(new java.awt.event.ActionListener() {
-            public void actionPerformed(java.awt.event.ActionEvent evt) {
-                exportIntensityHistogramGraphicsJMenuItemActionPerformed(evt);
-            }
-        });
-        exportSpectrumMenu.add(exportIntensityHistogramGraphicsJMenuItem);
-
-        exportMassErrorPlotGraphicsJMenuItem.setText("m/z Error Plot");
-        exportMassErrorPlotGraphicsJMenuItem.addActionListener(new java.awt.event.ActionListener() {
-            public void actionPerformed(java.awt.event.ActionEvent evt) {
-                exportMassErrorPlotGraphicsJMenuItemActionPerformed(evt);
-            }
-        });
-        exportSpectrumMenu.add(exportMassErrorPlotGraphicsJMenuItem);
-
-        exportGraphicsMenu.add(exportSpectrumMenu);
-
-        bubblePlotJMenuItem.setText("Bubble Plot");
-        bubblePlotJMenuItem.addActionListener(new java.awt.event.ActionListener() {
-            public void actionPerformed(java.awt.event.ActionEvent evt) {
-                bubblePlotJMenuItemActionPerformed(evt);
-            }
-        });
-        exportGraphicsMenu.add(bubblePlotJMenuItem);
-
-        exportSpectrumValuesJMenuItem.setText("Spectrum as MGF");
-        exportSpectrumValuesJMenuItem.addActionListener(new java.awt.event.ActionListener() {
-            public void actionPerformed(java.awt.event.ActionEvent evt) {
-                exportSpectrumValuesJMenuItemActionPerformed(evt);
-            }
-        });
-        exportGraphicsMenu.add(exportSpectrumValuesJMenuItem);
-
-        annotationMenuBar.add(exportGraphicsMenu);
-
-        splitterMenu6.setText("|");
-        splitterMenu6.setEnabled(false);
-        annotationMenuBar.add(splitterMenu6);
-
-        helpJMenu.setText("Help");
-        helpJMenu.setEnabled(false);
-
-        helpMenuItem.setText("Help");
-        helpMenuItem.addActionListener(new java.awt.event.ActionListener() {
-            public void actionPerformed(java.awt.event.ActionEvent evt) {
-                helpMenuItemActionPerformed(evt);
-            }
-        });
-        helpJMenu.add(helpMenuItem);
-
-        annotationMenuBar.add(helpJMenu);
-
-        splitterMenu7.setText("|");
-        splitterMenu7.setEnabled(false);
-        annotationMenuBar.add(splitterMenu7);
-
-        resetAnnotationMenu.setText("<html><a href>Reset Annotation</a></html>");
-        resetAnnotationMenu.setFocusable(false);
-        resetAnnotationMenu.addMenuListener(new javax.swing.event.MenuListener() {
-            public void menuCanceled(javax.swing.event.MenuEvent evt) {
-            }
-            public void menuDeselected(javax.swing.event.MenuEvent evt) {
-            }
-            public void menuSelected(javax.swing.event.MenuEvent evt) {
-                resetAnnotationMenuSelected(evt);
-            }
-        });
-        annotationMenuBar.add(resetAnnotationMenu);
-
-        setDefaultCloseOperation(javax.swing.WindowConstants.DO_NOTHING_ON_CLOSE);
-        setTitle("PeptideShaker");
-        setBackground(new java.awt.Color(255, 255, 255));
-        setMinimumSize(new java.awt.Dimension(1280, 750));
-        addComponentListener(new java.awt.event.ComponentAdapter() {
-            public void componentResized(java.awt.event.ComponentEvent evt) {
-                formComponentResized(evt);
-            }
-        });
-        addWindowListener(new java.awt.event.WindowAdapter() {
-            public void windowClosing(java.awt.event.WindowEvent evt) {
-                formWindowClosing(evt);
-            }
-        });
-
-        backgroundPanel.setBackground(new java.awt.Color(255, 255, 255));
-        backgroundPanel.setPreferredSize(new java.awt.Dimension(1260, 800));
-
-        allTabsJTabbedPane.setTabPlacement(javax.swing.JTabbedPane.RIGHT);
-        allTabsJTabbedPane.addChangeListener(new javax.swing.event.ChangeListener() {
-            public void stateChanged(javax.swing.event.ChangeEvent evt) {
-                allTabsJTabbedPaneStateChanged(evt);
-            }
-        });
-
-        overviewJPanel.setOpaque(false);
-        overviewJPanel.setPreferredSize(new java.awt.Dimension(900, 800));
-        overviewJPanel.setLayout(new javax.swing.BoxLayout(overviewJPanel, javax.swing.BoxLayout.LINE_AXIS));
-        allTabsJTabbedPane.addTab("Overview", overviewJPanel);
-
-        spectrumJPanel.setLayout(new javax.swing.BoxLayout(spectrumJPanel, javax.swing.BoxLayout.LINE_AXIS));
-        allTabsJTabbedPane.addTab("Spectrum IDs", spectrumJPanel);
-
-        proteinFractionsJPanel.setOpaque(false);
-        proteinFractionsJPanel.setLayout(new javax.swing.BoxLayout(proteinFractionsJPanel, javax.swing.BoxLayout.LINE_AXIS));
-        allTabsJTabbedPane.addTab("Fractions", proteinFractionsJPanel);
-
-        ptmJPanel.setOpaque(false);
-        ptmJPanel.setLayout(new javax.swing.BoxLayout(ptmJPanel, javax.swing.BoxLayout.LINE_AXIS));
-        allTabsJTabbedPane.addTab("Modifications", ptmJPanel);
-
-        proteinStructureJPanel.setOpaque(false);
-        proteinStructureJPanel.setLayout(new javax.swing.BoxLayout(proteinStructureJPanel, javax.swing.BoxLayout.LINE_AXIS));
-        allTabsJTabbedPane.addTab("3D Structures", proteinStructureJPanel);
-
-        annotationsJPanel.setOpaque(false);
-        annotationsJPanel.setLayout(new javax.swing.BoxLayout(annotationsJPanel, javax.swing.BoxLayout.LINE_AXIS));
-        allTabsJTabbedPane.addTab("Annotation", annotationsJPanel);
-
-        goJPanel.setOpaque(false);
-        goJPanel.setLayout(new javax.swing.BoxLayout(goJPanel, javax.swing.BoxLayout.LINE_AXIS));
-        allTabsJTabbedPane.addTab("GO Analysis", goJPanel);
-
-        statsJPanel.setOpaque(false);
-        statsJPanel.setLayout(new javax.swing.BoxLayout(statsJPanel, javax.swing.BoxLayout.LINE_AXIS));
-        allTabsJTabbedPane.addTab("Validation", statsJPanel);
-
-        qcJPanel.setOpaque(false);
-        qcJPanel.setLayout(new javax.swing.BoxLayout(qcJPanel, javax.swing.BoxLayout.LINE_AXIS));
-        allTabsJTabbedPane.addTab("QC Plots", qcJPanel);
-
-        backgroundLayeredPane.add(allTabsJTabbedPane);
-        allTabsJTabbedPane.setBounds(0, 0, 1280, 860);
-
-        newsButton.setBackground(new java.awt.Color(204, 204, 204));
-        newsButton.setFont(newsButton.getFont().deriveFont(newsButton.getFont().getStyle() | java.awt.Font.BOLD));
-        newsButton.setForeground(new java.awt.Color(255, 255, 255));
-        newsButton.setText("News");
-        newsButton.setBorder(null);
-        newsButton.setContentAreaFilled(false);
-        newsButton.setOpaque(true);
-        newsButton.addMouseListener(new java.awt.event.MouseAdapter() {
-            public void mouseReleased(java.awt.event.MouseEvent evt) {
-                newsButtonMouseReleased(evt);
-            }
-            public void mouseEntered(java.awt.event.MouseEvent evt) {
-                newsButtonMouseEntered(evt);
-            }
-            public void mouseExited(java.awt.event.MouseEvent evt) {
-                newsButtonMouseExited(evt);
-            }
-        });
-        backgroundLayeredPane.setLayer(newsButton, javax.swing.JLayeredPane.MODAL_LAYER);
-        backgroundLayeredPane.add(newsButton);
-        newsButton.setBounds(1205, 825, 70, 20);
-
-        notesButton.setBackground(new java.awt.Color(204, 204, 204));
-        notesButton.setFont(notesButton.getFont().deriveFont(notesButton.getFont().getStyle() | java.awt.Font.BOLD));
-        notesButton.setForeground(new java.awt.Color(255, 255, 255));
-        notesButton.setText("Notes");
-        notesButton.setBorder(null);
-        notesButton.setBorderPainted(false);
-        notesButton.setContentAreaFilled(false);
-        notesButton.setOpaque(true);
-        notesButton.addMouseListener(new java.awt.event.MouseAdapter() {
-            public void mouseEntered(java.awt.event.MouseEvent evt) {
-                notesButtonMouseEntered(evt);
-            }
-            public void mouseExited(java.awt.event.MouseEvent evt) {
-                notesButtonMouseExited(evt);
-            }
-            public void mouseReleased(java.awt.event.MouseEvent evt) {
-                notesButtonMouseReleased(evt);
-            }
-        });
-        backgroundLayeredPane.setLayer(notesButton, javax.swing.JLayeredPane.MODAL_LAYER);
-        backgroundLayeredPane.add(notesButton);
-        notesButton.setBounds(1205, 775, 70, 20);
-
-        tipsButton.setBackground(new java.awt.Color(204, 204, 204));
-        tipsButton.setFont(tipsButton.getFont().deriveFont(tipsButton.getFont().getStyle() | java.awt.Font.BOLD));
-        tipsButton.setForeground(new java.awt.Color(255, 255, 255));
-        tipsButton.setText("Tips");
-        tipsButton.setBorder(null);
-        tipsButton.setContentAreaFilled(false);
-        tipsButton.setOpaque(true);
-        tipsButton.addMouseListener(new java.awt.event.MouseAdapter() {
-            public void mouseEntered(java.awt.event.MouseEvent evt) {
-                tipsButtonMouseEntered(evt);
-            }
-            public void mouseExited(java.awt.event.MouseEvent evt) {
-                tipsButtonMouseExited(evt);
-            }
-            public void mouseReleased(java.awt.event.MouseEvent evt) {
-                tipsButtonMouseReleased(evt);
-            }
-        });
-        backgroundLayeredPane.setLayer(tipsButton, javax.swing.JLayeredPane.MODAL_LAYER);
-        backgroundLayeredPane.add(tipsButton);
-        tipsButton.setBounds(1205, 800, 70, 20);
-
-        javax.swing.GroupLayout backgroundPanelLayout = new javax.swing.GroupLayout(backgroundPanel);
-        backgroundPanel.setLayout(backgroundPanelLayout);
-        backgroundPanelLayout.setHorizontalGroup(
-            backgroundPanelLayout.createParallelGroup(javax.swing.GroupLayout.Alignment.LEADING)
-            .addGap(0, 1278, Short.MAX_VALUE)
-            .addGroup(backgroundPanelLayout.createParallelGroup(javax.swing.GroupLayout.Alignment.LEADING)
-                .addComponent(backgroundLayeredPane, javax.swing.GroupLayout.DEFAULT_SIZE, 1278, Short.MAX_VALUE))
-        );
-        backgroundPanelLayout.setVerticalGroup(
-            backgroundPanelLayout.createParallelGroup(javax.swing.GroupLayout.Alignment.LEADING)
-            .addGap(0, 862, Short.MAX_VALUE)
-            .addGroup(backgroundPanelLayout.createParallelGroup(javax.swing.GroupLayout.Alignment.LEADING)
-                .addComponent(backgroundLayeredPane, javax.swing.GroupLayout.DEFAULT_SIZE, 862, Short.MAX_VALUE))
-        );
-
-        menuBar.setBackground(new java.awt.Color(255, 255, 255));
-
-        fileJMenu.setMnemonic('F');
-        fileJMenu.setText("File");
-
-        newJMenuItem.setAccelerator(javax.swing.KeyStroke.getKeyStroke(java.awt.event.KeyEvent.VK_N, java.awt.event.InputEvent.CTRL_MASK));
-        newJMenuItem.setMnemonic('N');
-        newJMenuItem.setText("New Project...");
-        newJMenuItem.setToolTipText("Create a new PeptideShaker project");
-        newJMenuItem.addActionListener(new java.awt.event.ActionListener() {
-            public void actionPerformed(java.awt.event.ActionEvent evt) {
-                newJMenuItemActionPerformed(evt);
-            }
-        });
-        fileJMenu.add(newJMenuItem);
-        fileJMenu.add(jSeparator18);
-
-        openJMenuItem.setAccelerator(javax.swing.KeyStroke.getKeyStroke(java.awt.event.KeyEvent.VK_O, java.awt.event.InputEvent.CTRL_MASK));
-        openJMenuItem.setMnemonic('O');
-        openJMenuItem.setText("Open Project...");
-        openJMenuItem.setToolTipText("Open an existing PeptideShaker project");
-        openJMenuItem.addActionListener(new java.awt.event.ActionListener() {
-            public void actionPerformed(java.awt.event.ActionEvent evt) {
-                openJMenuItemActionPerformed(evt);
-            }
-        });
-        fileJMenu.add(openJMenuItem);
-
-        openRecentJMenu.setMnemonic('R');
-        openRecentJMenu.setText("Open Recent Project");
-        fileJMenu.add(openRecentJMenu);
-        fileJMenu.add(jSeparator20);
-
-        openExampleMenuItem.setMnemonic('E');
-        openExampleMenuItem.setText("Open Example");
-        openExampleMenuItem.setToolTipText("Open a PeptideShaker example project");
-        openExampleMenuItem.addActionListener(new java.awt.event.ActionListener() {
-            public void actionPerformed(java.awt.event.ActionEvent evt) {
-                openExampleMenuItemActionPerformed(evt);
-            }
-        });
-        fileJMenu.add(openExampleMenuItem);
-        fileJMenu.add(jSeparator8);
-
-        reshakeMenuItem.setMnemonic('H');
-        reshakeMenuItem.setText("Reshake...");
-        reshakeMenuItem.setToolTipText("<html>\nReanalyze PRIDE experiments.<br>\n</html>");
-        reshakeMenuItem.setEnabled(false);
-        reshakeMenuItem.addActionListener(new java.awt.event.ActionListener() {
-            public void actionPerformed(java.awt.event.ActionEvent evt) {
-                reshakeMenuItemActionPerformed(evt);
-            }
-        });
-        fileJMenu.add(reshakeMenuItem);
-
-        quantifyMenuItem.setMnemonic('R');
-        quantifyMenuItem.setText("Reporter Ions...");
-        quantifyMenuItem.setToolTipText("<html>\nQuantify your proteins using reporter ions.<br>\n(Coming soon...)\n</html>");
-        quantifyMenuItem.setEnabled(false);
-        quantifyMenuItem.addActionListener(new java.awt.event.ActionListener() {
-            public void actionPerformed(java.awt.event.ActionEvent evt) {
-                quantifyMenuItemActionPerformed(evt);
-            }
-        });
-        fileJMenu.add(quantifyMenuItem);
-        fileJMenu.add(jSeparator2);
-
-        projectPropertiesMenuItem.setMnemonic('P');
-        projectPropertiesMenuItem.setText("Project Properties");
-        projectPropertiesMenuItem.setEnabled(false);
-        projectPropertiesMenuItem.addActionListener(new java.awt.event.ActionListener() {
-            public void actionPerformed(java.awt.event.ActionEvent evt) {
-                projectPropertiesMenuItemActionPerformed(evt);
-            }
-        });
-        fileJMenu.add(projectPropertiesMenuItem);
-
-        projectSettingsMenuItem.setMnemonic('I');
-        projectSettingsMenuItem.setText("Project Settings");
-        projectSettingsMenuItem.setEnabled(false);
-        projectSettingsMenuItem.addActionListener(new java.awt.event.ActionListener() {
-            public void actionPerformed(java.awt.event.ActionEvent evt) {
-                projectSettingsMenuItemActionPerformed(evt);
-            }
-        });
-        fileJMenu.add(projectSettingsMenuItem);
-        fileJMenu.add(jSeparator1);
-
-        saveMenuItem.setAccelerator(javax.swing.KeyStroke.getKeyStroke(java.awt.event.KeyEvent.VK_S, java.awt.event.InputEvent.CTRL_MASK));
-        saveMenuItem.setMnemonic('S');
-        saveMenuItem.setText("Save");
-        saveMenuItem.setEnabled(false);
-        saveMenuItem.addActionListener(new java.awt.event.ActionListener() {
-            public void actionPerformed(java.awt.event.ActionEvent evt) {
-                saveMenuItemActionPerformed(evt);
-            }
-        });
-        fileJMenu.add(saveMenuItem);
-
-        saveAsMenuItem.setText("Save As...");
-        saveAsMenuItem.setEnabled(false);
-        saveAsMenuItem.addActionListener(new java.awt.event.ActionListener() {
-            public void actionPerformed(java.awt.event.ActionEvent evt) {
-                saveAsMenuItemActionPerformed(evt);
-            }
-        });
-        fileJMenu.add(saveAsMenuItem);
-        fileJMenu.add(jSeparator9);
-
-        exitJMenuItem.setMnemonic('x');
-        exitJMenuItem.setText("Exit");
-        exitJMenuItem.addActionListener(new java.awt.event.ActionListener() {
-            public void actionPerformed(java.awt.event.ActionEvent evt) {
-                exitJMenuItemActionPerformed(evt);
-            }
-        });
-        fileJMenu.add(exitJMenuItem);
-
-        menuBar.add(fileJMenu);
-
-        editMenu.setMnemonic('E');
-        editMenu.setText("Edit");
-
-        searchParametersMenu.setMnemonic('S');
-        searchParametersMenu.setText("Search Settings");
-        searchParametersMenu.addActionListener(new java.awt.event.ActionListener() {
-            public void actionPerformed(java.awt.event.ActionEvent evt) {
-                searchParametersMenuActionPerformed(evt);
-            }
-        });
-        editMenu.add(searchParametersMenu);
-
-        annotationPreferencesMenu.setMnemonic('A');
-        annotationPreferencesMenu.setText("Spectrum Annotations");
-        annotationPreferencesMenu.addActionListener(new java.awt.event.ActionListener() {
-            public void actionPerformed(java.awt.event.ActionEvent evt) {
-                annotationPreferencesMenuActionPerformed(evt);
-            }
-        });
-        editMenu.add(annotationPreferencesMenu);
-
-        validationQcMenuItem.setMnemonic('V');
-        validationQcMenuItem.setText("Validation Filters");
-        validationQcMenuItem.setEnabled(false);
-        validationQcMenuItem.addActionListener(new java.awt.event.ActionListener() {
-            public void actionPerformed(java.awt.event.ActionEvent evt) {
-                validationQcMenuItemActionPerformed(evt);
-            }
-        });
-        editMenu.add(validationQcMenuItem);
-
-        speciesJMenuItem.setMnemonic('P');
-        speciesJMenuItem.setText("Species Settings");
-        speciesJMenuItem.addActionListener(new java.awt.event.ActionListener() {
-            public void actionPerformed(java.awt.event.ActionEvent evt) {
-                speciesJMenuItemActionPerformed(evt);
-            }
-        });
-        editMenu.add(speciesJMenuItem);
-        editMenu.add(jSeparator13);
-
-        preferencesMenuItem.setMnemonic('O');
-        preferencesMenuItem.setText("Project Preferences");
-        preferencesMenuItem.setEnabled(false);
-        preferencesMenuItem.addActionListener(new java.awt.event.ActionListener() {
-            public void actionPerformed(java.awt.event.ActionEvent evt) {
-                preferencesMenuItemActionPerformed(evt);
-            }
-        });
-        editMenu.add(preferencesMenuItem);
-
-        fractionDetailsJMenuItem.setMnemonic('R');
-        fractionDetailsJMenuItem.setText("Fraction Details");
-        fractionDetailsJMenuItem.setEnabled(false);
-        fractionDetailsJMenuItem.addActionListener(new java.awt.event.ActionListener() {
-            public void actionPerformed(java.awt.event.ActionEvent evt) {
-                fractionDetailsJMenuItemActionPerformed(evt);
-            }
-        });
-        editMenu.add(fractionDetailsJMenuItem);
-        editMenu.add(jSeparator4);
-
-        javaOptionsJMenuItem.setMnemonic('J');
-        javaOptionsJMenuItem.setText("Java Settings");
-        javaOptionsJMenuItem.addActionListener(new java.awt.event.ActionListener() {
-            public void actionPerformed(java.awt.event.ActionEvent evt) {
-                javaOptionsJMenuItemActionPerformed(evt);
-            }
-        });
-        editMenu.add(javaOptionsJMenuItem);
-
-        processingMenuItem.setMnemonic('C');
-        processingMenuItem.setText("Processing Settings");
-        processingMenuItem.addActionListener(new java.awt.event.ActionListener() {
-            public void actionPerformed(java.awt.event.ActionEvent evt) {
-                processingMenuItemActionPerformed(evt);
-            }
-        });
-        editMenu.add(processingMenuItem);
-
-        editIdSettingsFilesMenuItem.setMnemonic('D');
-        editIdSettingsFilesMenuItem.setText("Identification Settings");
-        editIdSettingsFilesMenuItem.addActionListener(new java.awt.event.ActionListener() {
-            public void actionPerformed(java.awt.event.ActionEvent evt) {
-                editIdSettingsFilesMenuItemActionPerformed(evt);
-            }
-        });
-        editMenu.add(editIdSettingsFilesMenuItem);
-
-        configurationFilesSettings.setMnemonic('E');
-        configurationFilesSettings.setText("Resource Settings");
-        configurationFilesSettings.setToolTipText("Set paths to resource folders");
-        configurationFilesSettings.addActionListener(new java.awt.event.ActionListener() {
-            public void actionPerformed(java.awt.event.ActionEvent evt) {
-                configurationFilesSettingsActionPerformed(evt);
-            }
-        });
-        editMenu.add(configurationFilesSettings);
-
-        privacyMenuItem.setMnemonic('V');
-        privacyMenuItem.setText("Privacy Settings");
-        privacyMenuItem.addActionListener(new java.awt.event.ActionListener() {
-            public void actionPerformed(java.awt.event.ActionEvent evt) {
-                privacyMenuItemActionPerformed(evt);
-            }
-        });
-        editMenu.add(privacyMenuItem);
-        editMenu.add(jSeparator12);
-
-        findJMenuItem.setAccelerator(javax.swing.KeyStroke.getKeyStroke(java.awt.event.KeyEvent.VK_F, java.awt.event.InputEvent.CTRL_MASK));
-        findJMenuItem.setMnemonic('F');
-        findJMenuItem.setText("Find...");
-        findJMenuItem.setToolTipText("Find a protein or peptide");
-        findJMenuItem.setEnabled(false);
-        findJMenuItem.addActionListener(new java.awt.event.ActionListener() {
-            public void actionPerformed(java.awt.event.ActionEvent evt) {
-                findJMenuItemActionPerformed(evt);
-            }
-        });
-        editMenu.add(findJMenuItem);
-
-        starHideJMenuItem.setAccelerator(javax.swing.KeyStroke.getKeyStroke(java.awt.event.KeyEvent.VK_L, java.awt.event.InputEvent.CTRL_MASK));
-        starHideJMenuItem.setMnemonic('L');
-        starHideJMenuItem.setText("Filters");
-        starHideJMenuItem.setEnabled(false);
-        starHideJMenuItem.addActionListener(new java.awt.event.ActionListener() {
-            public void actionPerformed(java.awt.event.ActionEvent evt) {
-                starHideJMenuItemActionPerformed(evt);
-            }
-        });
-        editMenu.add(starHideJMenuItem);
-        editMenu.add(jSeparator15);
-
-        toolsMenu.setMnemonic('T');
-        toolsMenu.setText("Tools");
-
-        searchGuiPreferencesJMenuItem.setText("SearchGUI");
-        searchGuiPreferencesJMenuItem.addActionListener(new java.awt.event.ActionListener() {
-            public void actionPerformed(java.awt.event.ActionEvent evt) {
-                searchGuiPreferencesJMenuItemActionPerformed(evt);
-            }
-        });
-        toolsMenu.add(searchGuiPreferencesJMenuItem);
-
-        reporterPreferencesJMenuItem.setText("Reporter");
-        reporterPreferencesJMenuItem.addActionListener(new java.awt.event.ActionListener() {
-            public void actionPerformed(java.awt.event.ActionEvent evt) {
-                reporterPreferencesJMenuItemActionPerformed(evt);
-            }
-        });
-        toolsMenu.add(reporterPreferencesJMenuItem);
-
-        editMenu.add(toolsMenu);
-
-        menuBar.add(editMenu);
-
-        exportJMenu.setMnemonic('x');
-        exportJMenu.setText("Export");
-
-        identificationFeaturesMenuItem.setMnemonic('I');
-        identificationFeaturesMenuItem.setText("Identification Features");
-        identificationFeaturesMenuItem.setEnabled(false);
-        identificationFeaturesMenuItem.addActionListener(new java.awt.event.ActionListener() {
-            public void actionPerformed(java.awt.event.ActionEvent evt) {
-                identificationFeaturesMenuItemActionPerformed(evt);
-            }
-        });
-        exportJMenu.add(identificationFeaturesMenuItem);
-
-        followUpAnalysisMenuItem.setMnemonic('F');
-        followUpAnalysisMenuItem.setText("Follow Up Analysis");
-        followUpAnalysisMenuItem.setEnabled(false);
-        followUpAnalysisMenuItem.addActionListener(new java.awt.event.ActionListener() {
-            public void actionPerformed(java.awt.event.ActionEvent evt) {
-                followUpAnalysisMenuItemActionPerformed(evt);
-            }
-        });
-        exportJMenu.add(followUpAnalysisMenuItem);
-
-        methodsSectionMenuItem.setMnemonic('M');
-        methodsSectionMenuItem.setText("Methods Section");
-        methodsSectionMenuItem.setToolTipText("<html>\nExport a draft of the method<br>\nsection for your manuscript\n</html>");
-        methodsSectionMenuItem.addActionListener(new java.awt.event.ActionListener() {
-            public void actionPerformed(java.awt.event.ActionEvent evt) {
-                methodsSectionMenuItemActionPerformed(evt);
-            }
-        });
-        exportJMenu.add(methodsSectionMenuItem);
-        exportJMenu.add(jSeparator10);
-
-        projectExportMenu.setText("PeptideShaker Project As");
-
-        exportProjectMenuItem.setMnemonic('Z');
-        exportProjectMenuItem.setText("Zip File");
-        exportProjectMenuItem.setToolTipText("Export the complete project as a zip file");
-        exportProjectMenuItem.setEnabled(false);
-        exportProjectMenuItem.addActionListener(new java.awt.event.ActionListener() {
-            public void actionPerformed(java.awt.event.ActionEvent evt) {
-                exportProjectMenuItemActionPerformed(evt);
-            }
-        });
-        projectExportMenu.add(exportProjectMenuItem);
-
-        exportMzIdentMLMenuItem.setMnemonic('M');
-        exportMzIdentMLMenuItem.setText("mzIdentML");
-        exportMzIdentMLMenuItem.setToolTipText("Export the project as mzIdentML");
-        exportMzIdentMLMenuItem.setEnabled(false);
-        exportMzIdentMLMenuItem.addActionListener(new java.awt.event.ActionListener() {
-            public void actionPerformed(java.awt.event.ActionEvent evt) {
-                exportMzIdentMLMenuItemActionPerformed(evt);
-            }
-        });
-        projectExportMenu.add(exportMzIdentMLMenuItem);
-
-        exportPrideMenuItem.setMnemonic('P');
-        exportPrideMenuItem.setText("PRIDE XML");
-        exportPrideMenuItem.setToolTipText("Export the project as PRIDE XML");
-        exportPrideMenuItem.setEnabled(false);
-        exportPrideMenuItem.addActionListener(new java.awt.event.ActionListener() {
-            public void actionPerformed(java.awt.event.ActionEvent evt) {
-                exportPrideMenuItemActionPerformed(evt);
-            }
-        });
-        projectExportMenu.add(exportPrideMenuItem);
-
-        exportJMenu.add(projectExportMenu);
-
-        menuBar.add(exportJMenu);
-
-        viewJMenu.setMnemonic('V');
-        viewJMenu.setText("View");
-
-        overViewTabViewMenu.setMnemonic('O');
-        overViewTabViewMenu.setText("Overview");
-
-        proteinsJCheckBoxMenuItem.setAccelerator(javax.swing.KeyStroke.getKeyStroke(java.awt.event.KeyEvent.VK_P, java.awt.event.InputEvent.SHIFT_MASK | java.awt.event.InputEvent.CTRL_MASK));
-        proteinsJCheckBoxMenuItem.setMnemonic('P');
-        proteinsJCheckBoxMenuItem.setSelected(true);
-        proteinsJCheckBoxMenuItem.setText("Proteins");
-        proteinsJCheckBoxMenuItem.addActionListener(new java.awt.event.ActionListener() {
-            public void actionPerformed(java.awt.event.ActionEvent evt) {
-                proteinsJCheckBoxMenuItemActionPerformed(evt);
-            }
-        });
-        overViewTabViewMenu.add(proteinsJCheckBoxMenuItem);
-
-        peptidesAndPsmsJCheckBoxMenuItem.setAccelerator(javax.swing.KeyStroke.getKeyStroke(java.awt.event.KeyEvent.VK_E, java.awt.event.InputEvent.SHIFT_MASK | java.awt.event.InputEvent.CTRL_MASK));
-        peptidesAndPsmsJCheckBoxMenuItem.setMnemonic('E');
-        peptidesAndPsmsJCheckBoxMenuItem.setSelected(true);
-        peptidesAndPsmsJCheckBoxMenuItem.setText("Peptides & PSMs");
-        peptidesAndPsmsJCheckBoxMenuItem.addActionListener(new java.awt.event.ActionListener() {
-            public void actionPerformed(java.awt.event.ActionEvent evt) {
-                peptidesAndPsmsJCheckBoxMenuItemActionPerformed(evt);
-            }
-        });
-        overViewTabViewMenu.add(peptidesAndPsmsJCheckBoxMenuItem);
-
-        spectrumJCheckBoxMenuItem.setAccelerator(javax.swing.KeyStroke.getKeyStroke(java.awt.event.KeyEvent.VK_S, java.awt.event.InputEvent.SHIFT_MASK | java.awt.event.InputEvent.CTRL_MASK));
-        spectrumJCheckBoxMenuItem.setMnemonic('S');
-        spectrumJCheckBoxMenuItem.setSelected(true);
-        spectrumJCheckBoxMenuItem.setText("Spectrum");
-        spectrumJCheckBoxMenuItem.addActionListener(new java.awt.event.ActionListener() {
-            public void actionPerformed(java.awt.event.ActionEvent evt) {
-                spectrumJCheckBoxMenuItemActionPerformed(evt);
-            }
-        });
-        overViewTabViewMenu.add(spectrumJCheckBoxMenuItem);
-
-        sequenceCoverageJCheckBoxMenuItem.setAccelerator(javax.swing.KeyStroke.getKeyStroke(java.awt.event.KeyEvent.VK_C, java.awt.event.InputEvent.SHIFT_MASK | java.awt.event.InputEvent.CTRL_MASK));
-        sequenceCoverageJCheckBoxMenuItem.setMnemonic('C');
-        sequenceCoverageJCheckBoxMenuItem.setSelected(true);
-        sequenceCoverageJCheckBoxMenuItem.setText("Sequence Coverage");
-        sequenceCoverageJCheckBoxMenuItem.addActionListener(new java.awt.event.ActionListener() {
-            public void actionPerformed(java.awt.event.ActionEvent evt) {
-                sequenceCoverageJCheckBoxMenuItemActionPerformed(evt);
-            }
-        });
-        overViewTabViewMenu.add(sequenceCoverageJCheckBoxMenuItem);
-
-        viewJMenu.add(overViewTabViewMenu);
-        viewJMenu.add(jSeparator3);
-
-        sparklinesJCheckBoxMenuItem.setAccelerator(javax.swing.KeyStroke.getKeyStroke(java.awt.event.KeyEvent.VK_J, java.awt.event.InputEvent.ALT_MASK | java.awt.event.InputEvent.CTRL_MASK));
-        sparklinesJCheckBoxMenuItem.setMnemonic('J');
-        sparklinesJCheckBoxMenuItem.setSelected(true);
-        sparklinesJCheckBoxMenuItem.setText("JSparklines");
-        sparklinesJCheckBoxMenuItem.setToolTipText("View sparklines or the underlying numbers");
-        sparklinesJCheckBoxMenuItem.setEnabled(false);
-        sparklinesJCheckBoxMenuItem.addActionListener(new java.awt.event.ActionListener() {
-            public void actionPerformed(java.awt.event.ActionEvent evt) {
-                sparklinesJCheckBoxMenuItemActionPerformed(evt);
-            }
-        });
-        viewJMenu.add(sparklinesJCheckBoxMenuItem);
-
-        spectrumSlidersCheckBoxMenuItem.setAccelerator(javax.swing.KeyStroke.getKeyStroke(java.awt.event.KeyEvent.VK_L, java.awt.event.InputEvent.ALT_MASK | java.awt.event.InputEvent.CTRL_MASK));
-        spectrumSlidersCheckBoxMenuItem.setMnemonic('L');
-        spectrumSlidersCheckBoxMenuItem.setText("Spectrum Sliders");
-        spectrumSlidersCheckBoxMenuItem.setToolTipText("Show the accuracy and intensity level sliders");
-        spectrumSlidersCheckBoxMenuItem.addActionListener(new java.awt.event.ActionListener() {
-            public void actionPerformed(java.awt.event.ActionEvent evt) {
-                spectrumSlidersCheckBoxMenuItemActionPerformed(evt);
-            }
-        });
-        viewJMenu.add(spectrumSlidersCheckBoxMenuItem);
-        viewJMenu.add(jSeparator11);
-
-        fixedModsJCheckBoxMenuItem.setAccelerator(javax.swing.KeyStroke.getKeyStroke(java.awt.event.KeyEvent.VK_F, java.awt.event.InputEvent.ALT_MASK | java.awt.event.InputEvent.CTRL_MASK));
-        fixedModsJCheckBoxMenuItem.setMnemonic('F');
-        fixedModsJCheckBoxMenuItem.setText("Fixed Modifications");
-        fixedModsJCheckBoxMenuItem.addActionListener(new java.awt.event.ActionListener() {
-            public void actionPerformed(java.awt.event.ActionEvent evt) {
-                fixedModsJCheckBoxMenuItemActionPerformed(evt);
-            }
-        });
-        viewJMenu.add(fixedModsJCheckBoxMenuItem);
-
-        scoresJCheckBoxMenuItem.setAccelerator(javax.swing.KeyStroke.getKeyStroke(java.awt.event.KeyEvent.VK_C, java.awt.event.InputEvent.ALT_MASK | java.awt.event.InputEvent.CTRL_MASK));
-        scoresJCheckBoxMenuItem.setMnemonic('c');
-        scoresJCheckBoxMenuItem.setText("Scores");
-        scoresJCheckBoxMenuItem.setEnabled(false);
-        scoresJCheckBoxMenuItem.addActionListener(new java.awt.event.ActionListener() {
-            public void actionPerformed(java.awt.event.ActionEvent evt) {
-                scoresJCheckBoxMenuItemActionPerformed(evt);
-            }
-        });
-        viewJMenu.add(scoresJCheckBoxMenuItem);
-
-        validatedProteinsOnlyJCheckBoxMenuItem.setAccelerator(javax.swing.KeyStroke.getKeyStroke(java.awt.event.KeyEvent.VK_N, java.awt.event.InputEvent.ALT_MASK | java.awt.event.InputEvent.CTRL_MASK));
-        validatedProteinsOnlyJCheckBoxMenuItem.setMnemonic('N');
-        validatedProteinsOnlyJCheckBoxMenuItem.setText("Validated Proteins Only");
-        validatedProteinsOnlyJCheckBoxMenuItem.setEnabled(false);
-        validatedProteinsOnlyJCheckBoxMenuItem.addActionListener(new java.awt.event.ActionListener() {
-            public void actionPerformed(java.awt.event.ActionEvent evt) {
-                validatedProteinsOnlyJCheckBoxMenuItemActionPerformed(evt);
-            }
-        });
-        viewJMenu.add(validatedProteinsOnlyJCheckBoxMenuItem);
-
-        psmSortOrderMenu.setText("PSM Sort Order");
-
-        psmSortOrderButtonGroup.add(psmSortScoreRadioButtonMenuItem);
-        psmSortScoreRadioButtonMenuItem.setSelected(true);
-        psmSortScoreRadioButtonMenuItem.setText("Score");
-        psmSortScoreRadioButtonMenuItem.addActionListener(new java.awt.event.ActionListener() {
-            public void actionPerformed(java.awt.event.ActionEvent evt) {
-                psmSortScoreRadioButtonMenuItemActionPerformed(evt);
-            }
-        });
-        psmSortOrderMenu.add(psmSortScoreRadioButtonMenuItem);
-
-        psmSortOrderButtonGroup.add(psmSortRtRadioButtonMenuItem);
-        psmSortRtRadioButtonMenuItem.setText("Retention Time");
-        psmSortRtRadioButtonMenuItem.addActionListener(new java.awt.event.ActionListener() {
-            public void actionPerformed(java.awt.event.ActionEvent evt) {
-                psmSortRtRadioButtonMenuItemActionPerformed(evt);
-            }
-        });
-        psmSortOrderMenu.add(psmSortRtRadioButtonMenuItem);
-
-        viewJMenu.add(psmSortOrderMenu);
-
-        menuBar.add(viewJMenu);
-
-        helpMenu.setMnemonic('H');
-        helpMenu.setText("Help");
-
-        helpJMenuItem.setAccelerator(javax.swing.KeyStroke.getKeyStroke(java.awt.event.KeyEvent.VK_F1, 0));
-        helpJMenuItem.setMnemonic('H');
-        helpJMenuItem.setText("Help");
-        helpJMenuItem.addActionListener(new java.awt.event.ActionListener() {
-            public void actionPerformed(java.awt.event.ActionEvent evt) {
-                helpJMenuItemActionPerformed(evt);
-            }
-        });
-        helpMenu.add(helpJMenuItem);
-
-        gettingStartedMenuItem.setMnemonic('G');
-        gettingStartedMenuItem.setText("Getting Started...");
-        gettingStartedMenuItem.addActionListener(new java.awt.event.ActionListener() {
-            public void actionPerformed(java.awt.event.ActionEvent evt) {
-                gettingStartedMenuItemActionPerformed(evt);
-            }
-        });
-        helpMenu.add(gettingStartedMenuItem);
-        helpMenu.add(jSeparator17);
-
-        logReportMenu.setMnemonic('B');
-        logReportMenu.setText("Bug Report");
-        logReportMenu.addActionListener(new java.awt.event.ActionListener() {
-            public void actionPerformed(java.awt.event.ActionEvent evt) {
-                logReportMenuActionPerformed(evt);
-            }
-        });
-        helpMenu.add(logReportMenu);
-        helpMenu.add(jSeparator16);
-
-        aboutJMenuItem.setMnemonic('A');
-        aboutJMenuItem.setText("About");
-        aboutJMenuItem.addActionListener(new java.awt.event.ActionListener() {
-            public void actionPerformed(java.awt.event.ActionEvent evt) {
-                aboutJMenuItemActionPerformed(evt);
-            }
-        });
-        helpMenu.add(aboutJMenuItem);
-
-        menuBar.add(helpMenu);
-
-        setJMenuBar(menuBar);
-
-        javax.swing.GroupLayout layout = new javax.swing.GroupLayout(getContentPane());
-        getContentPane().setLayout(layout);
-        layout.setHorizontalGroup(
-            layout.createParallelGroup(javax.swing.GroupLayout.Alignment.LEADING)
-            .addComponent(backgroundPanel, javax.swing.GroupLayout.DEFAULT_SIZE, 1278, Short.MAX_VALUE)
-        );
-        layout.setVerticalGroup(
-            layout.createParallelGroup(javax.swing.GroupLayout.Alignment.LEADING)
-            .addComponent(backgroundPanel, javax.swing.GroupLayout.DEFAULT_SIZE, 862, Short.MAX_VALUE)
-        );
-
-        pack();
-    }// </editor-fold>//GEN-END:initComponents
-
-    /**
-     * Opens a dialog where the identification files to analyzed are selected.
-     *
-     * @param evt
-     */
-    private void newJMenuItemActionPerformed(java.awt.event.ActionEvent evt) {//GEN-FIRST:event_newJMenuItemActionPerformed
-
-        if (!dataSaved && getExperiment() != null) {
-            int value = JOptionPane.showConfirmDialog(this,
-                    "Do you want to save the changes to " + getExperiment().getReference() + "?",
-                    "Unsaved Changes",
-                    JOptionPane.YES_NO_CANCEL_OPTION,
-                    JOptionPane.QUESTION_MESSAGE);
-
-            if (value == JOptionPane.YES_OPTION) {
-                saveMenuItemActionPerformed(null);
-                //clearData(true, false); // @TODO: add this?
-                new NewDialog(this, true);
-            } else if (value == JOptionPane.CANCEL_OPTION || value == JOptionPane.CLOSED_OPTION) {
-                // do nothing
-            } else { // no option
-                clearData(true, true);
-                new NewDialog(this, true);
-            }
-        } else {
-            clearData(true, true);
-            new NewDialog(this, true);
-        }
-    }//GEN-LAST:event_newJMenuItemActionPerformed
-
-    /**
-     * Closes the PeptideShaker
-     *
-     * @param evt
-     */
-    private void exitJMenuItemActionPerformed(java.awt.event.ActionEvent evt) {//GEN-FIRST:event_exitJMenuItemActionPerformed
-        close();
-    }//GEN-LAST:event_exitJMenuItemActionPerformed
-
-    /**
-     * Open the Save & Export dialog.
-     *
-     * @param evt
-     */
-    private void saveAsMenuItemActionPerformed(java.awt.event.ActionEvent evt) {//GEN-FIRST:event_saveAsMenuItemActionPerformed
-        new SaveDialog(this, true);
-    }//GEN-LAST:event_saveAsMenuItemActionPerformed
-
-    /**
-     * Opens the Help dialog.
-     *
-     * @param evt
-     */
-    private void helpJMenuItemActionPerformed(java.awt.event.ActionEvent evt) {//GEN-FIRST:event_helpJMenuItemActionPerformed
-        new HelpDialog(this, getClass().getResource("/helpFiles/PeptideShaker.html"),
-                Toolkit.getDefaultToolkit().getImage(getClass().getResource("/icons/help.GIF")),
-                Toolkit.getDefaultToolkit().getImage(getClass().getResource("/icons/peptide-shaker.gif")),
-                "PeptideShaker - Help");
-    }//GEN-LAST:event_helpJMenuItemActionPerformed
-
-    /**
-     * Opens the About dialog.
-     *
-     * @param evt
-     */
-    private void aboutJMenuItemActionPerformed(java.awt.event.ActionEvent evt) {//GEN-FIRST:event_aboutJMenuItemActionPerformed
-        new HelpDialog(this, getClass().getResource("/helpFiles/AboutPeptideShaker.html"),
-                Toolkit.getDefaultToolkit().getImage(getClass().getResource("/icons/help.GIF")),
-                Toolkit.getDefaultToolkit().getImage(getClass().getResource("/icons/peptide-shaker.gif")),
-                "About PeptideShaker " + PeptideShaker.getVersion());
-    }//GEN-LAST:event_aboutJMenuItemActionPerformed
-
-    /**
-     * Opens the AnnotationSettingsDialog.
-     *
-     * @param evt
-     */
-    private void annotationPreferencesMenuActionPerformed(java.awt.event.ActionEvent evt) {//GEN-FIRST:event_annotationPreferencesMenuActionPerformed
-        PtmSettings ptmSettings = getIdentificationParameters().getSearchParameters().getPtmSettings();
-        ArrayList<NeutralLoss> neutralLosses = IonFactory.getNeutralLosses(ptmSettings);
-        ArrayList<Integer> reporterIons = new ArrayList<Integer>(IonFactory.getReporterIons(ptmSettings));
-        AnnotationSettingsDialog annotationSettingsDialog = new AnnotationSettingsDialog(this, getIdentificationParameters().getAnnotationPreferences(),
-                getIdentificationParameters().getSearchParameters().getFragmentIonAccuracy(), neutralLosses, reporterIons, true);
-        if (!annotationSettingsDialog.isCanceled()) {
-            AnnotationSettings newAnnotationSettings = annotationSettingsDialog.getAnnotationSettings();
-            if (!newAnnotationSettings.isSameAs(getIdentificationParameters().getAnnotationPreferences())) {
-                getIdentificationParameters().setAnnotationSettings(newAnnotationSettings);
-                updateSpectrumAnnotations();
-                setDataSaved(false);
-            }
-        }
-    }//GEN-LAST:event_annotationPreferencesMenuActionPerformed
-
-    /**
-     * Resize the overview panel when the frame resizes.
-     *
-     * @param evt
-     */
-    private void formComponentResized(java.awt.event.ComponentEvent evt) {//GEN-FIRST:event_formComponentResized
-
-        if (isVisible()) {
-
-            // resize the background panel
-            backgroundLayeredPane.getComponent(3).setBounds(0, 0, backgroundLayeredPane.getWidth(), backgroundLayeredPane.getHeight());
-            backgroundLayeredPane.revalidate();
-            backgroundLayeredPane.repaint();
-
-            // move the note, help and news buttons
-            backgroundLayeredPane.getComponent(0).setBounds(
-                    backgroundLayeredPane.getWidth() - backgroundLayeredPane.getComponent(0).getWidth() - 12,
-                    backgroundLayeredPane.getHeight() - backgroundLayeredPane.getComponent(0).getHeight() - 15,
-                    backgroundLayeredPane.getComponent(0).getWidth(),
-                    backgroundLayeredPane.getComponent(0).getHeight());
-
-            backgroundLayeredPane.getComponent(1).setBounds(
-                    backgroundLayeredPane.getWidth() - backgroundLayeredPane.getComponent(1).getWidth() - 12,
-                    backgroundLayeredPane.getHeight() - backgroundLayeredPane.getComponent(1).getHeight() - 59,
-                    backgroundLayeredPane.getComponent(1).getWidth(),
-                    backgroundLayeredPane.getComponent(1).getHeight());
-
-            backgroundLayeredPane.getComponent(2).setBounds(
-                    backgroundLayeredPane.getWidth() - backgroundLayeredPane.getComponent(2).getWidth() - 12,
-                    backgroundLayeredPane.getHeight() - backgroundLayeredPane.getComponent(2).getHeight() - 37,
-                    backgroundLayeredPane.getComponent(2).getWidth(),
-                    backgroundLayeredPane.getComponent(2).getHeight());
-
-            if (overviewPanel != null) {
-                overviewPanel.setDisplayOptions(proteinsJCheckBoxMenuItem.isSelected(), peptidesAndPsmsJCheckBoxMenuItem.isSelected(),
-                        sequenceCoverageJCheckBoxMenuItem.isSelected(), spectrumJCheckBoxMenuItem.isSelected());
-                overviewPanel.updateSeparators();
-            }
-            if (statsPanel != null) {
-                statsPanel.updateSeparators();
-            }
-        }
-    }//GEN-LAST:event_formComponentResized
-
-    /**
-     * Open the SearchPreferencesDialog.
-     *
-     * @param evt
-     */
-    private void searchParametersMenuActionPerformed(java.awt.event.ActionEvent evt) {//GEN-FIRST:event_searchParametersMenuActionPerformed
-
-        SearchParameters searchParameters = getIdentificationParameters().getSearchParameters();
-        if (searchParameters == null) {
-            setDefaultPreferences();
-            searchParameters = getIdentificationParameters().getSearchParameters();
-        }
-
-        new SearchSettingsDialog(this, searchParameters,
-                Toolkit.getDefaultToolkit().getImage(getClass().getResource("/icons/peptide-shaker.gif")),
-                Toolkit.getDefaultToolkit().getImage(getClass().getResource("/icons/peptide-shaker-orange.gif")),
-                true, true, PeptideShaker.getConfigurationFile(), getLastSelectedFolder(), getIdentificationParameters().getName(), false);
-    }//GEN-LAST:event_searchParametersMenuActionPerformed
-
-    /**
-     * Show or hide the sparklines.
-     *
-     * @param evt
-     */
-    private void sparklinesJCheckBoxMenuItemActionPerformed(java.awt.event.ActionEvent evt) {//GEN-FIRST:event_sparklinesJCheckBoxMenuItemActionPerformed
-        overviewPanel.showSparkLines(sparklinesJCheckBoxMenuItem.isSelected());
-        proteinFractionsPanel.showSparkLines(sparklinesJCheckBoxMenuItem.isSelected());
-        ptmPanel.showSparkLines(sparklinesJCheckBoxMenuItem.isSelected());
-        spectrumIdentificationPanel.showSparkLines(sparklinesJCheckBoxMenuItem.isSelected());
-        proteinStructurePanel.showSparkLines(sparklinesJCheckBoxMenuItem.isSelected());
-        goPanel.showSparkLines(sparklinesJCheckBoxMenuItem.isSelected());
-    }//GEN-LAST:event_sparklinesJCheckBoxMenuItemActionPerformed
-
-    /**
-     * Resize the overview panel when the frame resizes.
-     *
-     * @param evt
-     */
-    private void sequenceCoverageJCheckBoxMenuItemActionPerformed(java.awt.event.ActionEvent evt) {//GEN-FIRST:event_sequenceCoverageJCheckBoxMenuItemActionPerformed
-        overviewPanel.setDisplayOptions(proteinsJCheckBoxMenuItem.isSelected(), peptidesAndPsmsJCheckBoxMenuItem.isSelected(),
-                sequenceCoverageJCheckBoxMenuItem.isSelected(), spectrumJCheckBoxMenuItem.isSelected());
-        overviewPanel.updateSeparators();
-    }//GEN-LAST:event_sequenceCoverageJCheckBoxMenuItemActionPerformed
-
-    /**
-     * Resize the overview panel when the frame resizes.
-     *
-     * @param evt
-     */
-    private void spectrumJCheckBoxMenuItemActionPerformed(java.awt.event.ActionEvent evt) {//GEN-FIRST:event_spectrumJCheckBoxMenuItemActionPerformed
-
-        // the below code is a bit more complicated than the other resize panel
-        // options due to the resizing didn't work otherwise...
-        final boolean showProteins = proteinsJCheckBoxMenuItem.isSelected();
-        final boolean showPeptidesAndPsms = peptidesAndPsmsJCheckBoxMenuItem.isSelected();
-        final boolean showCoverage = sequenceCoverageJCheckBoxMenuItem.isSelected();
-        final boolean showSpectrum = spectrumJCheckBoxMenuItem.isSelected();
-
-        if (!showPeptidesAndPsms && !showSpectrum) {
-            overviewPanel.setDisplayOptions(showProteins, true, showCoverage, false);
-            overviewPanel.updateSeparators();
-
-            overviewPanel.setDisplayOptions(showProteins, false, showCoverage, false);
-            overviewPanel.updateSeparators();
-        } else if (!showPeptidesAndPsms && showSpectrum) {
-            overviewPanel.setDisplayOptions(showProteins, true, showCoverage, false);
-            overviewPanel.updateSeparators();
-
-            // invoke later to give time for components to update
-            SwingUtilities.invokeLater(new Runnable() {
-                public void run() {
-                    overviewPanel.setDisplayOptions(showProteins, showPeptidesAndPsms, showCoverage, showSpectrum);
-                    overviewPanel.updateSeparators();
-                }
-            });
-
-        } else {
-            overviewPanel.setDisplayOptions(showProteins, showPeptidesAndPsms, showCoverage, showSpectrum);
-            overviewPanel.updateSeparators();
-        }
-    }//GEN-LAST:event_spectrumJCheckBoxMenuItemActionPerformed
-
-    /**
-     * Resize the overview panel when the frame resizes.
-     *
-     * @param evt
-     */
-    private void peptidesAndPsmsJCheckBoxMenuItemActionPerformed(java.awt.event.ActionEvent evt) {//GEN-FIRST:event_peptidesAndPsmsJCheckBoxMenuItemActionPerformed
-        overviewPanel.setDisplayOptions(proteinsJCheckBoxMenuItem.isSelected(), peptidesAndPsmsJCheckBoxMenuItem.isSelected(),
-                sequenceCoverageJCheckBoxMenuItem.isSelected(), spectrumJCheckBoxMenuItem.isSelected());
-        overviewPanel.updateSeparators();
-    }//GEN-LAST:event_peptidesAndPsmsJCheckBoxMenuItemActionPerformed
-
-    /**
-     * Resize the overview panel when the frame resizes.
-     *
-     * @param evt
-     */
-    private void proteinsJCheckBoxMenuItemActionPerformed(java.awt.event.ActionEvent evt) {//GEN-FIRST:event_proteinsJCheckBoxMenuItemActionPerformed
-        overviewPanel.setDisplayOptions(proteinsJCheckBoxMenuItem.isSelected(), peptidesAndPsmsJCheckBoxMenuItem.isSelected(),
-                sequenceCoverageJCheckBoxMenuItem.isSelected(), spectrumJCheckBoxMenuItem.isSelected());
-        overviewPanel.updateSeparators();
-    }//GEN-LAST:event_proteinsJCheckBoxMenuItemActionPerformed
-
-    /**
-     * Opens a dialog where the bubble scale factor can be selected.
-     *
-     * @param evt
-     */
-    private void bubbleScaleJMenuItemActionPerformed(java.awt.event.ActionEvent evt) {//GEN-FIRST:event_bubbleScaleJMenuItemActionPerformed
-
-        String input = JOptionPane.showInputDialog(this, "Bubble Scale:", bubbleScale);
-
-        if (input != null) {
-            try {
-                bubbleScale = new Double(input);
-                overviewPanel.updateBubblePlot();
-            } catch (NumberFormatException e) {
-                JOptionPane.showMessageDialog(this, "Bubble scale has to be a number.", "Input Error", JOptionPane.ERROR_MESSAGE);
-            }
-        }
-    }//GEN-LAST:event_bubbleScaleJMenuItemActionPerformed
-
-    /**
-     * Export the spectrum as a figure.
-     *
-     * @param evt
-     */
-    private void exportSpectrumGraphicsJMenuItemActionPerformed(java.awt.event.ActionEvent evt) {//GEN-FIRST:event_exportSpectrumGraphicsJMenuItemActionPerformed
-        exportSpectrumAsFigure();
-    }//GEN-LAST:event_exportSpectrumGraphicsJMenuItemActionPerformed
-
-    /**
-     * Update the menu items available on the export graphics menu to only show
-     * the ones for the current tab.
-     *
-     * @param evt
-     */
-    private void allTabsJTabbedPaneStateChanged(javax.swing.event.ChangeEvent evt) {//GEN-FIRST:event_allTabsJTabbedPaneStateChanged
-
-        if (getIdentification() != null) {
-
-            final int selectedIndex = allTabsJTabbedPane.getSelectedIndex();
-
-            // check if we have re-loaded the data using the current threshold and PEP window settings
-            if (selectedIndex != VALIDATION_TAB_INDEX && statsPanel.isInitiated()) {
-
-                if ((!statsPanel.thresholdUpdated() || !statsPanel.pepWindowApplied())) {
-
-                    int value = JOptionPane.showConfirmDialog(
-                            this, "Discard the changed validation settings?", "Discard Settings?",
-                            JOptionPane.YES_NO_CANCEL_OPTION, JOptionPane.QUESTION_MESSAGE);
-
-                    if (value == JOptionPane.YES_OPTION) {
-                        statsPanel.resetAllThresholds();
-                        updateNeeded.put(VALIDATION_TAB_INDEX, true);
-                    } else {
-                        updateNeeded.put(VALIDATION_TAB_INDEX, false);
-                        allTabsJTabbedPane.setSelectedIndex(VALIDATION_TAB_INDEX);
-                    }
-                }
-            }
-
-            new Thread(new Runnable() {
-                public void run() {
-                    try {
-                        if (selectedIndex == OVER_VIEW_TAB_INDEX) {
-                            if (updateNeeded.get(OVER_VIEW_TAB_INDEX)) {
-                                overviewPanel.displayResults();
-                            } else {
-                                overviewPanel.updateSelection(true);
-                            }
-                        } else if (selectedIndex == PROTEIN_FRACTIONS_TAB_INDEX) {
-                            if (updateNeeded.get(PROTEIN_FRACTIONS_TAB_INDEX)) {
-                                proteinFractionsPanel.displayResults();
-                            } else {
-                                proteinFractionsPanel.updateSelection();
-                            }
-                        } else if (selectedIndex == STRUCTURES_TAB_INDEX) {
-                            if (updateNeeded.get(STRUCTURES_TAB_INDEX)) {
-                                //@TODO: here the panel is actually emptied and reloaded. The displayResults() method should ideally load results when nothing is displayed and simply update the results otherwise.
-                                resetPanel(STRUCTURES_TAB_INDEX);
-                                proteinStructurePanel.displayResults();
-                            } else {
-                                proteinStructurePanel.updateSelection(true);
-                            }
-                        } else if (selectedIndex == GO_ANALYSIS_TAB_INDEX
-                                && updateNeeded.get(GO_ANALYSIS_TAB_INDEX)) {
-                            resetPanel(GO_ANALYSIS_TAB_INDEX);
-                            goPanel.displayResults();
-                            // @TODO: reload GO enrichment tab if hidden selection is changed!
-                        } else if (selectedIndex == SPECTRUM_ID_TAB_INDEX) {
-                            if (updateNeeded.get(SPECTRUM_ID_TAB_INDEX)) {
-                                resetPanel(SPECTRUM_ID_TAB_INDEX);
-                                spectrumIdentificationPanel.displayResults();
-                            } else {
-                                spectrumIdentificationPanel.updateSelection();
-                            }
-                        } else if (selectedIndex == MODIFICATIONS_TAB_INDEX) {
-                            if (updateNeeded.get(MODIFICATIONS_TAB_INDEX)) {
-                                ptmPanel.displayResults();
-                            } else {
-                                ptmPanel.updateSelection();
-                            }
-                        } else if (selectedIndex == QC_PLOTS_TAB_INDEX
-                                && updateNeeded.get(QC_PLOTS_TAB_INDEX)) {
-                            qcPanel.displayResults();
-                        } else if (selectedIndex == VALIDATION_TAB_INDEX
-                                && updateNeeded.get(VALIDATION_TAB_INDEX)) {
-                            statsPanel.displayResults();
-                        }
-
-                        // update the basic protein annotation
-                        if (selectedIndex == ANNOTATION_TAB_INDEX) {
-                            if (getIdentification().getProteinMatch(selectedProteinKey) != null) {
-                                annotationPanel.updateBasicProteinAnnotation(getIdentification().getProteinMatch(selectedProteinKey).getMainMatch());
-                            }
-                        }
-
-                        // move the spectrum annotation menu bar and set the intensity slider value
-                        AnnotationSettings annotationPreferences = getIdentificationParameters().getAnnotationPreferences();
-                        switch (selectedIndex) {
-                            case OVER_VIEW_TAB_INDEX:
-                                overviewPanel.showSpectrumAnnotationMenu();
-                                overviewPanel.setIntensitySliderValue((int) (annotationPreferences.getAnnotationIntensityLimit() * 100));
-                                break;
-                            case SPECTRUM_ID_TAB_INDEX:
-                                spectrumIdentificationPanel.showSpectrumAnnotationMenu();
-                                spectrumIdentificationPanel.setIntensitySliderValue((int) (annotationPreferences.getAnnotationIntensityLimit() * 100));
-                                break;
-                            case MODIFICATIONS_TAB_INDEX:
-                                ptmPanel.showSpectrumAnnotationMenu();
-                                ptmPanel.setIntensitySliderValue((int) (annotationPreferences.getAnnotationIntensityLimit() * 100));
-                                break;
-                            default:
-                                break;
-                        }
-
-                        if (selectedIndex == OVER_VIEW_TAB_INDEX || selectedIndex == SPECTRUM_ID_TAB_INDEX || selectedIndex == MODIFICATIONS_TAB_INDEX) {
-                            // invoke later to give time for components to update
-                            SwingUtilities.invokeLater(new Runnable() {
-                                public void run() {
-                                    try {
-                                        updateSpectrumAnnotations();
-                                    } catch (Exception e) {
-                                        catchException(e);
-                                    }
-                                }
-                            });
-                        }
-
-                        if (selectedIndex == OVER_VIEW_TAB_INDEX
-                                || selectedIndex == MODIFICATIONS_TAB_INDEX
-                                || selectedIndex == STRUCTURES_TAB_INDEX
-                                || selectedIndex == PROTEIN_FRACTIONS_TAB_INDEX) {
-                            jumpToPanel.setEnabled(true);
-                            jumpToPanel.setType(JumpToPanel.JumpType.proteinAndPeptides);
-                        } else if (selectedIndex == SPECTRUM_ID_TAB_INDEX) {
-                            jumpToPanel.setEnabled(true);
-                            jumpToPanel.setType(JumpToPanel.JumpType.spectrum);
-                        } else {
-                            jumpToPanel.setEnabled(false);
-                        }
-
-                        // change jump to color
-                        jumpToPanel.setColor(Color.black);
-
-                    } catch (Exception e) {
-                        catchException(e);
-                    }
-                }
-            }, "TabThread").start();
-        }
-    }//GEN-LAST:event_allTabsJTabbedPaneStateChanged
-
-    /**
-     * Export the bubble plot.
-     *
-     * @param evt
-     */
-    private void bubblePlotJMenuItemActionPerformed(java.awt.event.ActionEvent evt) {//GEN-FIRST:event_bubblePlotJMenuItemActionPerformed
-        exportBubblePlotAsFigure();
-    }//GEN-LAST:event_bubblePlotJMenuItemActionPerformed
-
-    /**
-     * Test if there are unsaved changes and if so asks the user if he/she wants
-     * to save these. If not closes the tool.
-     *
-     * @param evt
-     */
-    private void formWindowClosing(java.awt.event.WindowEvent evt) {//GEN-FIRST:event_formWindowClosing
-        close();
-    }//GEN-LAST:event_formWindowClosing
-
-    /**
-     * Turns the hiding of the scores columns on or off.
-     *
-     * @param evt
-     */
-    private void scoresJCheckBoxMenuItemActionPerformed(java.awt.event.ActionEvent evt) {//GEN-FIRST:event_scoresJCheckBoxMenuItemActionPerformed
-        try {
-            getDisplayPreferences().showScores(scoresJCheckBoxMenuItem.isSelected());
-            overviewPanel.updateScores();
-            spectrumIdentificationPanel.updateScores();
-            proteinStructurePanel.updateScores();
-            proteinFractionsPanel.updateScores();
-            goPanel.updateScores();
-
-            // make sure that the jsparklines are showing correctly
-            sparklinesJCheckBoxMenuItemActionPerformed(null);
-        } catch (Exception e) {
-            catchException(e);
-        }
-    }//GEN-LAST:event_scoresJCheckBoxMenuItemActionPerformed
-
-    /**
-     * Open a file chooser to open an existing PeptideShaker project.
-     *
-     * @param evt
-     */
-    private void openJMenuItemActionPerformed(java.awt.event.ActionEvent evt) {//GEN-FIRST:event_openJMenuItemActionPerformed
-
-        if (!dataSaved && getExperiment() != null) {
-            int value = JOptionPane.showConfirmDialog(this,
-                    "Do you want to save the changes to " + getExperiment().getReference() + "?",
-                    "Unsaved Changes",
-                    JOptionPane.YES_NO_CANCEL_OPTION,
-                    JOptionPane.QUESTION_MESSAGE);
-
-            if (value == JOptionPane.YES_OPTION) {
-                saveMenuItemActionPerformed(null);
-            } else if (value == JOptionPane.CANCEL_OPTION || value == JOptionPane.CLOSED_OPTION) {
-                return;
-            } else { // no option
-                // do nothing
-            }
-        }
-
-        String lastSelectedFolderPath = lastSelectedFolder.getLastSelectedFolder();
-
-        String cpsFileFilterDescription = "PeptideShaker (.cpsx)";
-        String zipFileFilterDescription = "Zipped PeptideShaker (.zip)";
-        FileAndFileFilter selectedFileAndFilter = Util.getUserSelectedFile(this, new String[]{".cpsx", ".zip"},
-                new String[]{cpsFileFilterDescription, zipFileFilterDescription}, "Open PeptideShaker Project", lastSelectedFolderPath, null, true, false, false, 0);
-
-        if (selectedFileAndFilter != null) {
-
-            File selectedFile = selectedFileAndFilter.getFile();
-            lastSelectedFolder.setLastSelectedFolder(selectedFile.getParent());
-
-            if (selectedFile.getName().endsWith(".zip")) {
-                importPeptideShakerZipFile(selectedFile);
-            } else if (selectedFile.getName().endsWith(".cpsx")) {
-                exceptionHandler.setIgnoreExceptions(true);
-                clearData(true, true);
-                exceptionHandler.setIgnoreExceptions(false);
-                clearPreferences();
-                getUserPreferences().addRecentProject(selectedFile);
-                updateRecentProjectsList();
-                importPeptideShakerFile(selectedFile);
-                lastSelectedFolder.setLastSelectedFolder(selectedFile.getAbsolutePath());
-            } else {
-                JOptionPane.showMessageDialog(this, "Not a PeptideShaker file (.cpsx).", "Unsupported File.", JOptionPane.WARNING_MESSAGE);
-            }
-        }
-    }//GEN-LAST:event_openJMenuItemActionPerformed
-
-    /**
-     * Open the GUI Settings dialog.
-     *
-     * @param evt
-     */
-    private void preferencesMenuItemActionPerformed(java.awt.event.ActionEvent evt) {//GEN-FIRST:event_preferencesMenuItemActionPerformed
-
-        ProjectSettingsDialog preferencesDialog = new ProjectSettingsDialog(this, getSpectrumCountingPreferences(), getDisplayPreferences());
-
-        if (!preferencesDialog.isCanceled()) {
-
-            // See if the spectrum counting preferences need to be updated
-            SpectrumCountingPreferences newSpectrumCountingPreferences = preferencesDialog.getSpectrumCountingPreferences();
-            if (!newSpectrumCountingPreferences.isSameAs(getSpectrumCountingPreferences())) {
-                setSpectrumCountingPreferences(newSpectrumCountingPreferences);
-                getIdentificationFeaturesGenerator().clearSpectrumCounting();
-                setUpdated(PeptideShakerGUI.OVER_VIEW_TAB_INDEX, false);
-                setUpdated(PeptideShakerGUI.STRUCTURES_TAB_INDEX, false);
-                setUpdated(PeptideShakerGUI.QC_PLOTS_TAB_INDEX, false);
-                updateTabbedPanes();
-                setDataSaved(false);
-                // @TODO: update the metrics if necessary
-            }
-
-            // See if the display preferences need to be updated
-            DisplayPreferences newDisplayPreferences = preferencesDialog.getDisplayPreferences();
-            // @TODO: uncomment the code below when the display prefrences have been set
-//            if (!newDisplayPreferences.isSameAs(getDisplayPreferences())) {
-//                setDisplayPreferences(newDisplayPreferences);
-//                //@TODO: update the display
-//            }
-            if (newDisplayPreferences.getnAASurroundingPeptides() != getDisplayPreferences().getnAASurroundingPeptides()) {
-                getDisplayPreferences().setnAASurroundingPeptides(newDisplayPreferences.getnAASurroundingPeptides());
-                updateSurroundingAminoAcids();
-            }
-        }
-    }//GEN-LAST:event_preferencesMenuItemActionPerformed
-
-    /**
-     * Open the features export dialog.
-     *
-     * @param evt
-     */
-    private void identificationFeaturesMenuItemActionPerformed(java.awt.event.ActionEvent evt) {//GEN-FIRST:event_identificationFeaturesMenuItemActionPerformed
-        new FeaturesPreferencesDialog(this);
-    }//GEN-LAST:event_identificationFeaturesMenuItemActionPerformed
-
-    /**
-     * Open the follow up export dialog.
-     *
-     * @param evt
-     */
-    private void followUpAnalysisMenuItemActionPerformed(java.awt.event.ActionEvent evt) {//GEN-FIRST:event_followUpAnalysisMenuItemActionPerformed
-        new FollowupPreferencesDialog(this);
-    }//GEN-LAST:event_followUpAnalysisMenuItemActionPerformed
-
-    /**
-     * @see #updateAnnotationPreferences()
-     */
-    private void aIonCheckBoxMenuItemActionPerformed(java.awt.event.ActionEvent evt) {//GEN-FIRST:event_aIonCheckBoxMenuItemActionPerformed
-        deselectDefaultAnnotationMenuItem();
-        updateSpectrumAnnotations();
-    }//GEN-LAST:event_aIonCheckBoxMenuItemActionPerformed
-
-    /**
-     * @see #updateAnnotationPreferences()
-     */
-    private void bIonCheckBoxMenuItemActionPerformed(java.awt.event.ActionEvent evt) {//GEN-FIRST:event_bIonCheckBoxMenuItemActionPerformed
-        deselectDefaultAnnotationMenuItem();
-        updateSpectrumAnnotations();
-    }//GEN-LAST:event_bIonCheckBoxMenuItemActionPerformed
-
-    /**
-     * @see #updateAnnotationPreferences()
-     */
-    private void cIonCheckBoxMenuItemActionPerformed(java.awt.event.ActionEvent evt) {//GEN-FIRST:event_cIonCheckBoxMenuItemActionPerformed
-        deselectDefaultAnnotationMenuItem();
-        updateSpectrumAnnotations();
-    }//GEN-LAST:event_cIonCheckBoxMenuItemActionPerformed
-
-    /**
-     * @see #updateAnnotationPreferences()
-     */
-    private void xIonCheckBoxMenuItemActionPerformed(java.awt.event.ActionEvent evt) {//GEN-FIRST:event_xIonCheckBoxMenuItemActionPerformed
-        deselectDefaultAnnotationMenuItem();
-        updateSpectrumAnnotations();
-    }//GEN-LAST:event_xIonCheckBoxMenuItemActionPerformed
-
-    /**
-     * @see #updateAnnotationPreferences()
-     */
-    private void yIonCheckBoxMenuItemActionPerformed(java.awt.event.ActionEvent evt) {//GEN-FIRST:event_yIonCheckBoxMenuItemActionPerformed
-        deselectDefaultAnnotationMenuItem();
-        updateSpectrumAnnotations();
-    }//GEN-LAST:event_yIonCheckBoxMenuItemActionPerformed
-
-    /**
-     * @see #updateAnnotationPreferences()
-     */
-    private void zIonCheckBoxMenuItemActionPerformed(java.awt.event.ActionEvent evt) {//GEN-FIRST:event_zIonCheckBoxMenuItemActionPerformed
-        deselectDefaultAnnotationMenuItem();
-        updateSpectrumAnnotations();
-    }//GEN-LAST:event_zIonCheckBoxMenuItemActionPerformed
-
-    /**
-     * @see #updateAnnotationPreferences()
-     */
-    private void allCheckBoxMenuItemActionPerformed(java.awt.event.ActionEvent evt) {//GEN-FIRST:event_allCheckBoxMenuItemActionPerformed
-        updateSpectrumAnnotations();
-    }//GEN-LAST:event_allCheckBoxMenuItemActionPerformed
-
-    /**
-     * @see #updateAnnotationPreferences()
-     */
-    private void barsCheckBoxMenuItemActionPerformed(java.awt.event.ActionEvent evt) {//GEN-FIRST:event_barsCheckBoxMenuItemActionPerformed
-        getDisplayPreferences().setShowBars(barsCheckBoxMenuItem.isSelected());
-        updateSpectrumAnnotations();
-    }//GEN-LAST:event_barsCheckBoxMenuItemActionPerformed
-
-    /**
-     * @see #updateAnnotationPreferences()
-     */
-    private void intensityIonTableRadioButtonMenuItemActionPerformed(java.awt.event.ActionEvent evt) {//GEN-FIRST:event_intensityIonTableRadioButtonMenuItemActionPerformed
-        getDisplayPreferences().setIntensityIonTable(intensityIonTableRadioButtonMenuItem.isSelected());
-        updateSpectrumAnnotations();
-    }//GEN-LAST:event_intensityIonTableRadioButtonMenuItemActionPerformed
-
-    /**
-     * @see #updateAnnotationPreferences()
-     */
-    private void mzIonTableRadioButtonMenuItemActionPerformed(java.awt.event.ActionEvent evt) {//GEN-FIRST:event_mzIonTableRadioButtonMenuItemActionPerformed
-        getDisplayPreferences().setIntensityIonTable(intensityIonTableRadioButtonMenuItem.isSelected());
-        updateSpectrumAnnotations();
-    }//GEN-LAST:event_mzIonTableRadioButtonMenuItemActionPerformed
-
-    /**
-     * Opens the wanted Help window.
-     *
-     * @param evt
-     */
-    private void helpMenuItemActionPerformed(java.awt.event.ActionEvent evt) {//GEN-FIRST:event_helpMenuItemActionPerformed
-
-        int selectedTabIndex = allTabsJTabbedPane.getSelectedIndex();
-
-        setCursor(new java.awt.Cursor(java.awt.Cursor.WAIT_CURSOR));
-
-        if (selectedTabIndex == OVER_VIEW_TAB_INDEX) {
-            int spectrumTabIndex = overviewPanel.getSelectedSpectrumTabIndex();
-
-            if (spectrumTabIndex == 0) {
-                new HelpDialog(this, getClass().getResource("/helpFiles/IonTable.html"),
-                        Toolkit.getDefaultToolkit().getImage(getClass().getResource("/icons/help.GIF")),
-                        Toolkit.getDefaultToolkit().getImage(getClass().getResource("/icons/peptide-shaker.gif")),
-                        "Ion Table - Help");
-            } else if (spectrumTabIndex == 1) {
-                new HelpDialog(this, getClass().getResource("/helpFiles/BubblePlot.html"),
-                        Toolkit.getDefaultToolkit().getImage(getClass().getResource("/icons/help.GIF")),
-                        Toolkit.getDefaultToolkit().getImage(getClass().getResource("/icons/peptide-shaker.gif")),
-                        "Bubble Plot - Help");
-            } else if (spectrumTabIndex == 2) {
-                new HelpDialog(this, getClass().getResource("/helpFiles/SpectrumPanel.html"),
-                        Toolkit.getDefaultToolkit().getImage(getClass().getResource("/icons/help.GIF")),
-                        Toolkit.getDefaultToolkit().getImage(getClass().getResource("/icons/peptide-shaker.gif")),
-                        "Spetrum Panel - Help");
-            }
-        } else if (selectedTabIndex == SPECTRUM_ID_TAB_INDEX) {
-            new HelpDialog(this, getClass().getResource("/helpFiles/SpectrumPanel.html"),
-                    Toolkit.getDefaultToolkit().getImage(getClass().getResource("/icons/help.GIF")),
-                    Toolkit.getDefaultToolkit().getImage(getClass().getResource("/icons/peptide-shaker.gif")),
-                    "Spectrum Panel - Help");
-        } else if (selectedTabIndex == MODIFICATIONS_TAB_INDEX) {
-            new HelpDialog(this, getClass().getResource("/helpFiles/PTMPanel.html"),
-                    Toolkit.getDefaultToolkit().getImage(getClass().getResource("/icons/help.GIF")),
-                    Toolkit.getDefaultToolkit().getImage(getClass().getResource("/icons/peptide-shaker.gif")),
-                    "Modification Analysis - Help");
-        }
-
-        setCursor(new java.awt.Cursor(java.awt.Cursor.DEFAULT_CURSOR));
-    }//GEN-LAST:event_helpMenuItemActionPerformed
-
-    /**
-     * Save the current spectrum/spectra to an MGF file.
-     */
-    private void exportSpectrumValuesJMenuItemActionPerformed(java.awt.event.ActionEvent evt) {//GEN-FIRST:event_exportSpectrumValuesJMenuItemActionPerformed
-        try {
-            exportSelectedSpectraAsMgf();
-        } catch (Exception e) {
-            catchException(e);
-        }
-    }//GEN-LAST:event_exportSpectrumValuesJMenuItemActionPerformed
-
-    /**
-     * Set if the current annotation is to be used for all spectra.
-     *
-     * @param evt
-     */
-    private void defaultAnnotationCheckBoxMenuItemActionPerformed(java.awt.event.ActionEvent evt) {//GEN-FIRST:event_defaultAnnotationCheckBoxMenuItemActionPerformed
-        updateSpectrumAnnotations();
-    }//GEN-LAST:event_defaultAnnotationCheckBoxMenuItemActionPerformed
-
-    /**
-     * Open the project details dialog.
-     *
-     * @param evt
-     */
-    private void projectPropertiesMenuItemActionPerformed(java.awt.event.ActionEvent evt) {//GEN-FIRST:event_projectPropertiesMenuItemActionPerformed
-        new ProjectDetailsDialog(this);
-    }//GEN-LAST:event_projectPropertiesMenuItemActionPerformed
-
-    /**
-     * Export the sequence fragmentation as a figure.
-     *
-     * @param evt
-     */
-    private void exportSequenceFragmentationGraphicsJMenuItemActionPerformed(java.awt.event.ActionEvent evt) {//GEN-FIRST:event_exportSequenceFragmentationGraphicsJMenuItemActionPerformed
-        exportSequenceFragmentationAsFigure();
-    }//GEN-LAST:event_exportSequenceFragmentationGraphicsJMenuItemActionPerformed
-
-    /**
-     * Export the intensity histogram as a figure.
-     *
-     * @param evt
-     */
-    private void exportIntensityHistogramGraphicsJMenuItemActionPerformed(java.awt.event.ActionEvent evt) {//GEN-FIRST:event_exportIntensityHistogramGraphicsJMenuItemActionPerformed
-        exportIntensityHistogramAsFigure();
-    }//GEN-LAST:event_exportIntensityHistogramGraphicsJMenuItemActionPerformed
-
-    /**
-     * Export the mass error plot as a figure.
-     *
-     * @param evt
-     */
-    private void exportMassErrorPlotGraphicsJMenuItemActionPerformed(java.awt.event.ActionEvent evt) {//GEN-FIRST:event_exportMassErrorPlotGraphicsJMenuItemActionPerformed
-        exportMassErrorPlotAsFigure();
-    }//GEN-LAST:event_exportMassErrorPlotGraphicsJMenuItemActionPerformed
-
-    /**
-     * Opens the filter settings dialog.
-     *
-     * @param evt
-     */
-    private void projectSettingsMenuItemActionPerformed(java.awt.event.ActionEvent evt) {//GEN-FIRST:event_projectSettingsMenuItemActionPerformed
-        IdentificationParameters identificationParameters = getIdentificationParameters();
-        IdentificationParametersEditionDialog identificationParametersEditionDialog = new IdentificationParametersEditionDialog(
-                this, identificationParameters, PeptideShaker.getConfigurationFile(), getNormalIcon(), getWaitingIcon(), lastSelectedFolder, this, false);
-    }//GEN-LAST:event_projectSettingsMenuItemActionPerformed
-
-    /**
-     * Save the current project.
-     *
-     * @param evt
-     */
-    private void saveMenuItemActionPerformed(java.awt.event.ActionEvent evt) {//GEN-FIRST:event_saveMenuItemActionPerformed
-        if (cpsParent.getCpsFile() != null && cpsParent.getCpsFile().exists()) {
-            saveProject(false, false);
-        } else {
-            saveProjectAs(false, false);
-        }
-    }//GEN-LAST:event_saveMenuItemActionPerformed
-
-    /**
-     * Hide/display the spectrum accuracy and intensity level sliders.
-     *
-     * @param evt
-     */
-    private void spectrumSlidersCheckBoxMenuItemActionPerformed(java.awt.event.ActionEvent evt) {//GEN-FIRST:event_spectrumSlidersCheckBoxMenuItemActionPerformed
-        cpsParent.getUserPreferences().setShowSliders(spectrumSlidersCheckBoxMenuItem.isSelected());
-        overviewPanel.updateSeparators();
-        spectrumIdentificationPanel.updateSeparators();
-        ptmPanel.updateSeparators();
-    }//GEN-LAST:event_spectrumSlidersCheckBoxMenuItemActionPerformed
-
-    /**
-     * Open the filter dialog.
-     *
-     * @param evt
-     */
-    private void starHideJMenuItemActionPerformed(java.awt.event.ActionEvent evt) {//GEN-FIRST:event_starHideJMenuItemActionPerformed
-        new FiltersDialog(this);
-    }//GEN-LAST:event_starHideJMenuItemActionPerformed
-
-    /**
-     * Select the Jump To text field.
-     *
-     * @param evt
-     */
-    private void findJMenuItemActionPerformed(java.awt.event.ActionEvent evt) {//GEN-FIRST:event_findJMenuItemActionPerformed
-        jumpToPanel.selectTextField();
-    }//GEN-LAST:event_findJMenuItemActionPerformed
-
-    /**
-     * Opens a new bug report dialog.
-     *
-     * @param evt
-     */
-    private void logReportMenuActionPerformed(java.awt.event.ActionEvent evt) {//GEN-FIRST:event_logReportMenuActionPerformed
-        new BugReport(this, lastSelectedFolder, "PeptideShaker", "peptide-shaker", PeptideShaker.getVersion(),
-                "peptide-shaker", "PeptideShaker", new File(PeptideShaker.getJarFilePath() + "/resources/PeptideShaker.log"));
-    }//GEN-LAST:event_logReportMenuActionPerformed
-
-    /**
-     * Open the Java Settings dialog.
-     *
-     * @param evt
-     */
-    private void javaOptionsJMenuItemActionPerformed(java.awt.event.ActionEvent evt) {//GEN-FIRST:event_javaOptionsJMenuItemActionPerformed
-        new JavaSettingsDialog(this, this, null, "PeptideShaker", true);
-    }//GEN-LAST:event_javaOptionsJMenuItemActionPerformed
-
-    /**
-     * Update annotations.
-     *
-     * @param evt
-     */
-    private void adaptCheckBoxMenuItemActionPerformed(java.awt.event.ActionEvent evt) {//GEN-FIRST:event_adaptCheckBoxMenuItemActionPerformed
-        deselectDefaultAnnotationMenuItem();
-        updateSpectrumAnnotations();
-    }//GEN-LAST:event_adaptCheckBoxMenuItemActionPerformed
-
-    /**
-     * Open the spectrum colors dialog.
-     *
-     * @param evt
-     */
-    private void annotationColorsJMenuItemActionPerformed(java.awt.event.ActionEvent evt) {//GEN-FIRST:event_annotationColorsJMenuItemActionPerformed
-
-        // reload the user preferences as these may have been changed by other tools
-        try {
-            utilitiesUserPreferences = UtilitiesUserPreferences.loadUserPreferences();
-        } catch (Exception e) {
-            JOptionPane.showMessageDialog(null, "An error occurred when reading the user preferences.", "File Error", JOptionPane.ERROR_MESSAGE);
-            e.printStackTrace();
-        }
-
-        new SpectrumColorsDialog(this);
-    }//GEN-LAST:event_annotationColorsJMenuItemActionPerformed
-
-    /**
-     * @see #updateAnnotationPreferences()
-     */
-    private void precursorCheckMenuActionPerformed(java.awt.event.ActionEvent evt) {//GEN-FIRST:event_precursorCheckMenuActionPerformed
-        deselectDefaultAnnotationMenuItem();
-        updateSpectrumAnnotations();
-    }//GEN-LAST:event_precursorCheckMenuActionPerformed
-
-    /**
-     * @see #updateAnnotationPreferences()
-     */
-    private void immoniumIonsCheckMenuActionPerformed(java.awt.event.ActionEvent evt) {//GEN-FIRST:event_immoniumIonsCheckMenuActionPerformed
-        deselectDefaultAnnotationMenuItem();
-        updateSpectrumAnnotations();
-    }//GEN-LAST:event_immoniumIonsCheckMenuActionPerformed
-
-    /**
-     * @see #updateAnnotationPreferences()
-     */
-    private void reporterIonsCheckMenuActionPerformed(java.awt.event.ActionEvent evt) {//GEN-FIRST:event_reporterIonsCheckMenuActionPerformed
-        deselectDefaultAnnotationMenuItem();
-        updateSpectrumAnnotations();
-    }//GEN-LAST:event_reporterIonsCheckMenuActionPerformed
-
-    /**
-     * Open a SearchGuiSetupDialog were the user can setup the SearchGUI link.
-     *
-     * @param evt
-     */
-    private void searchGuiPreferencesJMenuItemActionPerformed(java.awt.event.ActionEvent evt) {//GEN-FIRST:event_searchGuiPreferencesJMenuItemActionPerformed
-        try {
-            new SearchGuiSetupDialog(this, true);
-            loadUserPreferences();
-        } catch (Exception ex) {
-            catchException(ex);
-        }
-    }//GEN-LAST:event_searchGuiPreferencesJMenuItemActionPerformed
-
-    /**
-     * Open the Getting Started tutorial.
-     *
-     * @param evt
-     */
-    private void gettingStartedMenuItemActionPerformed(java.awt.event.ActionEvent evt) {//GEN-FIRST:event_gettingStartedMenuItemActionPerformed
-        new GettingStartedDialog(this, null, false);
-    }//GEN-LAST:event_gettingStartedMenuItemActionPerformed
-
-    /**
-     * @see #updateAnnotationPreferences()
-     */
-    private void forwardIonsDeNovoCheckBoxMenuItemActionPerformed(java.awt.event.ActionEvent evt) {//GEN-FIRST:event_forwardIonsDeNovoCheckBoxMenuItemActionPerformed
-        updateSpectrumAnnotations();
-    }//GEN-LAST:event_forwardIonsDeNovoCheckBoxMenuItemActionPerformed
-
-    /**
-     * @see #updateAnnotationPreferences()
-     */
-    private void rewindIonsDeNovoCheckBoxMenuItemActionPerformed(java.awt.event.ActionEvent evt) {//GEN-FIRST:event_rewindIonsDeNovoCheckBoxMenuItemActionPerformed
-        updateSpectrumAnnotations();
-    }//GEN-LAST:event_rewindIonsDeNovoCheckBoxMenuItemActionPerformed
-
-    /**
-     * Open the fraction details dialog.
-     *
-     * @param evt
-     */
-    private void fractionDetailsJMenuItemActionPerformed(java.awt.event.ActionEvent evt) {//GEN-FIRST:event_fractionDetailsJMenuItemActionPerformed
-        new FractionDetailsDialog(this, true);
-    }//GEN-LAST:event_fractionDetailsJMenuItemActionPerformed
-
-    /**
-     * Start the Reshake dialog.
-     *
-     * @param evt
-     */
-    private void reshakeMenuItemActionPerformed(java.awt.event.ActionEvent evt) {//GEN-FIRST:event_reshakeMenuItemActionPerformed
-        //new PrideReshakeGui(this, null, true); // not in use
-    }//GEN-LAST:event_reshakeMenuItemActionPerformed
-
-    /**
-     * Start Reporter.
-     *
-     * @param evt
-     */
-    private void quantifyMenuItemActionPerformed(java.awt.event.ActionEvent evt) {//GEN-FIRST:event_quantifyMenuItemActionPerformed
-
-        final PeptideShakerGUI finalRef = this;
-
-        new Thread(new Runnable() {
-            public void run() {
-                try {
-                    ToolFactory.startReporter(finalRef);
-                } catch (Exception e) {
-                    catchException(e);
-                }
-            }
-        }, "StartReporter").start();
-    }//GEN-LAST:event_quantifyMenuItemActionPerformed
-
-    /**
-     * Open the ReporterSetupDialog were the user can setup the Reporter link.
-     *
-     * @param evt
-     */
-    private void reporterPreferencesJMenuItemActionPerformed(java.awt.event.ActionEvent evt) {//GEN-FIRST:event_reporterPreferencesJMenuItemActionPerformed
-        try {
-            new ReporterSetupDialog(this, true);
-            loadUserPreferences();
-        } catch (Exception ex) {
-            catchException(ex);
-        }
-    }//GEN-LAST:event_reporterPreferencesJMenuItemActionPerformed
-
-    /**
-     * @see #updateAnnotationPreferences()
-     */
-    private void deNovoChargeOneJRadioButtonMenuItemActionPerformed(java.awt.event.ActionEvent evt) {//GEN-FIRST:event_deNovoChargeOneJRadioButtonMenuItemActionPerformed
-        updateSpectrumAnnotations();
-    }//GEN-LAST:event_deNovoChargeOneJRadioButtonMenuItemActionPerformed
-
-    /**
-     * @see #updateAnnotationPreferences()
-     */
-    private void deNovoChargeTwoJRadioButtonMenuItemActionPerformed(java.awt.event.ActionEvent evt) {//GEN-FIRST:event_deNovoChargeTwoJRadioButtonMenuItemActionPerformed
-        updateSpectrumAnnotations();
-    }//GEN-LAST:event_deNovoChargeTwoJRadioButtonMenuItemActionPerformed
-
-    /**
-     * Change the cursor to a hand cursor.
-     *
-     * @param evt
-     */
-    private void tipsButtonMouseEntered(java.awt.event.MouseEvent evt) {//GEN-FIRST:event_tipsButtonMouseEntered
-        setCursor(new java.awt.Cursor(java.awt.Cursor.HAND_CURSOR));
-    }//GEN-LAST:event_tipsButtonMouseEntered
-
-    /**
-     * Change the cursor back to the default cursor.
-     *
-     * @param evt
-     */
-    private void tipsButtonMouseExited(java.awt.event.MouseEvent evt) {//GEN-FIRST:event_tipsButtonMouseExited
-        setCursor(new java.awt.Cursor(java.awt.Cursor.DEFAULT_CURSOR));
-    }//GEN-LAST:event_tipsButtonMouseExited
-
-    /**
-     * Change the cursor to a hand cursor.
-     *
-     * @param evt
-     */
-    private void notesButtonMouseEntered(java.awt.event.MouseEvent evt) {//GEN-FIRST:event_notesButtonMouseEntered
-        setCursor(new java.awt.Cursor(java.awt.Cursor.HAND_CURSOR));
-    }//GEN-LAST:event_notesButtonMouseEntered
-
-    /**
-     * Change the cursor back to the default cursor.
-     *
-     * @param evt
-     */
-    private void notesButtonMouseExited(java.awt.event.MouseEvent evt) {//GEN-FIRST:event_notesButtonMouseExited
-        setCursor(new java.awt.Cursor(java.awt.Cursor.DEFAULT_CURSOR));
-    }//GEN-LAST:event_notesButtonMouseExited
-
-    /**
-     * Change the cursor to a hand cursor.
-     *
-     * @param evt
-     */
-    private void newsButtonMouseEntered(java.awt.event.MouseEvent evt) {//GEN-FIRST:event_newsButtonMouseEntered
-        setCursor(new java.awt.Cursor(java.awt.Cursor.HAND_CURSOR));
-    }//GEN-LAST:event_newsButtonMouseEntered
-
-    /**
-     * Change the cursor back to the default cursor.
-     *
-     * @param evt
-     */
-    private void newsButtonMouseExited(java.awt.event.MouseEvent evt) {//GEN-FIRST:event_newsButtonMouseExited
-        setCursor(new java.awt.Cursor(java.awt.Cursor.DEFAULT_CURSOR));
-    }//GEN-LAST:event_newsButtonMouseExited
-
-    /**
-     * Show/hide the fixed modifications.
-     *
-     * @param evt
-     */
-    private void fixedModsJCheckBoxMenuItemActionPerformed(java.awt.event.ActionEvent evt) {//GEN-FIRST:event_fixedModsJCheckBoxMenuItemActionPerformed
-
-        // @TODO: replace by user select ptm visability
-        if (fixedModsJCheckBoxMenuItem.isSelected()) {
-            for (String ptm : getIdentificationParameters().getSearchParameters().getPtmSettings().getFixedModifications()) {
-                getDisplayPreferences().setDisplayedPTM(ptm, true);
-            }
-        } else {
-            for (String ptm : getIdentificationParameters().getSearchParameters().getPtmSettings().getFixedModifications()) {
-                getDisplayPreferences().setDisplayedPTM(ptm, false);
-            }
-        }
-
-        displayFeaturesGenerator.setDisplayedPTMs(getDisplayPreferences().getDisplayedPtms());
-        updatePtmColorCoding();
-    }//GEN-LAST:event_fixedModsJCheckBoxMenuItemActionPerformed
-
-    /**
-     * Show/hide the not validated proteins.
-     *
-     * @param evt
-     */
-    private void validatedProteinsOnlyJCheckBoxMenuItemActionPerformed(java.awt.event.ActionEvent evt) {//GEN-FIRST:event_validatedProteinsOnlyJCheckBoxMenuItemActionPerformed
-        getDisplayPreferences().showValidatedProteinsOnly(validatedProteinsOnlyJCheckBoxMenuItem.isSelected());
-
-        resetSelectedItems();
-        setUpdated(PeptideShakerGUI.OVER_VIEW_TAB_INDEX, false);
-        setUpdated(PeptideShakerGUI.PROTEIN_FRACTIONS_TAB_INDEX, false);
-        setUpdated(PeptideShakerGUI.MODIFICATIONS_TAB_INDEX, false);
-        setUpdated(PeptideShakerGUI.STRUCTURES_TAB_INDEX, false);
-        setUpdated(PeptideShakerGUI.GO_ANALYSIS_TAB_INDEX, false);
-        setUpdated(PeptideShakerGUI.QC_PLOTS_TAB_INDEX, false);
-        setUpdated(PeptideShakerGUI.PROTEIN_FRACTIONS_TAB_INDEX, false);
-
-        updateTabbedPanes();
-    }//GEN-LAST:event_validatedProteinsOnlyJCheckBoxMenuItemActionPerformed
-
-    /**
-     * Export the spectrum and plots. Only for the Overview tab.
-     *
-     * @param evt
-     */
-    private void exportSpectrumAndPlotsGraphicsJMenuItemActionPerformed(java.awt.event.ActionEvent evt) {//GEN-FIRST:event_exportSpectrumAndPlotsGraphicsJMenuItemActionPerformed
-        int selectedTabIndex = allTabsJTabbedPane.getSelectedIndex();
-
-        if (selectedTabIndex == OVER_VIEW_TAB_INDEX) {
-            new ExportGraphicsDialog(this, getNormalIcon(), getWaitingIcon(), true, (Component) overviewPanel.getSpectrumAndPlots(), lastSelectedFolder);
-        }
-    }//GEN-LAST:event_exportSpectrumAndPlotsGraphicsJMenuItemActionPerformed
-
-    /**
-     * Export project to PRIDE XML.
-     *
-     * @param evt
-     */
-    private void exportPrideMenuItemActionPerformed(java.awt.event.ActionEvent evt) {//GEN-FIRST:event_exportPrideMenuItemActionPerformed
-        // @TODO: check that all ptms are mapped to a cv term
-        new ProjectExportDialog(this, true);
-    }//GEN-LAST:event_exportPrideMenuItemActionPerformed
-
-    /**
-     * Export project as a zip file.
-     *
-     * @param evt
-     */
-    private void exportProjectMenuItemActionPerformed(java.awt.event.ActionEvent evt) {//GEN-FIRST:event_exportProjectMenuItemActionPerformed
-        exportProjectAsZip();
-    }//GEN-LAST:event_exportProjectMenuItemActionPerformed
-
-    /**
-     * Open the species selection dialog.
-     *
-     * @param evt
-     */
-    private void speciesJMenuItemActionPerformed(java.awt.event.ActionEvent evt) {//GEN-FIRST:event_speciesJMenuItemActionPerformed
-        IdentificationParameters identificationParameters = getIdentificationParameters();
-        GenePreferences genePreferences = identificationParameters.getGenePreferences();
-        GenePreferencesDialog genePreferencesDialog = new GenePreferencesDialog(this, genePreferences, identificationParameters.getSearchParameters(), false);
-        if (!genePreferencesDialog.isCanceled()) {
-            genePreferences = genePreferencesDialog.getGenePreferences();
-            identificationParameters.setGenePreferences(genePreferences);
-            if (allTabsJTabbedPane.getSelectedIndex() == GO_ANALYSIS_TAB_INDEX) {
-                goPanel.updateMappings();
-            } else {
-                updateNeeded.put(GO_ANALYSIS_TAB_INDEX, true);
-            }
-        }
-    }//GEN-LAST:event_speciesJMenuItemActionPerformed
-
-    /**
-     * Open the CompOmics twitter page.
-     *
-     * @param evt
-     */
-    private void newsButtonMouseReleased(java.awt.event.MouseEvent evt) {//GEN-FIRST:event_newsButtonMouseReleased
-        this.setCursor(new java.awt.Cursor(java.awt.Cursor.WAIT_CURSOR));
-        BareBonesBrowserLaunch.openURL("https://twitter.com/compomics");
-        newsButton.setText("News");
-
-        // set the tweets as read
-        for (String tweetId : newTweets) {
-            utilitiesUserPreferences.getReadTweets().add(tweetId);
-        }
-        for (String tweetId : publishedTweets) {
-            utilitiesUserPreferences.getReadTweets().add(tweetId);
-        }
-
-        // clear the list of published tweets
-        publishedTweets.clear();
-
-        UtilitiesUserPreferences.saveUserPreferences(utilitiesUserPreferences);
-
-        this.setCursor(new java.awt.Cursor(java.awt.Cursor.DEFAULT_CURSOR));
-    }//GEN-LAST:event_newsButtonMouseReleased
-
-    /**
-     * Open the Notes Dialog.
-     *
-     * @param evt
-     */
-    private void notesButtonMouseReleased(java.awt.event.MouseEvent evt) {//GEN-FIRST:event_notesButtonMouseReleased
-        NotesDialog notesDialog = new NotesDialog(this, false, currentNotes);
-        notesDialog.setLocation(PeptideShakerGUI.this.getWidth() - notesDialog.getWidth() - 25 + PeptideShakerGUI.this.getX(),
-                PeptideShakerGUI.this.getHeight() - notesDialog.getHeight() - 25 + PeptideShakerGUI.this.getY());
-        notesDialog.setVisible(true);
-        currentNotes = new ArrayList<String>();
-        updateNotesNotificationCounter();
-    }//GEN-LAST:event_notesButtonMouseReleased
-
-    /**
-     * Export to mzIdentML.
-     *
-     * @param evt
-     */
-    private void exportMzIdentMLMenuItemActionPerformed(java.awt.event.ActionEvent evt) {//GEN-FIRST:event_exportMzIdentMLMenuItemActionPerformed
-        // @TODO: check that all ptms are mapped to a cv term
-        new MzIdentMLExportDialog(this, true);
-    }//GEN-LAST:event_exportMzIdentMLMenuItemActionPerformed
-
-    /**
-     * Open the PeptideShaker example dataset.
-     *
-     * @param evt
-     */
-    private void openExampleMenuItemActionPerformed(java.awt.event.ActionEvent evt) {//GEN-FIRST:event_openExampleMenuItemActionPerformed
-        openExampleFile();
-    }//GEN-LAST:event_openExampleMenuItemActionPerformed
-
-    /**
-     * @see #updateAnnotationPreferences()
-     */
-    private void highResAnnotationCheckBoxMenuItemActionPerformed(java.awt.event.ActionEvent evt) {//GEN-FIRST:event_highResAnnotationCheckBoxMenuItemActionPerformed
-        updateSpectrumAnnotations();
-    }//GEN-LAST:event_highResAnnotationCheckBoxMenuItemActionPerformed
-
-    /**
-     * Opens the method section draft dialog.
-     *
-     * @param evt
-     */
-    private void methodsSectionMenuItemActionPerformed(java.awt.event.ActionEvent evt) {//GEN-FIRST:event_methodsSectionMenuItemActionPerformed
-        this.setCursor(new java.awt.Cursor(java.awt.Cursor.WAIT_CURSOR));
-        new MethodsSectionDialog(this, true);
-        this.setCursor(new java.awt.Cursor(java.awt.Cursor.DEFAULT_CURSOR));
-    }//GEN-LAST:event_methodsSectionMenuItemActionPerformed
-
-    /**
-     * Open the PrivacySettingsDialog.
-     *
-     * @param evt
-     */
-    private void privacyMenuItemActionPerformed(java.awt.event.ActionEvent evt) {//GEN-FIRST:event_privacyMenuItemActionPerformed
-        new PrivacySettingsDialog(this, Toolkit.getDefaultToolkit().getImage(getClass().getResource("/icons/peptide-shaker.gif")));
-    }//GEN-LAST:event_privacyMenuItemActionPerformed
-
-    /**
-     * Show the tips.
-     *
-     * @param evt
-     */
-    private void tipsButtonMouseReleased(java.awt.event.MouseEvent evt) {//GEN-FIRST:event_tipsButtonMouseReleased
-        NotesDialog notesDialog = new NotesDialog(this, false, currentTips);
-        notesDialog.setLocation(PeptideShakerGUI.this.getWidth() - notesDialog.getWidth() - 25 + PeptideShakerGUI.this.getX(),
-                PeptideShakerGUI.this.getHeight() - notesDialog.getHeight() - 25 + PeptideShakerGUI.this.getY());
-        notesDialog.setVisible(true);
-        currentTips = new ArrayList<String>();
-        updateTipsNotificationCounter();
-    }//GEN-LAST:event_tipsButtonMouseReleased
-
-    /**
-     * Open the Edit Paths dialog.
-     *
-     * @param evt
-     */
-    private void configurationFilesSettingsActionPerformed(java.awt.event.ActionEvent evt) {//GEN-FIRST:event_configurationFilesSettingsActionPerformed
-        editPathSettings(null);
-    }//GEN-LAST:event_configurationFilesSettingsActionPerformed
-
-    /**
-     * Open the ValidationQCPreferencesDialog.
-     *
-     * @param evt
-     */
-    private void validationQcMenuItemActionPerformed(java.awt.event.ActionEvent evt) {//GEN-FIRST:event_validationQcMenuItemActionPerformed
-
-        final IdMatchValidationPreferences idValidationPreferences = getIdentificationParameters().getIdValidationPreferences();
-        final ValidationQCPreferences validationQCPreferences = idValidationPreferences.getValidationQCPreferences();
-        ValidationQCPreferencesDialog validationQCPreferencesDialog = new ValidationQCPreferencesDialog(this, this, validationQCPreferences, true);
-
-        if (!validationQCPreferencesDialog.isCanceled()) {
-
-            ValidationQCPreferences newPreferences = validationQCPreferencesDialog.getValidationQCPreferences();
-
-            if (!newPreferences.isSameAs(validationQCPreferences)) {
-
-                idValidationPreferences.setValidationQCPreferences(newPreferences);
-
-                // Update the assumptions QC filters
-                for (Filter filter : newPreferences.getPsmFilters()) {
-                    PsmFilter psmFilter = (PsmFilter) filter;
-                    AssumptionFilter assumptionFilter = psmFilter.getAssumptionFilter();
-                    assumptionFilter.clear();
-                    for (String itemName : psmFilter.getItemsNames()) {
-                        assumptionFilter.setFilterItem(itemName, psmFilter.getComparatorForItem(itemName), psmFilter.getValue(itemName));
-                    }
-                }
-
-                progressDialog = new ProgressDialogX(PeptideShakerGUI.this,
-                        Toolkit.getDefaultToolkit().getImage(getClass().getResource("/icons/peptide-shaker.gif")),
-                        Toolkit.getDefaultToolkit().getImage(getClass().getResource("/icons/peptide-shaker-orange.gif")),
-                        true);
-                progressDialog.setTitle("Validating. Please Wait...");
-                progressDialog.setPrimaryProgressCounterIndeterminate(false);
-
-                new Thread(new Runnable() {
-                    public void run() {
-                        try {
-                            progressDialog.setVisible(true);
-                        } catch (IndexOutOfBoundsException e) {
-                            // ignore
-                        }
-                    }
-                }, "ProgressDialog").start();
-
-                new Thread("RecalculateThread") {
-                    @Override
-                    public void run() {
-
-                        PeptideShakerGUI peptideShakerGUI = PeptideShakerGUI.this;
-
-                        try {
-                            PSMaps pSMaps = new PSMaps();
-                            pSMaps = (PSMaps) peptideShakerGUI.getIdentification().getUrParam(pSMaps);
-
-                            MatchesValidator matchesValidator = new MatchesValidator(pSMaps.getPsmSpecificMap(), pSMaps.getPeptideSpecificMap(), pSMaps.getProteinMap());
-                            matchesValidator.validateIdentifications(peptideShakerGUI.getIdentification(), peptideShakerGUI.getMetrics(), peptideShakerGUI.getGeneMaps(), pSMaps.getInputMap(), progressDialog, exceptionHandler,
-                                    peptideShakerGUI.getIdentificationFeaturesGenerator(), peptideShakerGUI.getIdentificationParameters(),
-                                    peptideShakerGUI.getSpectrumCountingPreferences(), peptideShakerGUI.getProcessingPreferences());
-
-                            progressDialog.setPrimaryProgressCounterIndeterminate(true);
-
-                            if (!progressDialog.isRunCanceled()) {
-                                // update the other tabs
-                                peptideShakerGUI.getMetrics().setnValidatedProteins(-1);
-                                peptideShakerGUI.getMetrics().setnConfidentProteins(-1);
-                                peptideShakerGUI.setUpdated(PeptideShakerGUI.OVER_VIEW_TAB_INDEX, false);
-                                peptideShakerGUI.setUpdated(PeptideShakerGUI.PROTEIN_FRACTIONS_TAB_INDEX, false);
-                                peptideShakerGUI.setUpdated(PeptideShakerGUI.STRUCTURES_TAB_INDEX, false);
-                                peptideShakerGUI.setUpdated(PeptideShakerGUI.MODIFICATIONS_TAB_INDEX, false);
-                                peptideShakerGUI.setUpdated(PeptideShakerGUI.QC_PLOTS_TAB_INDEX, false);
-                                peptideShakerGUI.setUpdated(PeptideShakerGUI.SPECTRUM_ID_TAB_INDEX, false);
-                                peptideShakerGUI.setDataSaved(false);
-                            } else {
-                                idValidationPreferences.setValidationQCPreferences(validationQCPreferences);
-                            }
-                        } catch (Exception e) {
-                            peptideShakerGUI.catchException(e);
-                        }
-
-                        progressDialog.setRunFinished();
-
-                        PeptideShakerGUI.this.repaintPanels();
-                    }
-                }.start();
-            }
-        }
-    }//GEN-LAST:event_validationQcMenuItemActionPerformed
-
-    /**
-     * Change the PSM sort order.
-     *
-     * @param evt
-     */
-    private void psmSortScoreRadioButtonMenuItemActionPerformed(java.awt.event.ActionEvent evt) {//GEN-FIRST:event_psmSortScoreRadioButtonMenuItemActionPerformed
-        utilitiesUserPreferences.setSortPsmsOnRt(!psmSortScoreRadioButtonMenuItem.isSelected());
-        overviewPanel.updatePsmOrder();
-    }//GEN-LAST:event_psmSortScoreRadioButtonMenuItemActionPerformed
-
-    /**
-     * Change the PSM sort order.
-     *
-     * @param evt
-     */
-    private void psmSortRtRadioButtonMenuItemActionPerformed(java.awt.event.ActionEvent evt) {//GEN-FIRST:event_psmSortRtRadioButtonMenuItemActionPerformed
-        psmSortScoreRadioButtonMenuItemActionPerformed(null);
-    }//GEN-LAST:event_psmSortRtRadioButtonMenuItemActionPerformed
-
-    /**
-     * Reset the annotation to the default annotation.
-     *
-     * @param evt
-     */
-    private void resetAnnotationMenuSelected(javax.swing.event.MenuEvent evt) {//GEN-FIRST:event_resetAnnotationMenuSelected
-        defaultAnnotationCheckBoxMenuItem.setSelected(true);
-        defaultAnnotationCheckBoxMenuItemActionPerformed(null);
-    }//GEN-LAST:event_resetAnnotationMenuSelected
-
-    /**
-     * Open the ProcessingPreferencesDialog.
-     *
-     * @param evt
-     */
-    private void processingMenuItemActionPerformed(java.awt.event.ActionEvent evt) {//GEN-FIRST:event_processingMenuItemActionPerformed
-        ProcessingPreferencesDialog processingPreferencesDialog = new ProcessingPreferencesDialog(this, processingPreferences, true);
-        if (!processingPreferencesDialog.isCanceled()) {
-            processingPreferences = processingPreferencesDialog.getProcessingPreferences();
-        }
-    }//GEN-LAST:event_processingMenuItemActionPerformed
-
-    /**
-     * Open the identification parameters overview dialog.
-     *
-     * @param evt
-     */
-    private void editIdSettingsFilesMenuItemActionPerformed(java.awt.event.ActionEvent evt) {//GEN-FIRST:event_editIdSettingsFilesMenuItemActionPerformed
-        new IdentificationParametersOverviewDialog(this);
-    }//GEN-LAST:event_editIdSettingsFilesMenuItemActionPerformed
-
-    /**
-     * @see #updateAnnotationPreferences()
-     */
-    private void relatedIonsCheckMenuActionPerformed(java.awt.event.ActionEvent evt) {//GEN-FIRST:event_relatedIonsCheckMenuActionPerformed
-        deselectDefaultAnnotationMenuItem();
-        updateSpectrumAnnotations();
-    }//GEN-LAST:event_relatedIonsCheckMenuActionPerformed
-
-    /**
-     * Opens a dialog allowing the setting of paths.
-     *
-     * @param welcomeDialog reference to the Welcome dialog, can be null
-     */
-    public void editPathSettings(WelcomeDialog welcomeDialog) {
-        try {
-            HashMap<PathKey, String> pathSettings = new HashMap<PathKey, String>();
-            for (PeptideShakerPathKey peptideShakerPathKey : PeptideShakerPathKey.values()) {
-                pathSettings.put(peptideShakerPathKey, PeptideShakerPathPreferences.getPathPreference(peptideShakerPathKey));
-            }
-            for (UtilitiesPathPreferences.UtilitiesPathKey utilitiesPathKey : UtilitiesPathPreferences.UtilitiesPathKey.values()) {
-                pathSettings.put(utilitiesPathKey, UtilitiesPathPreferences.getPathPreference(utilitiesPathKey));
-            }
-            PathSettingsDialog pathSettingsDialog = new PathSettingsDialog(this, "PeptideShaker", pathSettings);
-            if (!pathSettingsDialog.isCanceled()) {
-                HashMap<PathKey, String> newSettings = pathSettingsDialog.getKeyToPathMap();
-                for (PathKey pathKey : pathSettings.keySet()) {
-                    String oldPath = pathSettings.get(pathKey);
-                    String newPath = newSettings.get(pathKey);
-                    if (oldPath == null && newPath != null
-                            || oldPath != null && newPath == null
-                            || oldPath != null && newPath != null && !oldPath.equals(newPath)) {
-                        PeptideShakerPathPreferences.setPathPreferences(pathKey, newPath);
-                    }
-                }
-                // write path file preference
-                File destinationFile = new File(PeptideShaker.getJarFilePath(), UtilitiesPathPreferences.configurationFileName);
-                try {
-                    PeptideShakerPathPreferences.writeConfigurationToFile(destinationFile);
-                    if (welcomeDialog != null) {
-                        welcomeDialog.setVisible(false);
-                    }
-                    restart();
-                } catch (Exception e) {
-                    catchException(e);
-                }
-            }
-        } catch (Exception e) {
-            catchException(e);
-        }
-    }
-
-    /**
-     * Initiate the display by displaying the data in the currently selected
-     * tab. Was previously a part of the displayResults methods, but had to be
-     * split into a separate method due to threading issues.
-     */
-    public void initiateDisplay() {
-        allTabsJTabbedPaneStateChanged(null);
-    }
-
-    /**
-     * This method will display results in all panels.
-     */
-    public void displayResults() {
-
-        // move to the Overview tab
-        allTabsJTabbedPane.setSelectedIndex(0);
-
-        try {
-            sequenceCoverageJCheckBoxMenuItem.setSelected(true);
-
-            // Display the variable modifications
-            getDisplayPreferences().setDefaultSelection(getIdentificationParameters().getSearchParameters().getPtmSettings());
-            getDisplayFeaturesGenerator().setDisplayedPTMs(getDisplayPreferences().getDisplayedPtms());
-
-            overviewPanel.setDisplayOptions(true, true, true, true);
-            overviewPanel.updateSeparators();
-            statsPanel.updateSeparators();
-
-            // reset show scores columns
-            scoresJCheckBoxMenuItem.setSelected(false);
-
-            // make sure that all panels are looking the way they should
-            repaintPanels();
-
-            // enable the menu items depending on a project being open
-            jumpToPanel.setEnabled(true);
-            saveMenuItem.setEnabled(true);
-            saveAsMenuItem.setEnabled(true);
-            identificationFeaturesMenuItem.setEnabled(true);
-            followUpAnalysisMenuItem.setEnabled(true);
-            projectPropertiesMenuItem.setEnabled(true);
-            projectSettingsMenuItem.setEnabled(true);
-            preferencesMenuItem.setEnabled(true);
-            findJMenuItem.setEnabled(true);
-            starHideJMenuItem.setEnabled(true);
-            validationQcMenuItem.setEnabled(true);
-            ionsMenu.setEnabled(true);
-            otherMenu.setEnabled(true);
-            lossMenu.setEnabled(true);
-            chargeMenu.setEnabled(true);
-            settingsMenu.setEnabled(true);
-            exportGraphicsMenu.setEnabled(true);
-            helpJMenu.setEnabled(true);
-            scoresJCheckBoxMenuItem.setEnabled(true);
-            sparklinesJCheckBoxMenuItem.setEnabled(true);
-            quantifyMenuItem.setEnabled(true);
-            speciesJMenuItem.setEnabled(true);
-
-            // show/hide the sliders
-            spectrumSlidersCheckBoxMenuItem.setSelected(getUserPreferences().showSliders());
-
-            projectExportMenu.setEnabled(true);
-            exportPrideMenuItem.setEnabled(true);
-            exportMzIdentMLMenuItem.setEnabled(true);
-            exportProjectMenuItem.setEnabled(true);
-
-            // disable the fractions tab if only one mgf file
-            boolean fractions = getIdentification().getSpectrumFiles().size() > 1;
-            allTabsJTabbedPane.setEnabledAt(PROTEIN_FRACTIONS_TAB_INDEX, fractions);
-            fractionDetailsJMenuItem.setEnabled(fractions);
-
-            // Disable the validation tab if no decoy was used
-            boolean targetDecoy = sequenceFactory.concatenatedTargetDecoy();
-            allTabsJTabbedPane.setEnabledAt(VALIDATION_TAB_INDEX, targetDecoy);
-            validatedProteinsOnlyJCheckBoxMenuItem.setEnabled(targetDecoy);
-
-        } catch (Exception e) {
-
-            // return the peptide shaker icon to the standard version
-            setIconImage(Toolkit.getDefaultToolkit().getImage(getClass().getResource("/icons/peptide-shaker.gif")));
-
-            e.printStackTrace();
-            catchException(e);
-            JOptionPane.showMessageDialog(null, "A problem occurred when loading the data.\n"
-                    + "See /resources/PeptideShaker.log for more details.", "Loading Failed!", JOptionPane.ERROR_MESSAGE);
-        }
-    }
-
-    /**
-     * Method called to disable the spectrum display.
-     */
-    public void disableSpectrumDisplay() {
-        spectrumJPanel.setEnabled(false);
-        ptmPanel.setEnabled(false);
-        overviewPanel.updateSeparators();
-    }
-    // Variables declaration - do not modify//GEN-BEGIN:variables
-    private javax.swing.JCheckBoxMenuItem aIonCheckBoxMenuItem;
-    private javax.swing.JMenuItem aboutJMenuItem;
-    private javax.swing.JCheckBoxMenuItem adaptCheckBoxMenuItem;
-    private javax.swing.JCheckBoxMenuItem allCheckBoxMenuItem;
-    private javax.swing.JTabbedPane allTabsJTabbedPane;
-    private javax.swing.JMenuItem annotationColorsJMenuItem;
-    private javax.swing.JMenuBar annotationMenuBar;
-    private javax.swing.JMenuItem annotationPreferencesMenu;
-    private javax.swing.JPanel annotationsJPanel;
-    private javax.swing.JCheckBoxMenuItem bIonCheckBoxMenuItem;
-    private javax.swing.JLayeredPane backgroundLayeredPane;
-    private javax.swing.JPanel backgroundPanel;
-    private javax.swing.JCheckBoxMenuItem barsCheckBoxMenuItem;
-    private javax.swing.JMenuItem bubblePlotJMenuItem;
-    private javax.swing.JMenuItem bubbleScaleJMenuItem;
-    private javax.swing.JCheckBoxMenuItem cIonCheckBoxMenuItem;
-    private javax.swing.JMenu chargeMenu;
-    private javax.swing.JMenuItem configurationFilesSettings;
-    private javax.swing.ButtonGroup deNovoChargeButtonGroup;
-    private javax.swing.JRadioButtonMenuItem deNovoChargeOneJRadioButtonMenuItem;
-    private javax.swing.JRadioButtonMenuItem deNovoChargeTwoJRadioButtonMenuItem;
-    private javax.swing.JMenu deNovoMenu;
-    private javax.swing.JCheckBoxMenuItem defaultAnnotationCheckBoxMenuItem;
-    private javax.swing.JMenuItem editIdSettingsFilesMenuItem;
-    private javax.swing.JMenu editMenu;
-    private javax.swing.JMenuItem exitJMenuItem;
-    private javax.swing.JMenu exportGraphicsMenu;
-    private javax.swing.JMenuItem exportIntensityHistogramGraphicsJMenuItem;
-    private javax.swing.JMenu exportJMenu;
-    private javax.swing.JMenuItem exportMassErrorPlotGraphicsJMenuItem;
-    private javax.swing.JMenuItem exportMzIdentMLMenuItem;
-    private javax.swing.JMenuItem exportPrideMenuItem;
-    private javax.swing.JMenuItem exportProjectMenuItem;
-    private javax.swing.JMenuItem exportSequenceFragmentationGraphicsJMenuItem;
-    private javax.swing.JMenuItem exportSpectrumAndPlotsGraphicsJMenuItem;
-    private javax.swing.JMenuItem exportSpectrumGraphicsJMenuItem;
-    private javax.swing.JPopupMenu.Separator exportSpectrumGraphicsSeparator;
-    private javax.swing.JMenu exportSpectrumMenu;
-    private javax.swing.JMenuItem exportSpectrumValuesJMenuItem;
-    private javax.swing.JMenu fileJMenu;
-    private javax.swing.JMenuItem findJMenuItem;
-    private javax.swing.JCheckBoxMenuItem fixedModsJCheckBoxMenuItem;
-    private javax.swing.JMenuItem followUpAnalysisMenuItem;
-    private javax.swing.JCheckBoxMenuItem forwardIonsDeNovoCheckBoxMenuItem;
-    private javax.swing.JMenuItem fractionDetailsJMenuItem;
-    private javax.swing.JMenuItem gettingStartedMenuItem;
-    private javax.swing.JPanel goJPanel;
-    private javax.swing.JMenu helpJMenu;
-    private javax.swing.JMenuItem helpJMenuItem;
-    private javax.swing.JMenu helpMenu;
-    private javax.swing.JMenuItem helpMenuItem;
-    private javax.swing.JCheckBoxMenuItem highResAnnotationCheckBoxMenuItem;
-    private javax.swing.JMenuItem identificationFeaturesMenuItem;
-    private javax.swing.JCheckBoxMenuItem immoniumIonsCheckMenu;
-    private javax.swing.JRadioButtonMenuItem intensityIonTableRadioButtonMenuItem;
-    private javax.swing.ButtonGroup ionTableButtonGroup;
-    private javax.swing.JMenu ionsMenu;
-    private javax.swing.JPopupMenu.Separator jSeparator1;
-    private javax.swing.JPopupMenu.Separator jSeparator10;
-    private javax.swing.JPopupMenu.Separator jSeparator11;
-    private javax.swing.JPopupMenu.Separator jSeparator12;
-    private javax.swing.JPopupMenu.Separator jSeparator13;
-    private javax.swing.JPopupMenu.Separator jSeparator14;
-    private javax.swing.JPopupMenu.Separator jSeparator15;
-    private javax.swing.JPopupMenu.Separator jSeparator16;
-    private javax.swing.JPopupMenu.Separator jSeparator17;
-    private javax.swing.JPopupMenu.Separator jSeparator18;
-    private javax.swing.JPopupMenu.Separator jSeparator19;
-    private javax.swing.JPopupMenu.Separator jSeparator2;
-    private javax.swing.JPopupMenu.Separator jSeparator20;
-    private javax.swing.JPopupMenu.Separator jSeparator3;
-    private javax.swing.JPopupMenu.Separator jSeparator4;
-    private javax.swing.JPopupMenu.Separator jSeparator5;
-    private javax.swing.JPopupMenu.Separator jSeparator6;
-    private javax.swing.JPopupMenu.Separator jSeparator7;
-    private javax.swing.JPopupMenu.Separator jSeparator8;
-    private javax.swing.JPopupMenu.Separator jSeparator9;
-    private javax.swing.JMenuItem javaOptionsJMenuItem;
-    private javax.swing.JMenuItem logReportMenu;
-    private javax.swing.JMenu lossMenu;
-    private javax.swing.JMenu lossSplitter;
-    private javax.swing.JMenuBar menuBar;
-    private javax.swing.JMenuItem methodsSectionMenuItem;
-    private javax.swing.JRadioButtonMenuItem mzIonTableRadioButtonMenuItem;
-    private javax.swing.JMenuItem newJMenuItem;
-    private javax.swing.JButton newsButton;
-    private javax.swing.JButton notesButton;
-    private javax.swing.JMenuItem openExampleMenuItem;
-    private javax.swing.JMenuItem openJMenuItem;
-    private javax.swing.JMenu openRecentJMenu;
-    private javax.swing.JMenu otherMenu;
-    private javax.swing.JMenu overViewTabViewMenu;
-    private javax.swing.JPanel overviewJPanel;
-    private javax.swing.JCheckBoxMenuItem peptidesAndPsmsJCheckBoxMenuItem;
-    private javax.swing.JCheckBoxMenuItem precursorCheckMenu;
-    private javax.swing.JMenuItem preferencesMenuItem;
-    private javax.swing.JMenuItem privacyMenuItem;
-    private javax.swing.JMenuItem processingMenuItem;
-    private javax.swing.JMenu projectExportMenu;
-    private javax.swing.JMenuItem projectPropertiesMenuItem;
-    private javax.swing.JMenuItem projectSettingsMenuItem;
-    private javax.swing.JPanel proteinFractionsJPanel;
-    private javax.swing.JPanel proteinStructureJPanel;
-    private javax.swing.JCheckBoxMenuItem proteinsJCheckBoxMenuItem;
-    private javax.swing.ButtonGroup psmSortOrderButtonGroup;
-    private javax.swing.JMenu psmSortOrderMenu;
-    private javax.swing.JRadioButtonMenuItem psmSortRtRadioButtonMenuItem;
-    private javax.swing.JRadioButtonMenuItem psmSortScoreRadioButtonMenuItem;
-    private javax.swing.JPanel ptmJPanel;
-    private javax.swing.JPanel qcJPanel;
-    private javax.swing.JMenuItem quantifyMenuItem;
-    private javax.swing.JCheckBoxMenuItem relatedIonsCheckMenu;
-    private javax.swing.JCheckBoxMenuItem reporterIonsCheckMenu;
-    private javax.swing.JMenuItem reporterPreferencesJMenuItem;
-    private javax.swing.JMenu resetAnnotationMenu;
-    private javax.swing.JMenuItem reshakeMenuItem;
-    private javax.swing.JCheckBoxMenuItem rewindIonsDeNovoCheckBoxMenuItem;
-    private javax.swing.JMenuItem saveAsMenuItem;
-    private javax.swing.JMenuItem saveMenuItem;
-    private javax.swing.JCheckBoxMenuItem scoresJCheckBoxMenuItem;
-    private javax.swing.JMenuItem searchGuiPreferencesJMenuItem;
-    private javax.swing.JMenuItem searchParametersMenu;
-    private javax.swing.JCheckBoxMenuItem sequenceCoverageJCheckBoxMenuItem;
-    private javax.swing.JMenu settingsMenu;
-    private javax.swing.JCheckBoxMenuItem sparklinesJCheckBoxMenuItem;
-    private javax.swing.JMenuItem speciesJMenuItem;
-    private javax.swing.JCheckBoxMenuItem spectrumJCheckBoxMenuItem;
-    private javax.swing.JPanel spectrumJPanel;
-    private javax.swing.JCheckBoxMenuItem spectrumSlidersCheckBoxMenuItem;
-    private javax.swing.JMenu splitterMenu2;
-    private javax.swing.JMenu splitterMenu3;
-    private javax.swing.JMenu splitterMenu4;
-    private javax.swing.JMenu splitterMenu5;
-    private javax.swing.JMenu splitterMenu6;
-    private javax.swing.JMenu splitterMenu7;
-    private javax.swing.JMenu splitterMenu8;
-    private javax.swing.JMenu splitterMenu9;
-    private javax.swing.JMenuItem starHideJMenuItem;
-    private javax.swing.JPanel statsJPanel;
-    private javax.swing.JButton tipsButton;
-    private javax.swing.JMenu toolsMenu;
-    private javax.swing.JCheckBoxMenuItem validatedProteinsOnlyJCheckBoxMenuItem;
-    private javax.swing.JMenuItem validationQcMenuItem;
-    private javax.swing.JMenu viewJMenu;
-    private javax.swing.JCheckBoxMenuItem xIonCheckBoxMenuItem;
-    private javax.swing.JCheckBoxMenuItem yIonCheckBoxMenuItem;
-    private javax.swing.JCheckBoxMenuItem zIonCheckBoxMenuItem;
-    // End of variables declaration//GEN-END:variables
-
-    /**
-     * Set up the log file. Redirects the error and output streams to the log
-     * file.
-     *
-     * @param redirectOutputStream if true, redirects the output stream
-     */
-    public void setUpLogFile(boolean redirectOutputStream) {
-
-        if (useLogFile && !PeptideShaker.getJarFilePath().equalsIgnoreCase(".")) {
-            try {
-                String path = PeptideShaker.getJarFilePath() + "/resources/PeptideShaker.log";
-
-                File file = new File(path);
-                System.setErr(new java.io.PrintStream(new FileOutputStream(file, true)));
-
-                if (redirectOutputStream) {
-                    System.setOut(new java.io.PrintStream(new FileOutputStream(file, true)));
-                }
-
-                // creates a new log file if it does not exist
-                if (!file.exists()) {
-                    boolean fileCreated = file.createNewFile();
-
-                    if (fileCreated) {
-                        FileWriter w = new FileWriter(file);
-                        BufferedWriter bw = new BufferedWriter(w);
-                        bw.close();
-                        w.close();
-                    } else {
-                        JOptionPane.showMessageDialog(this, JOptionEditorPane.getJOptionEditorPane(
-                                "Failed to create the file log file.<br>"
-                                + "Please <a href=\"https://github.com/compomics/peptide-shaker/issues\">contact the developers</a>."),
-                                "File Error", JOptionPane.ERROR_MESSAGE);
-                    }
-                }
-                System.err.println(System.getProperty("line.separator") + System.getProperty("line.separator") + new Date()
-                        + ": PeptideShaker version " + PeptideShaker.getVersion() + ".");
-                System.err.println("Memory given to the Java virtual machine: " + Runtime.getRuntime().maxMemory() + ".");
-                System.err.println("Total amount of memory in the Java virtual machine: " + Runtime.getRuntime().totalMemory() + ".");
-                System.err.println("Free memory: " + Runtime.getRuntime().freeMemory() + ".");
-                System.err.println("Java version: " + System.getProperty("java.version") + ".");
-            } catch (Exception e) {
-                JOptionPane.showMessageDialog(
-                        null, "An error occurred when trying to create the PeptideShaker log file.",
-                        "Error Creating Log File", JOptionPane.ERROR_MESSAGE);
-                e.printStackTrace();
-            }
-        }
-    }
-
-    /**
-     * Returns the user preferences.
-     *
-     * @return the user preferences
-     */
-    public UserPreferences getUserPreferences() {
-        return cpsParent.getUserPreferences();
-    }
-
-    /**
-     * Returns the user preferences.
-     *
-     * @return the user preferences
-     */
-    public UtilitiesUserPreferences getUtilitiesUserPreferences() {
-        return utilitiesUserPreferences;
-    }
-
-    /**
-     * Set the utilities user preferences.
-     *
-     * @param utilitiesUserPreferences the utilities user preferences
-     */
-    public void setUtilitiesUserPreferences(UtilitiesUserPreferences utilitiesUserPreferences) {
-        this.utilitiesUserPreferences = utilitiesUserPreferences;
-    }
-
-    /**
-     * Set the default preferences.
-     */
-    public void setDefaultPreferences() {
-        cpsParent.setDefaultPreferences();
-        updateAnnotationMenu();
-    }
-
-    /**
-     * Updates the ions used for fragment annotation.
-     */
-    public void updateAnnotationMenu() {
-
-        IdentificationParameters identificationParameters = getIdentificationParameters();
-        AnnotationSettings annotationPreferences = identificationParameters.getAnnotationPreferences();
-        SearchParameters searchParameters = identificationParameters.getSearchParameters();
-
-        if (searchParameters.getForwardIons().contains(PeptideFragmentIon.A_ION)) {
-            forwardIonsDeNovoCheckBoxMenuItem.setText("a-ions");
-        }
-        if (searchParameters.getForwardIons().contains(PeptideFragmentIon.B_ION)) {
-            forwardIonsDeNovoCheckBoxMenuItem.setText("b-ions");
-        }
-        if (searchParameters.getForwardIons().contains(PeptideFragmentIon.C_ION)) {
-            forwardIonsDeNovoCheckBoxMenuItem.setText("c-ions");
-        }
-
-        forwardIonsDeNovoCheckBoxMenuItem.repaint();
-
-        if (searchParameters.getRewindIons().contains(PeptideFragmentIon.X_ION)) {
-            rewindIonsDeNovoCheckBoxMenuItem.setText("x-ions");
-        }
-        if (searchParameters.getRewindIons().contains(PeptideFragmentIon.Y_ION)) {
-            rewindIonsDeNovoCheckBoxMenuItem.setText("y-ions");
-        }
-        if (searchParameters.getRewindIons().contains(PeptideFragmentIon.Z_ION)) {
-            rewindIonsDeNovoCheckBoxMenuItem.setText("z-ions");
-        }
-
-        rewindIonsDeNovoCheckBoxMenuItem.repaint();
-
-        if (annotationPreferences.getDeNovoCharge() == 1) {
-            deNovoChargeOneJRadioButtonMenuItem.isSelected();
-        } else {
-            deNovoChargeTwoJRadioButtonMenuItem.isSelected();
-        }
-    }
-
-    /**
-     * Returns the spectrum annotator. Warning: should not be used in different
-     * threads.
-     *
-     * @return the spectrum annotator
-     */
-    public PeptideSpectrumAnnotator getSpectrumAnnotator() {
-        return spectrumAnnotator;
-    }
-
-    /**
-     * Updates the annotations in the selected tab.
-     */
-    public void updateSpectrumAnnotations() {
-
-        int selectedTabIndex = allTabsJTabbedPane.getSelectedIndex();
-        IdentificationParameters identificationParameters = getIdentificationParameters();
-        AnnotationSettings annotationPreferences = identificationParameters.getAnnotationPreferences();
-        SearchParameters searchParameters = identificationParameters.getSearchParameters();
-
-        if (selectedTabIndex == OVER_VIEW_TAB_INDEX) {
-            overviewPanel.setIntensitySliderValue((int) (annotationPreferences.getAnnotationIntensityLimit() * 100));
-            overviewPanel.setAccuracySliderValue((int) ((annotationPreferences.getFragmentIonAccuracy() / searchParameters.getFragmentIonAccuracy()) * 100));
-            overviewPanel.updateSpectrum();
-        } else if (selectedTabIndex == SPECTRUM_ID_TAB_INDEX) {
-            spectrumIdentificationPanel.setIntensitySliderValue((int) (annotationPreferences.getAnnotationIntensityLimit() * 100));
-            spectrumIdentificationPanel.setAccuracySliderValue((int) ((annotationPreferences.getFragmentIonAccuracy() / searchParameters.getFragmentIonAccuracy()) * 100));
-            spectrumIdentificationPanel.updateSpectrum();
-        } else if (selectedTabIndex == MODIFICATIONS_TAB_INDEX) {
-            ptmPanel.setIntensitySliderValue((int) (annotationPreferences.getAnnotationIntensityLimit() * 100));
-            ptmPanel.setAccuracySliderValue((int) ((annotationPreferences.getFragmentIonAccuracy() / searchParameters.getFragmentIonAccuracy()) * 100));
-            ptmPanel.updateGraphics(null);
-        }
-    }
-
-    /**
-     * Update the color coding in all tabs.
-     */
-    public void updatePtmColorCoding() {
-        ptmPanel.updatePtmColors();
-        overviewPanel.updatePtmColors();
-        spectrumIdentificationPanel.updatePtmColors();
-        proteinStructurePanel.updatePtmColors();
-    }
-
-    /**
-     * Returns the experiment.
-     *
-     * @return the experiment
-     */
-    public MsExperiment getExperiment() {
-        return cpsParent.getExperiment();
-    }
-
-    /**
-     * Returns the sample.
-     *
-     * @return the sample
-     */
-    public Sample getSample() {
-        return cpsParent.getSample();
-    }
-
-    /**
-     * Returns the replicate number.
-     *
-     * @return the replicateNumber
-     */
-    public int getReplicateNumber() {
-        return cpsParent.getReplicateNumber();
-    }
-
-    /**
-     * Returns the identification displayed.
-     *
-     * @return the identification displayed
-     */
-    public Identification getIdentification() {
-        return cpsParent.getIdentification();
-    }
-
-    /**
-     * Returns the desired spectrum.
-     *
-     * @param spectrumKey the key of the spectrum
-     * @return the desired spectrum
-     */
-    public MSnSpectrum getSpectrum(String spectrumKey) {
-        String spectrumFile = Spectrum.getSpectrumFile(spectrumKey);
-        String spectrumTitle = Spectrum.getSpectrumTitle(spectrumKey);
-        try {
-            return (MSnSpectrum) spectrumFactory.getSpectrum(spectrumFile, spectrumTitle);
-        } catch (Exception e) {
-            catchException(e);
-            return null;
-        }
-    }
-
-    /**
-     * Return the filter preferences to use.
-     *
-     * @return the filter preferences to use
-     */
-    public FilterPreferences getFilterPreferences() {
-        return cpsParent.getFilterPreferences();
-    }
-
-    /**
-     * Return the display preferences to use.
-     *
-     * @return the display preferences to use
-     */
-    public DisplayPreferences getDisplayPreferences() {
-        return cpsParent.getDisplayPreferences();
-    }
-
-    /**
-     * Sets the GUI filter preferences to use.
-     *
-     * @param filterPreferences the GUI filter preferences to use
-     */
-    public void setFilterPreferences(FilterPreferences filterPreferences) {
-        cpsParent.setFilterPreferences(filterPreferences);
-    }
-
-    /**
-     * Sets the display preferences to use.
-     *
-     * @param displayPreferences the display preferences to use
-     */
-    public void setDisplayPreferences(DisplayPreferences displayPreferences) {
-        cpsParent.setDisplayPreferences(displayPreferences);
-    }
-
-    /**
-     * Returns the spectrum counting preferences.
-     *
-     * @return the spectrum counting preferences
-     */
-    public SpectrumCountingPreferences getSpectrumCountingPreferences() {
-        return cpsParent.getSpectrumCountingPreferences();
-    }
-
-    /**
-     * Sets new spectrum counting preferences.
-     *
-     * @param spectrumCountingPreferences new spectrum counting preferences
-     */
-    public void setSpectrumCountingPreferences(SpectrumCountingPreferences spectrumCountingPreferences) {
-        cpsParent.setSpectrumCountingPreferences(spectrumCountingPreferences);
-    }
-
-    /**
-     * Returns the displayed proteomicAnalysis.
-     *
-     * @return the displayed proteomicAnalysis
-     */
-    public ProteomicAnalysis getProteomicanalysis() {
-        return cpsParent.getProteomicAnalysis();
-    }
-
-    /**
-     * Returns the identification parameters.
-     *
-     * @return the identification parameters
-     */
-    public IdentificationParameters getIdentificationParameters() {
-        return cpsParent.getIdentificationParameters();
-    }
-
-    /**
-     * Sets the identification parameters.
-     *
-     * @param identificationParameters the identification parameters
-     */
-    public void setIdentificationParameters(IdentificationParameters identificationParameters) {
-        cpsParent.setIdentificationParameters(identificationParameters);
-        setSelectedItems();
-        backgroundPanel.revalidate();
-        backgroundPanel.repaint();
-        dataSaved = false;
-    }
-
-    /**
-     * Returns information on the protocol used.
-     *
-     * @return information on the protocol used
-     */
-    public ShotgunProtocol getShotgunProtocol() {
-        return cpsParent.getShotgunProtocol();
-    }
-
-    /**
-     * Sets information on the protocol used.
-     *
-     * @param shotgunProtocol information on the protocol used
-     */
-    public void setShotgunProtocol(ShotgunProtocol shotgunProtocol) {
-        cpsParent.setShotgunProtocol(shotgunProtocol);
-    }
-
-    /**
-     * Returns the initial processing preferences.
-     *
-     * @return the initial processing preferences
-     */
-    public ProcessingPreferences getProcessingPreferences() {
-        if (processingPreferences == null) {
-            processingPreferences = new ProcessingPreferences();
-        }
-        return processingPreferences;
-    }
-
-    /**
-     * Sets the initial processing preferences.
-     *
-     * @param processingPreferences the initial processing preferences
-     */
-    public void setProcessingPreferences(ProcessingPreferences processingPreferences) {
-        this.processingPreferences = processingPreferences;
-    }
-
-    /**
-     * Resets the PTM factory.
-     */
-    public void resetPtmFactory() {
-
-        ptmFactory.reloadFactory();
-        ptmFactory = PTMFactory.getInstance();
-    }
-
-    /**
-     * Get the sparklines color.
-     *
-     * @return the sparklineColor
-     */
-    public Color getSparklineColor() {
-        return utilitiesUserPreferences.getSparklineColor();
-    }
-
-    /**
-     * Set the sparklines color.
-     *
-     * @param sparklineColor the sparklineColor to set
-     */
-    public void setSparklineColor(Color sparklineColor) {
-        utilitiesUserPreferences.setSparklineColor(sparklineColor);
-    }
-
-    /**
-     * Get the non-validated sparklines color.
-     *
-     * @return the non-validated sparklineColor
-     */
-    public Color getSparklineColorNonValidated() {
-        return utilitiesUserPreferences.getSparklineColorNonValidated();
-    }
-
-    /**
-     * Set the non-validated sparklines color.
-     *
-     * @param sparklineColorNonValidated the non-validated sparklineColor to set
-     */
-    public void setSparklineColorNonValidated(Color sparklineColorNonValidated) {
-        utilitiesUserPreferences.setSparklineColorNonValidated(sparklineColorNonValidated);
-    }
-
-    /**
-     * Get the not found sparklines color.
-     *
-     * @return the not found sparklineColor
-     */
-    public Color getSparklineColorNotFound() {
-        return utilitiesUserPreferences.getSparklineColorNotFound();
-    }
-
-    /**
-     * Get the possible sparklines color.
-     *
-     * @return the possible sparklineColor
-     */
-    public Color getSparklineColorPossible() {
-        return utilitiesUserPreferences.getSparklineColorPossible();
-    }
-
-    /**
-     * Set the possible sparklines color.
-     *
-     * @param sparklineColorPossible the possible sparklineColor to set
-     */
-    public void setSparklineColorPossible(Color sparklineColorPossible) {
-        utilitiesUserPreferences.setSparklineColorPossible(sparklineColorPossible);
-    }
-
-    /**
-     * Returns the bubble plot scale value.
-     *
-     * @return the bubble plot scale value
-     */
-    public double getBubbleScale() {
-        return bubbleScale;
-    }
-
-    /**
-     * Sets the keys of the selected protein, peptide and PSM.
-     *
-     * @param proteinKey the key of the selected protein
-     * @param peptideKey the key of the selected peptide
-     * @param psmKey the key of the selected PSM
-     */
-    public void setSelectedItems(String proteinKey, String peptideKey, String psmKey) {
-        this.selectedProteinKey = proteinKey;
-        this.selectedPeptideKey = peptideKey;
-        this.selectedPsmKey = psmKey;
-    }
-
-    /**
-     * Updates the selected items in the currently opened tab.
-     */
-    public void updateSelectionInCurrentTab() {
-
-        int selectedIndex = allTabsJTabbedPane.getSelectedIndex();
-        if (selectedIndex == OVER_VIEW_TAB_INDEX) {
-            overviewPanel.updateSelection(true);
-        } else if (selectedIndex == STRUCTURES_TAB_INDEX) {
-            proteinStructurePanel.updateSelection(true);
-        } else if (selectedIndex == SPECTRUM_ID_TAB_INDEX) {
-            spectrumIdentificationPanel.updateSelection();
-        } else if (selectedIndex == MODIFICATIONS_TAB_INDEX) {
-            ptmPanel.updateSelection();
-        } else if (selectedIndex == PROTEIN_FRACTIONS_TAB_INDEX) {
-            proteinFractionsPanel.updateSelection();
-        }
-    }
-
-    /**
-     * Resets the items selection.
-     */
-    public void resetSelectedItems() {
-        setSelectedItems(NO_SELECTION, NO_SELECTION, NO_SELECTION);
-    }
-
-    /**
-     * Sets the selected item based on the selected tab.
-     */
-    public void setSelectedItems() {
-        int selectedIndex = allTabsJTabbedPane.getSelectedIndex();
-        if (selectedIndex == OVER_VIEW_TAB_INDEX) {
-            overviewPanel.newItemSelection();
-        } else if (selectedIndex == MODIFICATIONS_TAB_INDEX) {
-            ptmPanel.newItemSelection();
-        } else if (selectedIndex == STRUCTURES_TAB_INDEX) {
-            proteinStructurePanel.newItemSelection();
-        } else if (selectedIndex == PROTEIN_FRACTIONS_TAB_INDEX) {
-            proteinFractionsPanel.newItemSelection();
-        }
-    }
-
-    /**
-     * Returns the key of the selected protein.
-     *
-     * @return the key of the selected protein
-     */
-    public String getSelectedProteinKey() {
-        return selectedProteinKey;
-    }
-
-    /**
-     * Returns the key of the selected peptide.
-     *
-     * @return the key of the selected peptide
-     */
-    public String getSelectedPeptideKey() {
-        return selectedPeptideKey;
-    }
-
-    /**
-     * Returns the currently selected spectrum key.
-     *
-     * @return the key for the selected spectrum
-     */
-    public String getSelectedPsmKey() {
-        return selectedPsmKey;
-    }
-
-    /**
-     * Clear the data from the previous experiment.
-     *
-     * @param clearDatabaseFolder decides if the database folder is to be
-     * cleared or not
-     * @param updateGuiComponents true if the GUI components are to be updated
-     */
-    public void clearData(boolean clearDatabaseFolder, boolean updateGuiComponents) {
-
-        // reset the preferences
-        selectedProteinKey = NO_SELECTION;
-        selectedPeptideKey = NO_SELECTION;
-        selectedPsmKey = NO_SELECTION;
-
-        cpsParent.setProjectDetails(null);
-        spectrumAnnotator = new PeptideSpectrumAnnotator();
-
-        try {
-            spectrumFactory.closeFiles();
-        } catch (Exception e) {
-            e.printStackTrace();
-            catchException(e);
-        }
-        try {
-            sequenceFactory.closeFile();
-        } catch (Exception e) {
-            e.printStackTrace();
-            catchException(e);
-        }
-
-        try {
-            spectrumFactory.clearFactory();
-            spectrumFiles.clear();
-        } catch (Exception e) {
-            e.printStackTrace();
-            catchException(e);
-        }
-        try {
-            sequenceFactory.clearFactory();
-        } catch (Exception e) {
-            e.printStackTrace();
-            catchException(e);
-        }
-
-        if (clearDatabaseFolder) {
-            clearDatabaseFolder();
-        }
-
-        resetIdentificationFeaturesGenerator();
-
-        if (updateGuiComponents) {
-            // set up the tabs/panels
-            scoresJCheckBoxMenuItem.setSelected(false);
-            setUpPanels(true);
-
-            // repaint the panels
-            repaintPanels();
-
-            // select the overview tab
-            allTabsJTabbedPane.setSelectedIndex(OVER_VIEW_TAB_INDEX);
-        }
-
-        cpsParent.setCpsFile(null);
-        dataSaved = false;
-    }
-
-    /**
-     * Clears the database folder.
-     */
-    private void clearDatabaseFolder() {
-
-        boolean databaseClosed = true;
-
-        // closeFiles the database connection
-        if (getIdentification() != null) {
-
-            try {
-                getIdentification().close();
-                cpsParent.setIdentification(null);
-            } catch (Exception e) {
-                databaseClosed = false;
-                e.printStackTrace();
-                JOptionPane.showMessageDialog(null, "Failed to close the database.", "Database Error", JOptionPane.WARNING_MESSAGE);
-            }
-        }
-
-        // empty the matches folder
-        if (databaseClosed) {
-
-            File matchFolder = PeptideShaker.getMatchesFolder();
-
-            if (matchFolder.exists()) {
-
-                DerbyUtil.closeConnection();
-
-                File[] tempFiles = matchFolder.listFiles();
-
-                if (tempFiles != null) {
-                    for (File currentFile : tempFiles) {
-                        Util.deleteDir(currentFile);
-                    }
-                }
-
-                if (matchFolder.listFiles() != null && matchFolder.listFiles().length > 0) {
-                    JOptionPane.showMessageDialog(null, "Failed to empty the database folder:\n" + matchFolder.getPath() + ".",
-                            "Database Cleanup Failed", JOptionPane.WARNING_MESSAGE);
-                }
-
-            }
-        }
-    }
-
-    /**
-     * Clears the preferences.
-     */
-    public void clearPreferences() {
-
-        // reset enzymes, ptms and preferences
-        resetPtmFactory();
-        setDefaultPreferences();
-    }
-
-    /**
-     * Resets the content of a panel indexed by the given integer.
-     *
-     * @param tabIndex index of the panel to reset
-     */
-    private void resetPanel(int tabIndex) {
-        switch (tabIndex) {
-            case OVER_VIEW_TAB_INDEX:
-                overviewPanel.clearData();
-                return;
-            case MODIFICATIONS_TAB_INDEX:
-                ptmPanel = new PtmPanel(this);
-                ptmJPanel.removeAll();
-                ptmJPanel.add(ptmPanel);
-                return;
-            case SPECTRUM_ID_TAB_INDEX:
-                spectrumIdentificationPanel = new SpectrumIdentificationPanel(this);
-                spectrumJPanel.removeAll();
-                spectrumJPanel.add(spectrumIdentificationPanel);
-                return;
-            case PROTEIN_FRACTIONS_TAB_INDEX:
-                proteinFractionsPanel = new ProteinFractionsPanel(this);
-                proteinFractionsJPanel.removeAll();
-                proteinFractionsJPanel.add(proteinFractionsPanel);
-                return;
-            case STRUCTURES_TAB_INDEX:
-                proteinStructurePanel.clearData();
-                return;
-            case ANNOTATION_TAB_INDEX:
-                annotationPanel = new AnnotationPanel(this);
-                annotationsJPanel.removeAll();
-                annotationsJPanel.add(annotationPanel);
-                return;
-            case QC_PLOTS_TAB_INDEX:
-                qcPanel = new QCPanel(this);
-                qcJPanel.removeAll();
-                qcJPanel.add(qcPanel);
-                return;
-            case GO_ANALYSIS_TAB_INDEX:
-                goPanel = new GOEAPanel(this);
-                goJPanel.removeAll();
-                goJPanel.add(goPanel);
-                return;
-            case VALIDATION_TAB_INDEX:
-                statsPanel = new ValidationPanel(this);
-                statsJPanel.removeAll();
-                statsJPanel.add(statsPanel);
-        }
-    }
-
-    /**
-     * Set up the different tabs/panels.
-     */
-    private void setUpPanels(boolean setupValidationTab) {
-
-        updateNeeded = new HashMap<Integer, Boolean>();
-        for (int tabIndex = 0; tabIndex < allTabsJTabbedPane.getTabCount(); tabIndex++) {
-            if (tabIndex == VALIDATION_TAB_INDEX) {
-                if (setupValidationTab) {
-                    updateNeeded.put(tabIndex, true);
-                    resetPanel(tabIndex);
-                } else {
-                    updateNeeded.put(tabIndex, false);
-                }
-            } else {
-                updateNeeded.put(tabIndex, true);
-                resetPanel(tabIndex);
-            }
-        }
-
-        // hide/show the score columns
-        //scoresJCheckBoxMenuItemActionPerformed(null);
-    }
-
-    /**
-     * Repaint the tabs/panels.
-     */
-    private void repaintPanels() {
-
-        // invoke later to give time for components to update
-        SwingUtilities.invokeLater(new Runnable() {
-            public void run() {
-                overviewPanel.updateSeparators();
-                overviewJPanel.revalidate();
-                overviewJPanel.repaint();
-            }
-        });
-
-        statsPanel.updatePlotSizes();
-        statsJPanel.revalidate();
-        statsJPanel.repaint();
-
-        ptmJPanel.revalidate();
-        ptmJPanel.repaint();
-
-        spectrumJPanel.revalidate();
-        spectrumJPanel.repaint();
-
-        proteinFractionsJPanel.revalidate();
-        proteinFractionsJPanel.repaint();
-
-        proteinStructureJPanel.revalidate();
-        proteinStructureJPanel.repaint();
-
-        annotationsJPanel.revalidate();
-        annotationsJPanel.repaint();
-
-        qcPanel.revalidate();
-        qcPanel.repaint();
-
-        goPanel.revalidate();
-        goPanel.repaint();
-    }
-
-    /**
-     * Returns the OverviewPanel.
-     *
-     * @return the OverviewPanel
-     */
-    public OverviewPanel getOverviewPanel() {
-        return overviewPanel;
-    }
-
-    /**
-     * Returns the ProteinFractionsPanel.
-     *
-     * @return the ProteinFractionsPanel
-     */
-    public ProteinFractionsPanel getProteinFractionsPanel() {
-        return proteinFractionsPanel;
-    }
-
-    /**
-     * Returns the StatsPanel.
-     *
-     * @return the StatsPanel
-     */
-    public ValidationPanel getStatsPanel() {
-        return statsPanel;
-    }
-
-    /**
-     * Returns the PtmPanel.
-     *
-     * @return the PtmPanel
-     */
-    public PtmPanel getPtmPanel() {
-        return ptmPanel;
-    }
-
-    /**
-     * Returns the ProteinStructurePanel.
-     *
-     * @return the ProteinStructurePanel
-     */
-    public ProteinStructurePanel getProteinStructurePanel() {
-        return proteinStructurePanel;
-    }
-
-    /**
-     * Returns the SpectrumIdentificationPanel.
-     *
-     * @return the SpectrumIdentificationPanel
-     */
-    public SpectrumIdentificationPanel getSpectrumIdentificationPanel() {
-        return spectrumIdentificationPanel;
-    }
-
-    /**
-     * Returns the GO Panel.
-     *
-     * @return the GO Panel
-     */
-    public GOEAPanel getGOPanel() {
-        return goPanel;
-    }
-
-    /**
-     * Gets the preferred width of the column specified by colIndex. The column
-     * will be just wide enough to show the column head and the widest cell in
-     * the column. Margin pixels are added to the left and right (resulting in
-     * an additional width of 2*margin pixels. <br> Note that this method
-     * iterates all rows in the table to get the perfect width of the column!
-     *
-     * @param table the table
-     * @param colIndex the colum index
-     * @param margin the margin to add
-     * @return the preferred width of the column
-     */
-    public int getPreferredColumnWidth(JTable table, int colIndex, int margin) {
-
-        DefaultTableColumnModel colModel = (DefaultTableColumnModel) table.getColumnModel();
-        TableColumn col = colModel.getColumn(colIndex);
-
-        // get width of column header
-        TableCellRenderer renderer = col.getHeaderRenderer();
-        if (renderer == null) {
-            renderer = table.getTableHeader().getDefaultRenderer();
-        }
-
-        Component comp = renderer.getTableCellRendererComponent(table, col.getHeaderValue(), false, false, 0, 0);
-        int width = comp.getPreferredSize().width;
-
-        for (int r = 0; r < table.getRowCount(); r++) {
-            renderer = table.getCellRenderer(r, colIndex);
-            comp = renderer.getTableCellRendererComponent(
-                    table, table.getValueAt(r, colIndex), false, false, r, colIndex);
-            width = Math.max(width, comp.getPreferredSize().width);
-        }
-
-        // add margin
-        width += 2 * margin;
-
-        return width;
-    }
-
-    /**
-     * Enable or disable the spectrum export in the overview panel.
-     *
-     * @param enable if true the spectrum export in the overview panel will be
-     * enabled
-     */
-    public void enableSpectrumExport(boolean enable) {
-        if (exportSpectrumGraphicsJMenuItem.isVisible()) {
-            exportSpectrumGraphicsJMenuItem.setEnabled(enable);
-        }
-    }
-
-    /**
-     * Update the protein match in the different tabs.
-     *
-     * @param mainMatch the protein match to use
-     * @param proteinInferenceType the protein inference group type
-     *
-     * @throws java.sql.SQLException exception thrown whenever an error occurred
-     * while retrieving a match from the database
-     * @throws java.io.IOException exception thrown whenever an error occurred
-     * while reading a file
-     * @throws java.lang.ClassNotFoundException exception thrown whenever an
-     * error occurred while retrieving a match from the database
-     * @throws java.lang.InterruptedException exception thrown whenever an error
-     * occurred while retrieving a match from the database
-     */
-    public void updateMainMatch(String mainMatch, int proteinInferenceType) throws SQLException, IOException, ClassNotFoundException, InterruptedException {
-        try {
-            PSMaps psMaps = new PSMaps();
-            psMaps = (PSMaps) getIdentification().getUrParam(psMaps);
-            PsmPTMMap psmPTMMap = psMaps.getPsmPTMMap();
-            PtmScorer ptmScorer = new PtmScorer(psmPTMMap);
-            Identification identification = getIdentification();
-            ProteinMatch proteinMatch = identification.getProteinMatch(selectedProteinKey);
-            ptmScorer.scorePTMs(identification, proteinMatch, getIdentificationParameters(), false, null);
-        } catch (Exception e) {
-            catchException(e);
-        }
-
-        overviewPanel.updateProteinTable();
-        proteinStructurePanel.updateMainMatch(mainMatch, proteinInferenceType);
-    }
-
-    /**
-     * Set whether the current data has been saved to a cps file or not.
-     *
-     * @param dataSaved whether the current data has been saved to a cps file or
-     * not
-     */
-    public void setDataSaved(boolean dataSaved) {
-        if (!openingExistingProject) {
-            this.dataSaved = dataSaved;
-        }
-    }
-
-    /**
-     * Returns the selected tab as indexed by the static fields.
-     *
-     * @return the selected tab as indexed by the static fields
-     */
-    public int getSelectedTab() {
-        return allTabsJTabbedPane.getSelectedIndex();
-    }
-
-    /**
-     * Returns a list of keys of the currently displayed proteins.
-     *
-     * @return a list of keys of the currently displayed proteins
-     */
-    public ArrayList<String> getDisplayedProteins() {
-        int selectedTab = getSelectedTab();
-        switch (selectedTab) {
-            case OVER_VIEW_TAB_INDEX:
-                return overviewPanel.getDisplayedProteins();
-            case STRUCTURES_TAB_INDEX:
-                return proteinStructurePanel.getDisplayedProteins();
-            case PROTEIN_FRACTIONS_TAB_INDEX:
-                return proteinFractionsPanel.getDisplayedProteins();
-            case MODIFICATIONS_TAB_INDEX:
-                return ptmPanel.getDisplayedProteinMatches();
-            default:
-                return null;
-        }
-    }
-
-    /**
-     * Returns a list of keys of the currently displayed peptides.
-     *
-     * @return a list of keys of the currently displayed peptides
-     */
-    public ArrayList<String> getDisplayedPeptides() {
-        int selectedTab = getSelectedTab();
-        switch (selectedTab) {
-            case OVER_VIEW_TAB_INDEX:
-                return overviewPanel.getDisplayedPeptides();
-            case STRUCTURES_TAB_INDEX:
-                return proteinStructurePanel.getDisplayedPeptides();
-            case PROTEIN_FRACTIONS_TAB_INDEX:
-                return proteinFractionsPanel.getDisplayedPeptides();
-            case MODIFICATIONS_TAB_INDEX:
-                return ptmPanel.getDisplayedPeptides();
-            default:
-                return null;
-        }
-    }
-
-    /**
-     * Returns a list of keys of the currently displayed psms.
-     *
-     * @return a list of keys of the currently displayed psms
-     */
-    public ArrayList<String> getDisplayedPSMs() {
-        int selectedTab = getSelectedTab();
-        switch (selectedTab) {
-            case OVER_VIEW_TAB_INDEX:
-                return overviewPanel.getDisplayedPsms();
-            case MODIFICATIONS_TAB_INDEX:
-                return ptmPanel.getDisplayedPsms();
-            default:
-                return null;
-        }
-    }
-
-    /**
-     * Returns a list of keys of the currently displayed assumptions.
-     *
-     * @return a list of keys of the currently displayed assumptions
-     */
-    public ArrayList<String> getDisplayedAssumptions() {
-        int selectedTab = getSelectedTab();
-        switch (selectedTab) {
-            case OVER_VIEW_TAB_INDEX:
-                return overviewPanel.getDisplayedPsms();
-            case MODIFICATIONS_TAB_INDEX:
-                return ptmPanel.getDisplayedPsms();
-            default:
-                return null;
-        }
-    }
-
-    /**
-     * Opens one or more protein links in the default web browser.
-     *
-     * @param links the links to open
-     */
-    public void openProteinLinks(String links) {
-
-        links = links.substring("<html><a href=\"".length());
-        String[] allLinks = links.split("<a href=\"");
-
-        int value = JOptionPane.YES_OPTION;
-
-        if (allLinks.length > 5) {
-            value = JOptionPane.showConfirmDialog(this,
-                    "This will open " + allLinks.length + " tabs in your web browser. Continue?",
-                    "Open Tabs?",
-                    JOptionPane.YES_NO_OPTION, JOptionPane.QUESTION_MESSAGE);
-        }
-
-        if (value == JOptionPane.YES_OPTION) {
-
-            this.setCursor(new java.awt.Cursor(java.awt.Cursor.WAIT_CURSOR));
-            for (String link : allLinks) {
-                link = link.substring(0, link.indexOf("\""));
-                BareBonesBrowserLaunch.openURL(link);
-            }
-
-            this.setCursor(new java.awt.Cursor(java.awt.Cursor.DEFAULT_CURSOR));
-        }
-    }
-
-    /**
-     * Returns the decimal format used for the score and confidence columns.
-     *
-     * @return the decimal format used for the score and confidence columns
-     */
-    public DecimalFormat getScoreAndConfidenceDecimalFormat() {
-        return scoreAndConfidenceDecimalFormat;
-    }
-
-    /**
-     * Method called whenever an exception is caught.
-     *
-     * @param e the exception caught
-     */
-    public void catchException(Exception e) {
-        exceptionHandler.catchException(e);
-    }
-
-    /**
-     * Returns the exception handler.
-     *
-     * @return the exception handler
-     */
-    public FrameExceptionHandler getExceptionHandler() {
-        return exceptionHandler;
-    }
-
-    /**
-     * Closes the frame by first checking if the project ought to be saved.
-     */
-    public void close() {
-
-        if (this.getExtendedState() == Frame.ICONIFIED || !this.isActive()) {
-            this.setExtendedState(Frame.MAXIMIZED_BOTH);
-        }
-
-        if (!dataSaved && getExperiment() != null) {
-
-            int value = JOptionPane.showConfirmDialog(this,
-                    "Do you want to save the changes to " + getExperiment().getReference() + "?",
-                    "Unsaved Changes",
-                    JOptionPane.YES_NO_CANCEL_OPTION,
-                    JOptionPane.QUESTION_MESSAGE);
-
-            if (value == JOptionPane.YES_OPTION) {
-                if (cpsParent.getCpsFile() != null && cpsParent.getCpsFile().exists()) {
-                    saveProject(true, false);
-                } else {
-                    saveProjectAs(true, false);
-                }
-            } else if (value == JOptionPane.NO_OPTION) {
-                closePeptideShaker();
-            }
-        } else {
-            closePeptideShaker();
-        }
-    }
-
-    /**
-     * Closes PeptideShaker.
-     */
-    private void closePeptideShaker() {
-
-        exceptionHandler.setIgnoreExceptions(true);
-
-        progressDialog = new ProgressDialogX(this,
-                Toolkit.getDefaultToolkit().getImage(getClass().getResource("/icons/peptide-shaker.gif")),
-                Toolkit.getDefaultToolkit().getImage(getClass().getResource("/icons/peptide-shaker-orange.gif")),
-                true);
-        progressDialog.getProgressBar().setStringPainted(false);
-        progressDialog.getProgressBar().setIndeterminate(true);
-        progressDialog.setTitle("Closing. Please Wait...");
-
-        final PeptideShakerGUI finalRef = this;
-
-        new Thread(new Runnable() {
-            public void run() {
-                try {
-                    progressDialog.setVisible(true);
-                } catch (IndexOutOfBoundsException e) {
-                    // ignore
-                }
-            }
-        }, "ProgressDialog").start();
-
-        SwingUtilities.invokeLater(new Runnable() {
-            @Override
-            public void run() {
-                try {
-                    // turn off the self updating table models
-                    overviewPanel.deactivateSelfUpdatingTableModels();
-                    proteinFractionsPanel.deactivateSelfUpdatingTableModels();
-                    proteinStructurePanel.deactivateSelfUpdatingTableModels();
-
-                    // close the files and save the user preferences
-                    if (!progressDialog.isRunCanceled()) {
-                        spectrumFactory.closeFiles();
-                        sequenceFactory.closeFile();
-                        cpsParent.saveUserPreferences();
-                        TempFilesManager.deleteTempFolders();
-                    }
-
-                } catch (Exception e) {
-                    e.printStackTrace();
-                    catchException(e);
-                } finally {
-                    progressDialog.setRunFinished();
-
-                    // hide the gui
-                    finalRef.setVisible(false);
-
-                    // clear the data and database folder
-                    clearData(true, true);
-
-                    // close the jvm
-                    System.exit(0);
-                }
-            }
-        });
-    }
-
-    /**
-     * Closes and restarts PeptideShaker. Does not work inside the IDE of
-     * course.
-     */
-    public void restart() {
-
-        if (this.getExtendedState() == Frame.ICONIFIED || !this.isActive()) {
-            this.setExtendedState(Frame.MAXIMIZED_BOTH);
-        }
-
-        if (!dataSaved && getExperiment() != null) {
-
-            int value = JOptionPane.showConfirmDialog(this,
-                    "Do you want to save the changes to " + getExperiment().getReference() + "?",
-                    "Unsaved Changes",
-                    JOptionPane.YES_NO_CANCEL_OPTION,
-                    JOptionPane.QUESTION_MESSAGE);
-
-            if (value == JOptionPane.YES_OPTION) {
-                saveMenuItemActionPerformed(null);
-            } else if (value == JOptionPane.CANCEL_OPTION || value == JOptionPane.CLOSED_OPTION) {
-                return;
-            }
-        }
-
-        progressDialog = new ProgressDialogX(this,
-                Toolkit.getDefaultToolkit().getImage(getClass().getResource("/icons/peptide-shaker.gif")),
-                Toolkit.getDefaultToolkit().getImage(getClass().getResource("/icons/peptide-shaker-orange.gif")),
-                true);
-        progressDialog.getProgressBar().setStringPainted(false);
-        progressDialog.getProgressBar().setIndeterminate(true);
-        progressDialog.setTitle("Closing. Please Wait...");
-
-        new Thread(new Runnable() {
-            public void run() {
-                try {
-                    progressDialog.setVisible(true);
-                } catch (IndexOutOfBoundsException e) {
-                    // ignore
-                }
-            }
-        }, "ProgressDialog").start();
-
-        new Thread("RestartThread") {
-            @Override
-            public void run() {
-                try {
-                    spectrumFactory.closeFiles();
-                    sequenceFactory.closeFile();
-                    cpsParent.saveUserPreferences();
-                    PeptideShakerGUI.this.clearData(true, false);
-                    TempFilesManager.deleteTempFolders();
-                    UtilitiesUserPreferences.saveUserPreferences(utilitiesUserPreferences);
-                } catch (Exception e) {
-                    e.printStackTrace();
-                    catchException(e);
-                }
-                progressDialog.setRunFinished();
-                PeptideShakerGUI.this.dispose();
-
-                // @TODO: pass the current project to the new instance of PeptideShaker.
-                new PeptideShakerWrapper();
-                System.exit(0); // have to close the current java process (as a new one is started on the line above)
-            }
-        }.start();
-    }
-
-    /**
-     * Update the annotation menu bar with the current annotation preferences.
-     *
-     * @param precursorCharge the precursor charges
-     * @param modificationMatches the modifications
-     */
-    public void updateAnnotationMenus(int precursorCharge, ArrayList<ModificationMatch> modificationMatches) {
-
-        aIonCheckBoxMenuItem.setSelected(false);
-        bIonCheckBoxMenuItem.setSelected(false);
-        cIonCheckBoxMenuItem.setSelected(false);
-        xIonCheckBoxMenuItem.setSelected(false);
-        yIonCheckBoxMenuItem.setSelected(false);
-        zIonCheckBoxMenuItem.setSelected(false);
-        precursorCheckMenu.setSelected(false);
-        immoniumIonsCheckMenu.setSelected(false);
-        relatedIonsCheckMenu.setSelected(false);
-        reporterIonsCheckMenu.setSelected(false);
-
-        for (Ion.IonType ionType : specificAnnotationPreferences.getIonTypes().keySet()) {
-            if (ionType == IonType.IMMONIUM_ION) {
-                immoniumIonsCheckMenu.setSelected(true);
-            } else if (ionType == IonType.RELATED_ION) {
-                relatedIonsCheckMenu.setSelected(true);
-            } else if (ionType == IonType.PRECURSOR_ION) {
-                precursorCheckMenu.setSelected(true);
-            } else if (ionType == IonType.REPORTER_ION) {
-                reporterIonsCheckMenu.setSelected(true);
-            } else if (ionType == IonType.PEPTIDE_FRAGMENT_ION) {
-                for (int subtype : specificAnnotationPreferences.getIonTypes().get(ionType)) {
-                    if (subtype == PeptideFragmentIon.A_ION) {
-                        aIonCheckBoxMenuItem.setSelected(true);
-                    } else if (subtype == PeptideFragmentIon.B_ION) {
-                        bIonCheckBoxMenuItem.setSelected(true);
-                    } else if (subtype == PeptideFragmentIon.C_ION) {
-                        cIonCheckBoxMenuItem.setSelected(true);
-                    } else if (subtype == PeptideFragmentIon.X_ION) {
-                        xIonCheckBoxMenuItem.setSelected(true);
-                    } else if (subtype == PeptideFragmentIon.Y_ION) {
-                        yIonCheckBoxMenuItem.setSelected(true);
-                    } else if (subtype == PeptideFragmentIon.Z_ION) {
-                        zIonCheckBoxMenuItem.setSelected(true);
-                    }
-                }
-            }
-        }
-
-        for (JCheckBoxMenuItem lossMenuItem : lossMenus.values()) {
-            lossMenu.remove(lossMenuItem);
-        }
-        lossMenu.setVisible(true);
-        lossSplitter.setVisible(true);
-        lossMenus.clear();
-
-        HashMap<String, NeutralLoss> neutralLosses = new HashMap<String, NeutralLoss>();
-
-        // add the general neutral losses
-        for (NeutralLoss neutralLoss : IonFactory.getInstance().getDefaultNeutralLosses()) {
-            neutralLosses.put(neutralLoss.name, neutralLoss);
-        }
-
-        // add the sequence specific neutral losses
-        for (ModificationMatch modMatch : modificationMatches) {
-            PTM ptm = ptmFactory.getPTM(modMatch.getTheoreticPtm());
-            for (NeutralLoss neutralLoss : ptm.getNeutralLosses()) {
-                if (!neutralLosses.containsKey(neutralLoss.name)) {
-                    neutralLosses.put(neutralLoss.name, neutralLoss);
-                }
-            }
-        }
-
-        ArrayList<String> names = new ArrayList<String>(neutralLosses.keySet());
-        Collections.sort(names);
-
-        if (neutralLosses.isEmpty()) {
-            lossMenu.setVisible(false);
-            lossSplitter.setVisible(false);
-        } else {
-
-            for (int i = 0; i < names.size(); i++) {
-
-                String neutralLossName = names.get(i);
-                NeutralLoss neutralLoss = neutralLosses.get(neutralLossName);
-
-                boolean selected = false;
-                for (String specificNeutralLossName : specificAnnotationPreferences.getNeutralLossesMap().getAccountedNeutralLosses()) {
-                    NeutralLoss specificNeutralLoss = NeutralLoss.getNeutralLoss(specificNeutralLossName);
-                    if (neutralLoss.isSameAs(specificNeutralLoss)) {
-                        selected = true;
-                        break;
-                    }
-                }
-
-                JCheckBoxMenuItem lossMenuItem = new JCheckBoxMenuItem(neutralLossName);
-                lossMenuItem.setSelected(selected);
-                lossMenuItem.setEnabled(!specificAnnotationPreferences.isNeutralLossesAuto());
-                lossMenuItem.addActionListener(new java.awt.event.ActionListener() {
-                    public void actionPerformed(java.awt.event.ActionEvent evt) {
-                        deselectDefaultAnnotationMenuItem();
-                        updateSpectrumAnnotations();
-                    }
-                });
-                lossMenus.put(neutralLosses.get(neutralLossName), lossMenuItem);
-                lossMenu.add(lossMenuItem, i);
-            }
-            adaptCheckBoxMenuItem.setSelected(specificAnnotationPreferences.isNeutralLossesAuto());
-        }
-
-        chargeMenus.clear();
-        chargeMenu.removeAll();
-
-        if (precursorCharge == 1) {
-            precursorCharge = 2;
-        }
-
-        for (Integer charge = 1; charge < precursorCharge; charge++) {
-
-            final JCheckBoxMenuItem chargeMenuItem = new JCheckBoxMenuItem(charge + "+");
-
-            chargeMenuItem.setSelected(specificAnnotationPreferences.getSelectedCharges().contains(charge));
-            chargeMenuItem.addActionListener(new java.awt.event.ActionListener() {
-                public void actionPerformed(java.awt.event.ActionEvent evt) {
-                    deselectDefaultAnnotationMenuItem();
-                    updateSpectrumAnnotations();
-                }
-            });
-
-            chargeMenus.put(charge, chargeMenuItem);
-            chargeMenu.add(chargeMenuItem);
-        }
-
-        // General annotation settings
-        AnnotationSettings annotationPreferences = getIdentificationParameters().getAnnotationPreferences();
-        highResAnnotationCheckBoxMenuItem.setSelected(annotationPreferences.getTiesResolution() == SpectrumAnnotator.TiesResolution.mostAccurateMz); //@TODO: change for a drop down menu
-        allCheckBoxMenuItem.setSelected(annotationPreferences.showAllPeaks());
-
-        // Display preferenecs
-        DisplayPreferences displayPreferences = getDisplayPreferences();
-        barsCheckBoxMenuItem.setSelected(displayPreferences.showBars());
-        intensityIonTableRadioButtonMenuItem.setSelected(displayPreferences.useIntensityIonTable());
-    }
-
-    /**
-     * Save the current annotation preferences selected in the annotation menus
-     * in the specific annotation preferences.
-     */
-    public void updateAnnotationPreferences() {
-
-        try {
-            AnnotationSettings annotationPreferences = getIdentificationParameters().getAnnotationPreferences();
-
-            specificAnnotationPreferences = annotationPreferences.getSpecificAnnotationPreferences(specificAnnotationPreferences.getSpectrumKey(),
-                    specificAnnotationPreferences.getSpectrumIdentificationAssumption(), getIdentificationParameters().getSequenceMatchingPreferences(),
-                    getIdentificationParameters().getPtmScoringPreferences().getSequenceMatchingPreferences());
-
-            if (!defaultAnnotationCheckBoxMenuItem.isSelected()) {
-
-                specificAnnotationPreferences.clearIonTypes();
-                if (aIonCheckBoxMenuItem.isSelected()) {
-                    specificAnnotationPreferences.addIonType(IonType.PEPTIDE_FRAGMENT_ION, PeptideFragmentIon.A_ION);
-                    specificAnnotationPreferences.addIonType(IonType.TAG_FRAGMENT_ION, PeptideFragmentIon.A_ION);
-                }
-                if (bIonCheckBoxMenuItem.isSelected()) {
-                    specificAnnotationPreferences.addIonType(IonType.PEPTIDE_FRAGMENT_ION, PeptideFragmentIon.B_ION);
-                    specificAnnotationPreferences.addIonType(IonType.TAG_FRAGMENT_ION, PeptideFragmentIon.B_ION);
-                }
-                if (cIonCheckBoxMenuItem.isSelected()) {
-                    specificAnnotationPreferences.addIonType(IonType.PEPTIDE_FRAGMENT_ION, PeptideFragmentIon.C_ION);
-                    specificAnnotationPreferences.addIonType(IonType.TAG_FRAGMENT_ION, PeptideFragmentIon.C_ION);
-                }
-                if (xIonCheckBoxMenuItem.isSelected()) {
-                    specificAnnotationPreferences.addIonType(IonType.PEPTIDE_FRAGMENT_ION, PeptideFragmentIon.X_ION);
-                    specificAnnotationPreferences.addIonType(IonType.TAG_FRAGMENT_ION, PeptideFragmentIon.X_ION);
-                }
-                if (yIonCheckBoxMenuItem.isSelected()) {
-                    specificAnnotationPreferences.addIonType(IonType.PEPTIDE_FRAGMENT_ION, PeptideFragmentIon.Y_ION);
-                    specificAnnotationPreferences.addIonType(IonType.TAG_FRAGMENT_ION, PeptideFragmentIon.Y_ION);
-                }
-                if (zIonCheckBoxMenuItem.isSelected()) {
-                    specificAnnotationPreferences.addIonType(IonType.PEPTIDE_FRAGMENT_ION, PeptideFragmentIon.Z_ION);
-                    specificAnnotationPreferences.addIonType(IonType.TAG_FRAGMENT_ION, PeptideFragmentIon.Z_ION);
-                }
-                if (precursorCheckMenu.isSelected()) {
-                    specificAnnotationPreferences.addIonType(IonType.PRECURSOR_ION);
-                }
-                if (immoniumIonsCheckMenu.isSelected()) {
-                    specificAnnotationPreferences.addIonType(IonType.IMMONIUM_ION);
-                }
-                if (relatedIonsCheckMenu.isSelected()) {
-                    specificAnnotationPreferences.addIonType(IonType.RELATED_ION);
-                }
-                if (reporterIonsCheckMenu.isSelected()) {
-                    ArrayList<Integer> reporterIons = new ArrayList<Integer>(IonFactory.getReporterIons(getIdentificationParameters().getSearchParameters().getPtmSettings()));
-                    for (int subtype : reporterIons) {
-                        specificAnnotationPreferences.addIonType(IonType.REPORTER_ION, subtype);
-                    }
-                }
-
-                if (!adaptCheckBoxMenuItem.isSelected()) {
-                    specificAnnotationPreferences.setNeutralLossesAuto(false);
-                    specificAnnotationPreferences.clearNeutralLosses();
-                    for (NeutralLoss neutralLoss : lossMenus.keySet()) {
-                        if (lossMenus.get(neutralLoss).isSelected()) {
-                            specificAnnotationPreferences.addNeutralLoss(neutralLoss);
-                        }
-                    }
-                }
-
-                specificAnnotationPreferences.clearCharges();
-                for (int charge : chargeMenus.keySet()) {
-                    if (chargeMenus.get(charge).isSelected()) {
-                        specificAnnotationPreferences.addSelectedCharge(charge);
-                    }
-                }
-
-            } else {
-                selectDefaultAnnotationMenuItem();
-            }
-
-            // The following preferences are kept for all spectra
-            SpectrumAnnotator.TiesResolution tiesResolution = highResAnnotationCheckBoxMenuItem.isSelected() ? SpectrumAnnotator.TiesResolution.mostAccurateMz : SpectrumAnnotator.TiesResolution.mostIntense;
-            annotationPreferences.setTiesResolution(tiesResolution); //@TODO: replace by a drop down menu
-            annotationPreferences.setShowAllPeaks(allCheckBoxMenuItem.isSelected());
-            annotationPreferences.setShowForwardIonDeNovoTags(forwardIonsDeNovoCheckBoxMenuItem.isSelected());
-            annotationPreferences.setShowRewindIonDeNovoTags(rewindIonsDeNovoCheckBoxMenuItem.isSelected());
-
-            // Display preferenecs
-            DisplayPreferences displayPreferences = getDisplayPreferences();
-            barsCheckBoxMenuItem.setSelected(displayPreferences.showBars());
-            intensityIonTableRadioButtonMenuItem.setSelected(displayPreferences.useIntensityIonTable());
-
-            if (deNovoChargeOneJRadioButtonMenuItem.isSelected()) {
-                annotationPreferences.setDeNovoCharge(1);
-            } else {
-                annotationPreferences.setDeNovoCharge(2);
-            }
-
-        } catch (Exception e) {
-            catchException(e);
-        }
-    }
-
-    /**
-     * Returns the annotation menu bar.
-     *
-     * @return the annotation menu bar
-     */
-    public JMenuBar getAnnotationMenuBar() {
-        return annotationMenuBar;
-    }
-
-    /**
-     * Updates the visible menu items on the settings menu of the annotation
-     * menu bar.
-     *
-     * @param showSpectrumOptions if true, the spectrum options are shown
-     * @param showBubblePlotOptions if true, the bubble plot options are shown
-     * @param showIonTableOptions if true, the ion table options are shown
-     * @param showPtmPlotOptions if true, the PTM plot option is shown
-     * @param showSingleSpectrumExportOptions if true, the single spectrum
-     * export options are shown
-     */
-    public void updateAnnotationMenuBarVisableOptions(boolean showSpectrumOptions, boolean showBubblePlotOptions,
-            boolean showIonTableOptions, boolean showPtmPlotOptions, boolean showSingleSpectrumExportOptions) {
-
-        // @TODO: replace boolean variables with an Enum
-        allCheckBoxMenuItem.setVisible(showSpectrumOptions);
-        exportSpectrumGraphicsJMenuItem.setVisible(showSpectrumOptions);
-        exportSpectrumMenu.setVisible(showSpectrumOptions);
-        highResAnnotationCheckBoxMenuItem.setVisible(showSpectrumOptions || showBubblePlotOptions);
-
-        // @TODO: update the other tabs support the spectrum sub plots
-        exportSpectrumAndPlotsGraphicsJMenuItem.setVisible(showSingleSpectrumExportOptions && allTabsJTabbedPane.getSelectedIndex() == OVER_VIEW_TAB_INDEX);
-        exportSpectrumGraphicsSeparator.setVisible(showSingleSpectrumExportOptions && allTabsJTabbedPane.getSelectedIndex() == OVER_VIEW_TAB_INDEX);
-        exportSequenceFragmentationGraphicsJMenuItem.setVisible(showSingleSpectrumExportOptions && allTabsJTabbedPane.getSelectedIndex() == OVER_VIEW_TAB_INDEX);
-        exportIntensityHistogramGraphicsJMenuItem.setVisible(showSingleSpectrumExportOptions && allTabsJTabbedPane.getSelectedIndex() == OVER_VIEW_TAB_INDEX);
-        exportMassErrorPlotGraphicsJMenuItem.setVisible(showSingleSpectrumExportOptions && allTabsJTabbedPane.getSelectedIndex() == OVER_VIEW_TAB_INDEX);
-        exportSpectrumValuesJMenuItem.setVisible(showSingleSpectrumExportOptions);
-
-        barsCheckBoxMenuItem.setVisible(showBubblePlotOptions);
-        bubblePlotJMenuItem.setVisible(showBubblePlotOptions);
-        bubbleScaleJMenuItem.setVisible(showBubblePlotOptions);
-
-        intensityIonTableRadioButtonMenuItem.setVisible(showIonTableOptions);
-        mzIonTableRadioButtonMenuItem.setVisible(showIonTableOptions);
-
-        if (settingsMenu.isEnabled()) {
-            exportGraphicsMenu.setEnabled(!showIonTableOptions);
-        }
-    }
-
-    /**
-     * Add the list of recently used files to the file menu.
-     */
-    public void updateRecentProjectsList() {
-
-        openRecentJMenu.removeAll();
-        ArrayList<String> paths = cpsParent.getUserPreferences().getRecentProjects();
-        int counter = 1;
-
-        for (String line : paths) {
-            JMenuItem menuItem = new JMenuItem(counter++ + ": " + line);
-
-            final String filePath = line;
-            final PeptideShakerGUI temp = this;
-
-            menuItem.addActionListener(new java.awt.event.ActionListener() {
-                public void actionPerformed(java.awt.event.ActionEvent evt) {
-
-                    boolean open = true;
-
-                    if (!dataSaved && getExperiment() != null) {
-                        int value = JOptionPane.showConfirmDialog(temp,
-                                "Do you want to save the changes to " + getExperiment().getReference() + "?",
-                                "Unsaved Changes",
-                                JOptionPane.YES_NO_CANCEL_OPTION,
-                                JOptionPane.QUESTION_MESSAGE);
-
-                        if (value == JOptionPane.YES_OPTION) {
-                            saveMenuItemActionPerformed(null);
-                            open = false;
-                        } else if (value == JOptionPane.CANCEL_OPTION || value == JOptionPane.CLOSED_OPTION) {
-                            open = false;
-                        }
-                    }
-
-                    if (open) {
-                        if (!new File(filePath).exists()) {
-                            JOptionPane.showMessageDialog(null, "File not found!", "File Error", JOptionPane.ERROR_MESSAGE);
-                            temp.getUserPreferences().removeRecentProject(filePath);
-                        } else {
-                            clearData(true, true);
-                            clearPreferences();
-                            importPeptideShakerFile(new File(filePath));
-                            cpsParent.getUserPreferences().addRecentProject(filePath);
-                            lastSelectedFolder.setLastSelectedFolder(new File(filePath).getAbsolutePath());
-                        }
-                        updateRecentProjectsList();
-                    }
-                }
-            });
-
-            openRecentJMenu.add(menuItem);
-        }
-
-        if (openRecentJMenu.getItemCount() == 0) {
-            JMenuItem menuItem = new JMenuItem("(empty)");
-            menuItem.setEnabled(false);
-            openRecentJMenu.add(menuItem);
-        }
-    }
-
-    /**
-     * Add the list of recently used files to the file menu.
-     *
-     * @param menu the menu to add the recent files list to
-     * @param welcomeDialog the welcome dialog reference
-     */
-    public void loadRecentProjectsList(JPopupMenu menu, WelcomeDialog welcomeDialog) {
-
-        final WelcomeDialog tempWelcomeDialog = welcomeDialog;
-        menu.removeAll();
-        ArrayList<String> paths = cpsParent.getUserPreferences().getRecentProjects();
-        int counter = 1;
-
-        for (String line : paths) {
-            JMenuItem menuItem = new JMenuItem(counter++ + ": " + line);
-
-            final String filePath = line;
-            final PeptideShakerGUI temp = this;
-
-            menuItem.addActionListener(new java.awt.event.ActionListener() {
-                public void actionPerformed(java.awt.event.ActionEvent evt) {
-
-                    File projectFile = new File(filePath);
-
-                    if (!projectFile.exists()) {
-                        JOptionPane.showMessageDialog(null, "File not found!", "File Error", JOptionPane.ERROR_MESSAGE);
-                        temp.getUserPreferences().removeRecentProject(filePath);
-                    } else {
-                        tempWelcomeDialog.setVisible(false);
-                        tempWelcomeDialog.dispose();
-                        setVisible(true);
-
-                        clearData(true, true);
-                        clearPreferences();
-
-                        if (filePath.endsWith(".zip")) {
-                            importPeptideShakerZipFile(projectFile);
-                        } else {
-                            importPeptideShakerFile(new File(filePath));
-                        }
-                        cpsParent.getUserPreferences().addRecentProject(filePath);
-                        lastSelectedFolder.setLastSelectedFolder(filePath);
-                    }
-                    updateRecentProjectsList();
-                }
-            });
-
-            menu.add(menuItem);
-        }
-
-        if (menu.getComponentCount() == 0) {
-            JMenuItem menuItem = new JMenuItem("(empty)");
-            menuItem.setEnabled(false);
-            menu.add(menuItem);
-        }
-    }
-
-    /**
-     * Returns the project details.
-     *
-     * @return the project details
-     */
-    public ProjectDetails getProjectDetails() {
-        return cpsParent.getProjectDetails();
-    }
-
-    /**
-     * Sets the project details.
-     *
-     * @param projectDetails the project details
-     */
-    public void setProjectDetails(ProjectDetails projectDetails) {
-        cpsParent.setProjectDetails(projectDetails);
-    }
-
-    /**
-     * Imports a PeptideShaker zip file from a URL.
-     *
-     * @param zipURL the PeptideShaker zip file to import
-     * @param destinationFolder the folder to download and unzip the project in
-     */
-    public void importPeptideShakerZipFromURL(final String zipURL, final String destinationFolder) {
-
-        // @TODO: add a default url download folder to the temp folder structure
-//        String newName = "zipped_url";
-//        String parentFolder = PsZipUtils.getUnzipParentFolder();
-//        if (parentFolder == null) {
-//            parentFolder = zipFile.getParent();
-//        }
-//        File parentFolderFile = new File(parentFolder, PsZipUtils.getUnzipSubFolder());
-//        final File destinationFolder = new File(parentFolderFile, newName);
-//        destinationFolder.mkdir();
-//        TempFilesManager.registerTempFolder(parentFolderFile);
-//        
-        final PeptideShakerGUI peptideShakerGUI = this; // needed due to threading issues
-
-        progressDialog = new ProgressDialogX(this,
-                Toolkit.getDefaultToolkit().getImage(getClass().getResource("/icons/peptide-shaker.gif")),
-                Toolkit.getDefaultToolkit().getImage(getClass().getResource("/icons/peptide-shaker-orange.gif")),
-                true);
-        progressDialog.setWaitingText("Downloading PeptideShaker Project. Please Wait...");
-
-        new Thread(new Runnable() {
-            public void run() {
-                try {
-                    progressDialog.setVisible(true);
-                } catch (IndexOutOfBoundsException e) {
-                    // ignore
-                }
-            }
-        }, "ProgressDialog").start();
-
-        new Thread("DownloadingUrlThread") {
-            @Override
-            public void run() {
-
-                try {
-                    URL url = new URL(zipURL);
-                    String path = url.getPath();
-                    if (!path.endsWith(".zip")) {
-                        path += ".zip";
-                    }
-                    File tmpFile = new File(destinationFolder, new File(path).getName());
-                    Util.saveUrl(tmpFile, zipURL, Util.getFileSize(url), null, null, progressDialog);
-                    progressDialog.setRunFinished();
-                    importPeptideShakerZipFile(tmpFile);
-                } catch (Exception e) {
-                    progressDialog.setRunFinished();
-                    JOptionPane.showMessageDialog(peptideShakerGUI,
-                            e.getMessage(),
-                            "Download Error", JOptionPane.WARNING_MESSAGE);
-                    e.printStackTrace();
-                }
-            }
-        }.start();
-    }
-
-    /**
-     * Imports informations from a PeptideShaker zip file.
-     *
-     * @param zipFile the PeptideShaker zip file to import
-     */
-    public void importPeptideShakerZipFile(final File zipFile) {
-
-        String newName = PsZipUtils.getTempFolderName(zipFile.getName());
-        String parentFolder = PsZipUtils.getUnzipParentFolder();
-        if (parentFolder == null) {
-            parentFolder = zipFile.getParent();
-        }
-        File parentFolderFile = new File(parentFolder, PsZipUtils.getUnzipSubFolder());
-        final File destinationFolder = new File(parentFolderFile, newName);
-        destinationFolder.mkdir();
-        TempFilesManager.registerTempFolder(parentFolderFile);
-
-        final PeptideShakerGUI peptideShakerGUI = this; // needed due to threading issues
-
-        progressDialog = new ProgressDialogX(this,
-                Toolkit.getDefaultToolkit().getImage(getClass().getResource("/icons/peptide-shaker.gif")),
-                Toolkit.getDefaultToolkit().getImage(getClass().getResource("/icons/peptide-shaker-orange.gif")),
-                true);
-        progressDialog.setWaitingText("Unzipping " + zipFile.getName() + ". Please Wait...");
-
-        new Thread(new Runnable() {
-            public void run() {
-                try {
-                    progressDialog.setVisible(true);
-                } catch (IndexOutOfBoundsException e) {
-                    // ignore
-                }
-            }
-        }, "ProgressDialog").start();
-
-        new Thread("UnzippingThread") {
-            @Override
-            public void run() {
-
-                try {
-                    ZipUtils.unzip(zipFile, destinationFolder, progressDialog);
-                    progressDialog.setSecondaryProgressCounterIndeterminate(true);
-                    if (!progressDialog.isRunCanceled()) {
-                        for (File file : destinationFolder.listFiles()) {
-                            if (file.getName().toLowerCase().endsWith(".cpsx")) {
-                                exceptionHandler.setIgnoreExceptions(true);
-                                clearData(true, true);
-                                exceptionHandler.setIgnoreExceptions(false);
-                                clearPreferences();
-                                getUserPreferences().addRecentProject(zipFile);
-                                updateRecentProjectsList();
-                                progressDialog.setRunFinished();
-                                importPeptideShakerFile(file);
-                                lastSelectedFolder.setLastSelectedFolder(file.getAbsolutePath());
-                                return;
-                            }
-                        }
-                        progressDialog.setRunFinished();
-                        JOptionPane.showMessageDialog(peptideShakerGUI,
-                                "No PeptideShaker project was found in the zip file.",
-                                "No PeptideShaker Project Found", JOptionPane.WARNING_MESSAGE);
-                    }
-                    progressDialog.setRunFinished();
-                } catch (Exception e) {
-                    progressDialog.setRunFinished();
-                    JOptionPane.showMessageDialog(peptideShakerGUI,
-                            e.getMessage(),
-                            "Unzip Error", JOptionPane.WARNING_MESSAGE);
-                    e.printStackTrace();
-                }
-            }
-        }.start();
-    }
-
-    /**
-     * Imports informations from a PeptideShaker file.
-     *
-     * @param aPsFile the PeptideShaker file to import
-     */
-    public void importPeptideShakerFile(File aPsFile) {
-
-        cpsParent.setCpsFile(aPsFile);
-
-        final PeptideShakerGUI peptideShakerGUI = this; // needed due to threading issues
-
-        progressDialog = new ProgressDialogX(this,
-                Toolkit.getDefaultToolkit().getImage(getClass().getResource("/icons/peptide-shaker.gif")),
-                Toolkit.getDefaultToolkit().getImage(getClass().getResource("/icons/peptide-shaker-orange.gif")),
-                true);
-        progressDialog.setPrimaryProgressCounterIndeterminate(true);
-        progressDialog.setTitle("Importing Project. Please Wait...");
-
-        // reset the title
-        resetFrameTitle();
-
-        new Thread(new Runnable() {
-            public void run() {
-                try {
-                    progressDialog.setVisible(true);
-                } catch (IndexOutOfBoundsException e) {
-                    // ignore
-                }
-            }
-        }, "ProgressDialog").start();
-
-        new Thread("ImportThread") {
-            @Override
-            public void run() {
-
-                try {
-                    // reset enzymes, ptms and preferences
-                    resetPtmFactory();
-                    setDefaultPreferences();
-                    setCurentNotes(new ArrayList<String>());
-                    updateNotesNotificationCounter();
-                    openingExistingProject = true;
-
-                    cpsParent.loadCpsFile(PeptideShaker.getMatchesFolder(), progressDialog);
-
-                    // load project specific PTMs
-                    String error = PeptideShaker.loadModifications(getIdentificationParameters().getSearchParameters());
-                    if (error != null) {
-                        JOptionPane.showMessageDialog(peptideShakerGUI,
-                                error,
-                                "PTM Definition Changed", JOptionPane.WARNING_MESSAGE);
-                    }
-
-                    // resets the display features generator according to the new project
-                    resetDisplayFeaturesGenerator();
-
-                    if (progressDialog.isRunCanceled()) {
-                        clearData(true, true);
-                        clearPreferences();
-                        progressDialog.setRunFinished();
-                        openingExistingProject = false;
-                        return;
-                    }
-
-                    progressDialog.setTitle("Loading FASTA File. Please Wait...");
-
-                    boolean fileFound;
-                    try {
-                        fileFound = cpsParent.loadFastaFile(new File(getLastSelectedFolder().getLastSelectedFolder()), progressDialog);
-                    } catch (Exception e) {
-                        fileFound = false;
-                    }
-
-                    if (!fileFound && !locateFastaFileManually()) {
-                        File fastaFile = getIdentificationParameters().getProteinInferencePreferences().getProteinSequenceDatabase();
-                        JOptionPane.showMessageDialog(peptideShakerGUI,
-                                "An error occurred while reading:\n" + fastaFile.getAbsolutePath() + "."
-                                + "\n\nFile not found.",
-                                "File Input Error", JOptionPane.ERROR_MESSAGE);
-                        clearData(true, true);
-                        clearPreferences();
-                        progressDialog.setRunFinished();
-                        openingExistingProject = false;
-                        return;
-                    }
-
-                    if (progressDialog.isRunCanceled()) {
-                        clearData(true, true);
-                        clearPreferences();
-                        progressDialog.setRunFinished();
-                        openingExistingProject = false;
-                        return;
-                    }
-
-                    progressDialog.setTitle("Loading Spectrum Files. Please Wait...");
-                    progressDialog.resetPrimaryProgressCounter();
-                    progressDialog.setMaxPrimaryProgressCounter(getIdentification().getSpectrumFiles().size() + 1);
-                    progressDialog.increasePrimaryProgressCounter();
-
-                    int cpt = 0, total = getIdentification().getSpectrumFiles().size();
-                    for (String spectrumFileName : getIdentification().getSpectrumFiles()) {
-
-                        progressDialog.setTitle("Loading Spectrum Files (" + ++cpt + " of " + total + "). Please Wait...");
-                        progressDialog.increasePrimaryProgressCounter();
-
-                        boolean found;
-                        try {
-                            found = cpsParent.loadSpectrumFile(spectrumFileName, spectrumFiles, progressDialog);
-                        } catch (Exception e) {
-                            found = false;
-                        }
-                        if (!found) {
-                            JOptionPane.showMessageDialog(peptideShakerGUI,
-                                    "Spectrum file not found: \'" + spectrumFileName + "\'."
-                                    + "\nPlease select the spectrum file or the folder containing it manually.",
-                                    "File Not Found", JOptionPane.WARNING_MESSAGE);
-
-                            JFileChooser fileChooser = new JFileChooser(getLastSelectedFolder().getLastSelectedFolder());
-                            fileChooser.setDialogTitle("Open Spectrum File");
-
-                            FileFilter filter = new FileFilter() {
-                                @Override
-                                public boolean accept(File myFile) {
-                                    return myFile.getName().toLowerCase().endsWith("mgf")
-                                            || myFile.isDirectory();
-                                }
-
-                                @Override
-                                public String getDescription() {
-                                    return "Supported formats: Mascot Generic Format (.mgf)";
-                                }
-                            };
-
-                            fileChooser.setFileFilter(filter);
-                            int returnVal = fileChooser.showDialog(peptideShakerGUI, "Open");
-
-                            if (returnVal == JFileChooser.APPROVE_OPTION) {
-                                File mgfFolder = fileChooser.getSelectedFile();
-                                if (!mgfFolder.isDirectory()) {
-                                    mgfFolder = mgfFolder.getParentFile();
-                                }
-                                lastSelectedFolder.setLastSelectedFolder(mgfFolder.getAbsolutePath());
-                                found = false;
-                                for (File file : mgfFolder.listFiles()) {
-                                    for (String spectrumFileName2 : getIdentification().getSpectrumFiles()) {
-                                        try {
-                                            String fileName = file.getName();
-                                            if (spectrumFileName2.equals(fileName)) {
-                                                getProjectDetails().addSpectrumFile(file);
-                                                spectrumFactory.addSpectra(file, progressDialog);
-                                                spectrumFiles.add(file);
-                                            }
-                                            if (fileName.equals(spectrumFileName2)) {
-                                                found = true;
-                                            }
-                                        } catch (Exception e) {
-                                            // ignore
-                                        }
-                                    }
-                                }
-                                if (!found) {
-                                    JOptionPane.showMessageDialog(peptideShakerGUI,
-                                            spectrumFileName + " was not found in the given folder.",
-                                            "File Input Error", JOptionPane.ERROR_MESSAGE);
-                                    clearData(true, true);
-                                    clearPreferences();
-                                    progressDialog.setRunFinished();
-                                    openingExistingProject = false;
-                                    return;
-                                }
-                            }
-                        }
-
-                        if (progressDialog.isRunCanceled()) {
-                            clearData(true, true);
-                            clearPreferences();
-                            progressDialog.setRunFinished();
-                            openingExistingProject = false;
-                            return;
-                        }
-                    }
-
-                    progressDialog.setPrimaryProgressCounterIndeterminate(true);
-                    progressDialog.setRunFinished();
-                    peptideShakerGUI.displayResults();
-                    allTabsJTabbedPaneStateChanged(null); // display the overview tab data
-                    peptideShakerGUI.updateFrameTitle();
-                    dataSaved = true;
-
-                    SwingUtilities.invokeLater(new Runnable() {
-                        public void run() {
-                            openingExistingProject = false;
-                        }
-                    });
-                } catch (SQLException e) {
-                    JOptionPane.showMessageDialog(peptideShakerGUI,
-                            "An error occurred while reading:\n" + cpsParent.getCpsFile() + ".\n\n"
-                            + "It looks like another instance of PeptideShaker is still connected to the file.\n"
-                            + "Please close all instances of PeptideShaker and try again.",
-                            "File Input Error", JOptionPane.ERROR_MESSAGE);
-                    progressDialog.setRunFinished();
-                    e.printStackTrace();
-                } catch (OutOfMemoryError error) {
-
-                    System.err.println("Ran out of memory!");
-                    System.err.println("Memory given to the Java virtual machine: " + Runtime.getRuntime().maxMemory() + ".");
-                    System.err.println("Memory used by the Java virtual machine: " + Runtime.getRuntime().totalMemory() + ".");
-                    System.err.println("Free memory in the Java virtual machine: " + Runtime.getRuntime().freeMemory() + ".");
-
-                    Runtime.getRuntime().gc();
-                    JOptionPane.showMessageDialog(PeptideShakerGUI.this, JOptionEditorPane.getJOptionEditorPane(
-                            "PeptideShaker used up all the available memory and had to be stopped.<br>"
-                            + "Memory boundaries are changed in the the Welcome Dialog (Settings<br>"
-                            + "& Help > Settings > Java Memory Settings) or in the Edit menu (Edit<br>"
-                            + "Java Options). See also <a href=\"http://compomics.github.io/projects/compomics-utilities/wiki/javatroubleshooting.html\">JavaTroubleShooting</a>."),
-                            "Out Of Memory", JOptionPane.ERROR_MESSAGE);
-                    progressDialog.setRunFinished();
-                    error.printStackTrace();
-                } catch (OptionalDataException e) {
-                    progressDialog.setRunFinished();
-                    if (e.eof) {
-                        JOptionPane.showMessageDialog(peptideShakerGUI,
-                                "An error occurred while reading:\n" + cpsParent.getCpsFile() + ".\n\n"
-                                + "The end of the file was reached unexpectedly. The file seems to be corrupt and cannot\n"
-                                + "be opened. If the file is a copy, make sure that it is identical to the original file.",
-                                "File Input Error", JOptionPane.ERROR_MESSAGE);
-                    } else {
-                        JOptionPane.showMessageDialog(peptideShakerGUI,
-                                "An error occurred while reading:\n" + cpsParent.getCpsFile() + ".\n\n"
-                                + "Please verify that the version used to create the file\n"
-                                + "is compatible with your version of PeptideShaker.",
-                                "File Input Error", JOptionPane.ERROR_MESSAGE);
-                    }
-                    e.printStackTrace();
-                } catch (EOFException e) {
-                    progressDialog.setRunFinished();
-                    JOptionPane.showMessageDialog(peptideShakerGUI,
-                            "An error occurred while reading:\n" + cpsParent.getCpsFile() + ".\n\n"
-                            + "The end of the file was reached unexpectedly. The file seems to be corrupt and cannot\n"
-                            + "be opened. If the file is a copy, make sure that it is identical to the original file.",
-                            "File Input Error", JOptionPane.ERROR_MESSAGE);
-                    e.printStackTrace();
-                } catch (Exception e) {
-                    progressDialog.setRunFinished();
-                    JOptionPane.showMessageDialog(peptideShakerGUI,
-                            "An error occurred while reading:\n" + cpsParent.getCpsFile() + ".\n\n"
-                            + "Please verify that the version used to create the file\n"
-                            + "is compatible with your version of PeptideShaker.",
-                            "File Input Error", JOptionPane.ERROR_MESSAGE);
-                    e.printStackTrace();
-                }
-            }
-        }.start();
-    }
-
-    /**
-     * Allows the user to locate the FASTA file manually and loads it in the
-     * factory
-     *
-     * @return a boolean indicating whether the loading was successful
-     */
-    private boolean locateFastaFileManually() throws FileNotFoundException, ClassNotFoundException, IOException {
-
-        File fastaFile = getIdentificationParameters().getProteinInferencePreferences().getProteinSequenceDatabase();
-        JOptionPane.showMessageDialog(this,
-                "FASTA file " + fastaFile.getAbsolutePath() + " was not found."
-                + "\n\nPlease locate it manually.",
-                "File Input Error", JOptionPane.WARNING_MESSAGE);
-
-        LastSelectedFolder tempLastSelectedFolder = getLastSelectedFolder();
-        JFileChooser fileChooser = new JFileChooser(tempLastSelectedFolder.getLastSelectedFolder()); // @TODO: replace by new getUserSelectedFile with multiple file endings option
-        fileChooser.setDialogTitle("Open FASTA File");
-
-        FileFilter filter = new FileFilter() {
-            @Override
-            public boolean accept(File myFile) {
-                return myFile.getName().toLowerCase().endsWith("fasta")
-                        || myFile.getName().toLowerCase().endsWith("fas")
-                        || myFile.isDirectory();
-            }
-
-            @Override
-            public String getDescription() {
-                return "Supported formats: FASTA format (.fasta or .fas)";
-            }
-        };
-
-        fileChooser.setFileFilter(filter);
-        int returnVal = fileChooser.showDialog(this, "Open");
-
-        if (returnVal == JFileChooser.APPROVE_OPTION) {
-            File selectedFastaFile = fileChooser.getSelectedFile();
-            tempLastSelectedFolder.setLastSelectedFolder(selectedFastaFile.getAbsolutePath());
-            getIdentificationParameters().getProteinInferencePreferences().setProteinSequenceDatabase(selectedFastaFile);
-            dataSaved = false;
-            return cpsParent.loadFastaFile(selectedFastaFile.getParentFile(), progressDialog);
-        } else {
-            return false;
-        }
-    }
-
-    @Override
-    public void lostOwnership(Clipboard clipboard, Transferable contents) {
-        // do nothing
-    }
-
-    /**
-     * Export the current spectrum as an mgf.
-     *
-     * @throws java.io.IOException Exception thrown whenever an error occurred
-     * while writing the mgf file
-     */
-    public void exportSelectedSpectraAsMgf() throws IOException {
-
-        int selectedTabIndex = allTabsJTabbedPane.getSelectedIndex();
-
-        ArrayList<String> selectedSpectra = new ArrayList<String>(1);
-
-        if (selectedTabIndex == OVER_VIEW_TAB_INDEX) {
-            selectedSpectra = overviewPanel.getSelectedSpectrumKeys();
-        } else if (selectedTabIndex == SPECTRUM_ID_TAB_INDEX) {
-            selectedSpectra.add(spectrumIdentificationPanel.getSelectedSpectrumKey());
-        } else if (selectedTabIndex == MODIFICATIONS_TAB_INDEX) {
-            selectedSpectra = ptmPanel.getSelectedPsmsKeys();
-        }
-
-        if (!selectedSpectra.isEmpty()) {
-
-            File selectedFile = getUserSelectedFile("selected_spectra.mgf", ".mgf", "Mascot Generic Format (*.mgf)", "Save As...", false);
-
-            if (selectedFile != null) {
-                BufferedWriter bw = new BufferedWriter(new FileWriter(selectedFile));
-                try {
-                    for (String spectrumKey : selectedSpectra) {
-                        MSnSpectrum spectrum = getSpectrum(spectrumKey);
-                        if (spectrum == null) {
-                            throw new IllegalArgumentException("Spectrum " + spectrumKey + " not found.");
-                        }
-                        bw.write(spectrum.asMgf());
-                    }
-
-                    JOptionPane.showMessageDialog(this, "Spectrum saved to " + selectedFile.getPath() + ".",
-                            "File Saved", JOptionPane.INFORMATION_MESSAGE);
-                } finally {
-                    bw.close();
-                }
-            }
-        }
-    }
-
-    /**
-     * Export the current spectrum annotation.
-     *
-     * @throws SQLException exception thrown whenever an error occurred while
-     * loading the object from the database
-     * @throws IOException exception thrown whenever an error occurred while
-     * reading or writing a file
-     * @throws ClassNotFoundException exception thrown whenever an error
-     * occurred while casting the database input in the desired match class
-     * @throws InterruptedException thrown whenever a threading issue occurred
-     * while interacting with the database
-     * @throws org.apache.commons.math.MathException exception thrown if a math exception occurred when estimating the noise level 
-     */
-    public void exportAnnotatedSpectrum() throws IOException, SQLException, ClassNotFoundException, InterruptedException, MathException {
-
-        int selectedTabIndex = allTabsJTabbedPane.getSelectedIndex();
-
-        HashMap<String, ArrayList<SpectrumIdentificationAssumption>> selectedAssumptions = null;
-
-        if (selectedTabIndex == OVER_VIEW_TAB_INDEX) {
-            selectedAssumptions = overviewPanel.getSelectedIdentificationAssumptions();
-        } else if (selectedTabIndex == SPECTRUM_ID_TAB_INDEX) {
-            selectedAssumptions = spectrumIdentificationPanel.getSelectedIdentificationAssumptions();
-        } else if (selectedTabIndex == MODIFICATIONS_TAB_INDEX) {
-            selectedAssumptions = ptmPanel.getSelectedIdentificationAssumptions();
-        }
-
-        if (selectedAssumptions != null && !selectedAssumptions.isEmpty()) {
-
-            File selectedFile = getUserSelectedFile("annotated_spectra.txt", ".txt", "Text (*.txt)", "Save As...", false);
-
-            if (selectedFile != null) {
-
-                AnnotationSettings annotationPreferences = getIdentificationParameters().getAnnotationPreferences();
-                PeptideSpectrumAnnotator peptideSpectrumAnnotator = new PeptideSpectrumAnnotator();
-                TagSpectrumAnnotator tagSpectrumAnnotator = new TagSpectrumAnnotator();
-
-                String separator = "\t";
-                BufferedWriter bw = new BufferedWriter(new FileWriter(selectedFile));
-
-                try {
-                    for (String spectrumKey : selectedAssumptions.keySet()) {
-                        MSnSpectrum spectrum = getSpectrum(spectrumKey);
-                        if (spectrum == null) {
-                            throw new IllegalArgumentException("Spectrum " + spectrumKey + " not found.");
-                        }
-                        ArrayList<IonMatch> annotations = null;
-
-                        ArrayList<SpectrumIdentificationAssumption> assumptions = selectedAssumptions.get(spectrumKey);
-                        if (assumptions != null && !assumptions.isEmpty()) {
-                            for (SpectrumIdentificationAssumption assumption : assumptions) {
-                                String identifier;
-                                if (assumption instanceof PeptideAssumption) {
-                                    PeptideAssumption peptideAssumption = (PeptideAssumption) assumption;
-                                    Peptide peptide = peptideAssumption.getPeptide();
-                                    SpecificAnnotationSettings exportAnnotationPreferences = new SpecificAnnotationSettings(spectrumKey, peptideAssumption);
-                                    exportAnnotationPreferences = annotationPreferences.getSpecificAnnotationPreferences(exportAnnotationPreferences.getSpectrumKey(), exportAnnotationPreferences.getSpectrumIdentificationAssumption(), getIdentificationParameters().getSequenceMatchingPreferences(), getIdentificationParameters().getPtmScoringPreferences().getSequenceMatchingPreferences());
-                                    annotations = peptideSpectrumAnnotator.getSpectrumAnnotation(annotationPreferences, exportAnnotationPreferences, spectrum, peptide);
-                                    identifier = peptide.getSequenceWithLowerCasePtms();
-                                } else if (assumption instanceof TagAssumption) {
-                                    TagAssumption tagAssumption = (TagAssumption) assumption;
-                                    Tag tag = tagAssumption.getTag();
-                                    SpecificAnnotationSettings exportAnnotationPreferences = new SpecificAnnotationSettings(spectrumKey, tagAssumption);
-                                    exportAnnotationPreferences = annotationPreferences.getSpecificAnnotationPreferences(exportAnnotationPreferences.getSpectrumKey(), exportAnnotationPreferences.getSpectrumIdentificationAssumption(), getIdentificationParameters().getSequenceMatchingPreferences(), getIdentificationParameters().getPtmScoringPreferences().getSequenceMatchingPreferences());
-                                    annotations = tagSpectrumAnnotator.getSpectrumAnnotation(annotationPreferences, exportAnnotationPreferences, spectrum, tag);
-                                    identifier = tag.asSequence(); //@TODO: add PTMs?
-                                } else {
-                                    throw new UnsupportedOperationException("Spectrum annotation not implemented for identification assumption of type " + assumption.getClass() + ".");
-                                }
-
-                                HashMap<Double, ArrayList<IonMatch>> annotationMap = new HashMap<Double, ArrayList<IonMatch>>();
-                                if (annotations != null) {
-                                    for (IonMatch ionMatch : annotations) {
-                                        Double mz = ionMatch.peak.mz;
-                                        ArrayList<IonMatch> matchesAtMz = annotationMap.get(mz);
-                                        if (matchesAtMz == null) {
-                                            matchesAtMz = new ArrayList<IonMatch>(1);
-                                            annotationMap.put(mz, matchesAtMz);
-                                        }
-                                        matchesAtMz.add(ionMatch);
-                                    }
-                                }
-
-                                bw.write("File: " + Spectrum.getSpectrumFile(spectrumKey) + separator + "Spectrum: " + Spectrum.getSpectrumTitle(spectrumKey) + separator + "Spectrum Identification Assumption: " + identifier);
-                                bw.newLine();
-                                bw.write("m/z" + separator + "Intensity" + separator + "Ion" + separator + "Theoretic m/z" + separator + "Absolute Error");
-                                bw.newLine();
-                                HashMap<Double, Peak> peakMap = spectrum.getPeakMap();
-                                for (Double mz : spectrum.getOrderedMzValues()) {
-                                    Peak peak = peakMap.get(mz);
-                                    ArrayList<IonMatch> matches = annotationMap.get(mz);
-                                    if (matches != null) {
-                                        for (IonMatch ionMatch : matches) {
-                                            bw.write(mz + separator + peak.intensity + separator + ionMatch.getPeakAnnotation() + separator + ionMatch.ion.getTheoreticMz(ionMatch.charge) + separator + ionMatch.getAbsoluteError());
-                                            bw.newLine();
-                                        }
-                                    } else {
-                                        bw.write(mz + separator + peak.intensity + separator + separator + separator);
-                                        bw.newLine();
-                                    }
-                                }
-                                bw.newLine();
-                            }
-                        } else {
-                            bw.write("File: " + Spectrum.getSpectrumFile(spectrumKey) + separator + "Spectrum: " + Spectrum.getSpectrumTitle(spectrumKey));
-                            bw.newLine();
-                            bw.write("m/z" + separator + "Intensity" + separator + "Ion" + separator + "Theoretic m/z" + separator + "Absolute Error");
-                            bw.newLine();
-                            HashMap<Double, Peak> peakMap = spectrum.getPeakMap();
-                            for (Double mz : spectrum.getOrderedMzValues()) {
-                                Peak peak = peakMap.get(mz);
-                                bw.write(mz + separator + peak.intensity + separator + separator + separator);
-                                bw.newLine();
-                            }
-                        }
-                    }
-
-                    JOptionPane.showMessageDialog(this, "Spectrum saved to " + selectedFile.getPath() + ".",
-                            "File Saved", JOptionPane.INFORMATION_MESSAGE);
-                } finally {
-                    bw.close();
-                }
-            }
-        }
-    }
-
-    /**
-     * Export the current spectrum as a figure.
-     */
-    public void exportSpectrumAsFigure() {
-
-        int selectedTabIndex = allTabsJTabbedPane.getSelectedIndex();
-
-        if (selectedTabIndex == OVER_VIEW_TAB_INDEX) {
-            new ExportGraphicsDialog(this, getNormalIcon(), getWaitingIcon(), true, (Component) overviewPanel.getSpectrum(), lastSelectedFolder);
-        } else if (selectedTabIndex == SPECTRUM_ID_TAB_INDEX) {
-            new ExportGraphicsDialog(this, getNormalIcon(), getWaitingIcon(), true, (Component) spectrumIdentificationPanel.getSpectrum(), lastSelectedFolder);
-        } else if (selectedTabIndex == MODIFICATIONS_TAB_INDEX) {
-            new ExportGraphicsDialog(this, getNormalIcon(), getWaitingIcon(), true, (Component) ptmPanel.getSpectrum(), lastSelectedFolder);
-        }
-    }
-
-    /**
-     * Export the current sequence fragmentation as a figure.
-     */
-    public void exportSequenceFragmentationAsFigure() {
-        int selectedTabIndex = allTabsJTabbedPane.getSelectedIndex();
-
-        if (selectedTabIndex == OVER_VIEW_TAB_INDEX) {
-            new ExportGraphicsDialog(this, getNormalIcon(), getWaitingIcon(), true, (Component) overviewPanel.getSequenceFragmentationPlot(), lastSelectedFolder);
-        }
-//        else if (selectedTabIndex == SPECTRUM_ID_TAB_INDEX) {
-//            new ExportGraphicsDialog(this, true, (Component) spectrumIdentificationPanel.getSpectrum());
-//        } else if (selectedTabIndex == MODIFICATIONS_TAB_INDEX) {
-//            new ExportGraphicsDialog(this, true, (Component) ptmPanel.getSpectrum());
-//        }
-
-        // @TODO: add export support for the other tabs
-    }
-
-    /**
-     * Export the current intensity histogram as a figure.
-     */
-    public void exportIntensityHistogramAsFigure() {
-        int selectedTabIndex = allTabsJTabbedPane.getSelectedIndex();
-
-        if (selectedTabIndex == OVER_VIEW_TAB_INDEX) {
-
-            ChartPanel chartPanel = overviewPanel.getIntensityHistogramPlot().getChartPanel();
-            ChartPanel tempChartPanel = new ChartPanel(chartPanel.getChart());
-            tempChartPanel.setBounds(new Rectangle(chartPanel.getBounds().width * 5, chartPanel.getBounds().height * 5));
-
-            new ExportGraphicsDialog(this, getNormalIcon(), getWaitingIcon(), true, tempChartPanel, lastSelectedFolder);
-        }
-//        else if (selectedTabIndex == SPECTRUM_ID_TAB_INDEX) {
-//            new ExportGraphicsDialog(this, true, (Component) spectrumIdentificationPanel.getSpectrum());
-//        } else if (selectedTabIndex == MODIFICATIONS_TAB_INDEX) {
-//            new ExportGraphicsDialog(this, true, (Component) ptmPanel.getSpectrum());
-//        }
-
-        // @TODO: add export support for the other tabs
-    }
-
-    /**
-     * Export the current mass error plot as a figure.
-     */
-    public void exportMassErrorPlotAsFigure() {
-        int selectedTabIndex = allTabsJTabbedPane.getSelectedIndex();
-
-        if (selectedTabIndex == OVER_VIEW_TAB_INDEX) {
-            if (overviewPanel.getMassErrorPlot() != null) {
-
-                ChartPanel chartPanel = overviewPanel.getMassErrorPlot().getChartPanel();
-                ChartPanel tempChartPanel = new ChartPanel(chartPanel.getChart());
-                tempChartPanel.setBounds(new Rectangle(chartPanel.getBounds().width * 5, chartPanel.getBounds().height * 5));
-
-                new ExportGraphicsDialog(this, getNormalIcon(), getWaitingIcon(), true, tempChartPanel, lastSelectedFolder);
-            } else {
-                JOptionPane.showMessageDialog(this, "No m/z error plot to export!", "Export Error", JOptionPane.INFORMATION_MESSAGE);
-            }
-        }
-//        else if (selectedTabIndex == SPECTRUM_ID_TAB_INDEX) {
-//            new ExportGraphicsDialog(this, true, (Component) spectrumIdentificationPanel.getSpectrum());
-//        } else if (selectedTabIndex == MODIFICATIONS_TAB_INDEX) {
-//            new ExportGraphicsDialog(this, true, (Component) ptmPanel.getSpectrum());
-//        }
-
-        // @TODO: add export support for the other tabs
-    }
-
-    /**
-     * Export the current bubble plot as a figure.
-     */
-    public void exportBubblePlotAsFigure() {
-
-        int selectedIndex = allTabsJTabbedPane.getSelectedIndex();
-
-        if (selectedIndex == OVER_VIEW_TAB_INDEX) {
-            new ExportGraphicsDialog(this, getNormalIcon(), getWaitingIcon(), true, (Component) overviewPanel.getBubblePlot(), lastSelectedFolder);
-        } else if (selectedIndex == SPECTRUM_ID_TAB_INDEX) {
-            new ExportGraphicsDialog(this, getNormalIcon(), getWaitingIcon(), true, (Component) spectrumIdentificationPanel.getBubblePlot(), lastSelectedFolder);
-        }
-    }
-
-    /**
-     * Update the display options for the overview tab.
-     *
-     * @param displayProteins if the proteins panel is to be displayed
-     * @param displayPeptidesAndPsms if the peptides and PSMs panel is to be
-     * displayed
-     * @param displayCoverage if the protein coverage panel is to be displayed
-     * @param displaySpectrum if the spectrum panel is to be displayed
-     */
-    public void setDisplayOptions(boolean displayProteins, boolean displayPeptidesAndPsms,
-            boolean displayCoverage, boolean displaySpectrum) {
-
-        if (!displayProteins && !displayPeptidesAndPsms && !displayCoverage && !displaySpectrum) {
-            displayProteins = true;
-        }
-
-        proteinsJCheckBoxMenuItem.setSelected(displayProteins);
-        peptidesAndPsmsJCheckBoxMenuItem.setSelected(displayPeptidesAndPsms);
-        sequenceCoverageJCheckBoxMenuItem.setSelected(displayCoverage);
-        spectrumJCheckBoxMenuItem.setSelected(displaySpectrum);
-
-        overviewPanel.setDisplayOptions(proteinsJCheckBoxMenuItem.isSelected(), peptidesAndPsmsJCheckBoxMenuItem.isSelected(),
-                sequenceCoverageJCheckBoxMenuItem.isSelected(), spectrumJCheckBoxMenuItem.isSelected());
-        overviewPanel.updateSeparators();
-    }
-
-    /**
-     * Get the current delta masses for use when annotating the spectra.
-     *
-     * @return the current delta masses
-     */
-    public HashMap<Double, String> getCurrentMassDeltas() {
-
-        HashMap<Double, String> knownMassDeltas = new HashMap<Double, String>();
-
-        // add the monoisotopic amino acids masses
-        knownMassDeltas.put(AminoAcid.A.getMonoisotopicMass(), "A");
-        knownMassDeltas.put(AminoAcid.R.getMonoisotopicMass(), "R");
-        knownMassDeltas.put(AminoAcid.N.getMonoisotopicMass(), "N");
-        knownMassDeltas.put(AminoAcid.D.getMonoisotopicMass(), "D");
-        knownMassDeltas.put(AminoAcid.C.getMonoisotopicMass(), "C");
-        knownMassDeltas.put(AminoAcid.Q.getMonoisotopicMass(), "Q");
-        knownMassDeltas.put(AminoAcid.E.getMonoisotopicMass(), "E");
-        knownMassDeltas.put(AminoAcid.G.getMonoisotopicMass(), "G");
-        knownMassDeltas.put(AminoAcid.H.getMonoisotopicMass(), "H");
-        knownMassDeltas.put(AminoAcid.I.getMonoisotopicMass(), "I/L");
-        knownMassDeltas.put(AminoAcid.K.getMonoisotopicMass(), "K");
-        knownMassDeltas.put(AminoAcid.M.getMonoisotopicMass(), "M");
-        knownMassDeltas.put(AminoAcid.F.getMonoisotopicMass(), "F");
-        knownMassDeltas.put(AminoAcid.P.getMonoisotopicMass(), "P");
-        knownMassDeltas.put(AminoAcid.S.getMonoisotopicMass(), "S");
-        knownMassDeltas.put(AminoAcid.T.getMonoisotopicMass(), "T");
-        knownMassDeltas.put(AminoAcid.W.getMonoisotopicMass(), "W");
-        knownMassDeltas.put(AminoAcid.Y.getMonoisotopicMass(), "Y");
-        knownMassDeltas.put(AminoAcid.V.getMonoisotopicMass(), "V");
-        knownMassDeltas.put(AminoAcid.U.getMonoisotopicMass(), "U");
-        knownMassDeltas.put(AminoAcid.O.getMonoisotopicMass(), "O");
-
-        // add default neutral losses
-//        knownMassDeltas.put(NeutralLoss.H2O.mass, "H2O");
-//        knownMassDeltas.put(NeutralLoss.NH3.mass, "NH3");
-//        knownMassDeltas.put(NeutralLoss.CH4OS.mass, "CH4OS");
-//        knownMassDeltas.put(NeutralLoss.H3PO4.mass, "H3PO4");
-//        knownMassDeltas.put(NeutralLoss.HPO3.mass, "HPO3");
-//        knownMassDeltas.put(4d, "18O"); // @TODO: should this be added to neutral losses??
-//        knownMassDeltas.put(44d, "PEG"); // @TODO: should this be added to neutral losses??
-        // add the modifications
-        SearchParameters searchParameters = getIdentificationParameters().getSearchParameters();
-        PtmSettings modificationProfile = searchParameters.getPtmSettings();
-        ArrayList<String> modificationList = modificationProfile.getAllModifications();
-        Collections.sort(modificationList);
-
-        // iterate the modifications list and add the non-terminal modifications
-        for (String modification : modificationList) {
-            PTM ptm = ptmFactory.getPTM(modification);
-
-            if (ptm != null) {
-
-                String shortName = ptm.getShortName();
-                double mass = ptm.getMass();
-
-                if (ptm.getType() == PTM.MODAA) {
-                    AminoAcidPattern ptmPattern = ptm.getPattern();
-                    for (Character aa : ptmPattern.getAminoAcidsAtTarget()) {
-                        if (!knownMassDeltas.containsValue(aa + "<" + shortName + ">")) {
-                            AminoAcid aminoAcid = AminoAcid.getAminoAcid(aa);
-                            knownMassDeltas.put(mass + aminoAcid.getMonoisotopicMass(),
-                                    aa + "<" + shortName + ">");
-                        }
-                    }
-                }
-            } else {
-                System.out.println("Error: PTM not found: " + modification);
-            }
-        }
-
-        return knownMassDeltas;
-    }
-
-    /**
-     * Saves the modifications made to the project.
-     *
-     * @param aCloseWhenDone if true, PeptideShaker closes after saving
-     * @param aExportToZipWhenDone if true, the project is also saved as a zip
-     * file
-     */
-    public void saveProject(boolean aCloseWhenDone, boolean aExportToZipWhenDone) {
-
-        // check if the project is the example project
-        if (cpsParent.getCpsFile() != null && cpsParent.getCpsFile().equals(new File(PeptideShaker.getJarFilePath() + EXAMPLE_DATASET_PATH))) {
-            int value = JOptionPane.showConfirmDialog(this,
-                    "Overwriting the example project is not possible.\n"
-                    + "Please save to a different location.", "Example Project", JOptionPane.OK_CANCEL_OPTION, JOptionPane.WARNING_MESSAGE);
-
-            if (value == JOptionPane.OK_OPTION) {
-                saveProjectAs(aCloseWhenDone, aExportToZipWhenDone);
-            } else {
-                // cancel the saving
-            }
-
-        } else if (cpsParent.getCpsFile() == null) {
-            saveProjectAs(false, false);
-        } else {
-
-            final boolean closeWhenDone = aCloseWhenDone;
-            final boolean exportToZipWhenDone = aExportToZipWhenDone;
-
-            progressDialog = new ProgressDialogX(this,
-                    Toolkit.getDefaultToolkit().getImage(getClass().getResource("/icons/peptide-shaker.gif")),
-                    Toolkit.getDefaultToolkit().getImage(getClass().getResource("/icons/peptide-shaker-orange.gif")),
-                    true);
-            progressDialog.setPrimaryProgressCounterIndeterminate(true);
-            progressDialog.setTitle("Saving. Please Wait...");
-
-            final PeptideShakerGUI tempRef = this; // needed due to threading issues
-
-            new Thread(new Runnable() {
-                public void run() {
-                    try {
-                        progressDialog.setVisible(true);
-                    } catch (IndexOutOfBoundsException e) {
-                        // ignore
-                    }
-                }
-            }, "ProgressDialog").start();
-
-            new Thread("SaveThread") {
-                @Override
-                public void run() {
-                    try {
-
-                        progressDialog.setWaitingText("Saving Results. Please Wait...");
-                        cpsParent.saveProject(progressDialog, closeWhenDone);
-
-                        try {
-                            ptmFactory.saveFactory();
-                        } catch (IOException e) {
-                            e.printStackTrace();
-                        }
-
-                        if (!progressDialog.isRunCanceled()) {
-                            progressDialog.setRunFinished();
-                            cpsParent.getUserPreferences().addRecentProject(cpsParent.getCpsFile());
-                            updateRecentProjectsList();
-
-                            // save the peptide shaker report next to the cps file
-                            String report = cpsParent.getExtendedProjectReport(null);
-
-                            if (report != null) {
-                                DateFormat df = new SimpleDateFormat("yyyy-MM-dd HH.mm.ss");
-                                String fileName = "PeptideShaker Report " + cpsParent.getCpsFile().getName() + " " + df.format(new Date()) + ".html";
-                                File psReportFile = new File(cpsParent.getCpsFile().getParentFile(), fileName);
-                                FileWriter fw = new FileWriter(psReportFile);
-                                fw.write(report);
-                                fw.close();
-                            }
-
-                            if (closeWhenDone) {
-                                closePeptideShaker();
-                            } else {
-                                JOptionPane.showMessageDialog(tempRef, "Project successfully saved.", "Save Successful", JOptionPane.INFORMATION_MESSAGE);
-                                dataSaved = true;
-                                if (exportToZipWhenDone) {
-                                    exportProjectAsZip();
-                                }
-                            }
-                        } else {
-                            progressDialog.setRunFinished();
-                            JOptionPane.showMessageDialog(tempRef, "Saving of the project was cancelled by the user.", "Save Cancelled", JOptionPane.WARNING_MESSAGE);
-                        }
-                    } catch (Exception e) {
-                        progressDialog.setRunFinished();
-                        e.printStackTrace();
-                        catchException(e);
-                    }
-                }
-            }.start();
-        }
-    }
-
-    /**
-     * Sets that the tab was updated.
-     *
-     * @param tabIndex integer indicating which tab (according to the static
-     * indexing) was updated.
-     * @param updated boolean indicating whether the tab is updated or not
-     */
-    public void setUpdated(int tabIndex, boolean updated) {
-        updateNeeded.put(tabIndex, !updated);
-    }
-
-    /**
-     * Update the tabbed panes.
-     */
-    public void updateTabbedPanes() {
-        repaintPanels();
-        allTabsJTabbedPaneStateChanged(null);
-    }
-
-    /**
-     * Returns the charges found in the dataset.
-     *
-     * @return the charges found in the dataset
-     */
-    public ArrayList<Integer> getCharges() {
-        if (getMetrics() == null) {
-            return new ArrayList<Integer>();
-        }
-        return getMetrics().getFoundCharges();
-    }
-
-    /**
-     * Returns the object responsible for starring/hiding matches.
-     *
-     * @return the object responsible for starring/hiding matches
-     */
-    public StarHider getStarHider() {
-        return starHider;
-    }
-
-    /**
-     * Returns the identification features generator.
-     *
-     * @return the identification features generator
-     */
-    public IdentificationFeaturesGenerator getIdentificationFeaturesGenerator() {
-        return cpsParent.getIdentificationFeaturesGenerator();
-    }
-
-    /**
-     * Resets the feature generator.
-     */
-    public void resetIdentificationFeaturesGenerator() {
-        cpsParent.resetIdentificationFeaturesGenerator();
-    }
-
-    /**
-     * Sets the feature generator.
-     *
-     * @param identificationFeaturesGenerator the identification features
-     * generator
-     */
-    public void setIdentificationFeaturesGenerator(IdentificationFeaturesGenerator identificationFeaturesGenerator) {
-        cpsParent.setIdentificationFeaturesGenerator(identificationFeaturesGenerator);
-    }
-
-    /**
-     * Resets the display features generator.
-     */
-    public void resetDisplayFeaturesGenerator() {
-        SearchParameters searchParameters = getIdentificationParameters().getSearchParameters();
-        displayFeaturesGenerator = new DisplayFeaturesGenerator(searchParameters.getPtmSettings(), exceptionHandler);
-        displayFeaturesGenerator.setDisplayedPTMs(getDisplayPreferences().getDisplayedPtms());
-    }
-
-    /**
-     * Returns the display features generator.
-     *
-     * @return the display features generator
-     */
-    public DisplayFeaturesGenerator getDisplayFeaturesGenerator() {
-        return displayFeaturesGenerator;
-    }
-
-    /**
-     * Returns the metrics saved while loading the files.
-     *
-     * @return the metrics saved while loading the files
-     */
-    public Metrics getMetrics() {
-        return cpsParent.getMetrics();
-    }
-
-    /**
-     * Sets the metrics saved while loading the files.
-     *
-     * @param metrics the metrics saved while loading the files
-     */
-    public void setMetrics(Metrics metrics) {
-        cpsParent.setMetrics(metrics);
-    }
-
-    /**
-     * Returns the gene maps.
-     *
-     * @return the gene maps
-     */
-    public GeneMaps getGeneMaps() {
-        return cpsParent.getGeneMaps();
-    }
-
-    /**
-     * Sets the gene maps.
-     *
-     * @param geneMaps the gene maps
-     */
-    public void setGeneMaps(GeneMaps geneMaps) {
-        cpsParent.setGeneMaps(geneMaps);
-    }
-
-    /**
-     * Sets the objects cache in use
-     *
-     * @param objectsCache the objects cache
-     */
-    public void setCache(ObjectsCache objectsCache) {
-        cpsParent.setObjectsCache(objectsCache);
-    }
-
-    /**
-     * Returns the objects cache in use
-     *
-     * @return the objects cache
-     */
-    public ObjectsCache getCache() {
-        return cpsParent.getObjectsCache();
-    }
-
-    /**
-     * Sets the new mgf file selected.
-     *
-     * @param mgfFile the name of the new mgf file
-     */
-    public void mgfFileSelectionChanged(String mgfFile) {
-        jumpToPanel.setSpectrumFile(mgfFile);
-        //@TODO: in the future we need to store this information like the selected protein/peptide/psm for selection in new tabs
-    }
-
-    /**
-     * Save the project to a new location.
-     *
-     * @param closeWhenDone if true, PeptideShaker closes when done saving
-     * @param aExportToZipWhenDone if true, the project is also saved as a zip
-     * file
-     */
-    public void saveProjectAs(boolean closeWhenDone, boolean aExportToZipWhenDone) {
-        File selectedFile = getUserSelectedFile(cpsParent.getExperiment().getReference() + ".cpsx", ".cpsx", "Compomics Peptide Shaker format (*.cpsx)", "Save As...", false);
-        cpsParent.setCpsFile(selectedFile);
-        if (selectedFile != null) {
-            saveProject(closeWhenDone, aExportToZipWhenDone);
-        }
-    }
-
-    /**
-     * Returns the file selected by the user, or null if no file was selected.
-     *
-     * @param aSuggestedFileName the suggested file name, can be null
-     * @param aFileEnding the file type, e.g., .txt
-     * @param aFileFormatDescription the file format description, e.g., (Mascot
-     * Generic Format) *.mgf
-     * @param aDialogTitle the title for the dialog
-     * @param openDialog if true an open dialog is shown, false results in a
-     * save dialog
-     * @return the file selected by the user, or null if no file or folder was
-     * selected
-     */
-    public File getUserSelectedFile(String aSuggestedFileName, String aFileEnding, String aFileFormatDescription, String aDialogTitle, boolean openDialog) {
-
-        File selectedFile = Util.getUserSelectedFile(this, aFileEnding, aFileFormatDescription, aDialogTitle, lastSelectedFolder.getLastSelectedFolder(), aSuggestedFileName, openDialog);
-
-        if (selectedFile != null) {
-            if (selectedFile.isDirectory()) {
-                lastSelectedFolder.setLastSelectedFolder(selectedFile.getAbsolutePath());
-            } else {
-                lastSelectedFolder.setLastSelectedFolder(selectedFile.getParentFile().getAbsolutePath());
-            }
-        }
-
-        return selectedFile;
-    }
-
-    /**
-     * Jumps to the desired tab
-     *
-     * @param tabIndex index of the tab as indexed by the static fields
-     */
-    public void jumpToTab(int tabIndex) {
-        allTabsJTabbedPane.setSelectedIndex(tabIndex);
-    }
-
-    /**
-     * Returns true if the sparklines are to be shown.
-     *
-     * @return true if the sparklines are to be show
-     */
-    public boolean showSparklines() {
-        return sparklinesJCheckBoxMenuItem.isSelected();
-    }
-
-    /**
-     * Update the number of surrounding amino acids displayed.
-     */
-    public void updateSurroundingAminoAcids() {
-        overviewPanel.updateSurroundingAminoAcids();
-    }
-
-    /**
-     * Ask the user if he/she wants to add a shortcut at the desktop.
-     */
-    private void addShortcutAtDeskTop() {
-
-        String jarFilePath = PeptideShaker.getJarFilePath();
-
-        if (!jarFilePath.equalsIgnoreCase(".")) {
-
-            // remove the initial '/' at the start of the line
-            if (jarFilePath.startsWith("\\") && !jarFilePath.startsWith("\\\\")) {
-                jarFilePath = jarFilePath.substring(1);
-            }
-
-            String iconFileLocation = jarFilePath + "\\resources\\peptide-shaker.ico";
-            String jarFileLocation = jarFilePath + "\\PeptideShaker-" + PeptideShaker.getVersion() + ".jar";
-
-            try {
-                JShellLink link = new JShellLink();
-                link.setFolder(JShellLink.getDirectory("desktop"));
-                link.setName("Peptide Shaker " + PeptideShaker.getVersion());
-                link.setIconLocation(iconFileLocation);
-                link.setPath(jarFileLocation);
-                link.save();
-            } catch (Exception e) {
-                System.out.println("An error occurred when trying to create a desktop shortcut...");
-                e.printStackTrace();
-            }
-        }
-    }
-
-    /**
-     * Displays a news feed at the bottom of the GUI.
-     */
-    public void checkNewsFeed() {
-
-        // @TODO: re-enable later!
-//        new Thread("NewsFeedThread") {
-//            @Override
-//            public synchronized void run() {
-//
-//                // get the number of new tweets
-//                newTweets = getNewTweets();
-//
-//                int numberOfCurrentTweets = newTweets.size() + publishedTweets.size();
-//
-//                if (numberOfCurrentTweets > 0) {
-//                    newsButton.setText("News (" + numberOfCurrentTweets + ")");
-//
-//                    // show a pop up
-//                    if (newTweets.size() > 0) {
-//
-//                        String type = "tweets";
-//
-//                        if (newTweets.size() == 1) {
-//                            type = "tweet";
-//                        }
-//
-//                        NotificationDialog notificationDialog = new NotificationDialog(PeptideShakerGUI.this, PeptideShakerGUI.this, false, numberOfCurrentTweets, type);
-//                        notificationDialog.setLocation(PeptideShakerGUI.this.getWidth() - notificationDialog.getWidth() - 95 + PeptideShakerGUI.this.getX(),
-//                                PeptideShakerGUI.this.getHeight() - 46 + PeptideShakerGUI.this.getY());
-//                        SwingUtils.fadeInAndOut(notificationDialog);
-//                    }
-//
-//                    publishedTweets.addAll(newTweets);
-//
-//                } else {
-//                    newsButton.setText("News");
-//                }
-//            }
-//        }.start();
-    }
-
-    /**
-     * Returns the list of new tweets, i.e., tweets that have not been read or
-     * displayed/published.
-     *
-     * @return the list of new tweets
-     */
-    private ArrayList<String> getNewTweets() {
-
-        ArrayList<String> tweets = new ArrayList<String>();
-
-        // set URL
-        try {
-            URL url = new URL("https://twitter.com/compomics");
-            URLConnection spoof = url.openConnection();
-
-            // spoof the connection so we look like a web browser
-            spoof.setRequestProperty("User-Agent", "Mozilla/4.0 (compatible; MSIE 5.5; Windows NT 5.0; H010818)");
-            BufferedReader in = new BufferedReader(new InputStreamReader(spoof.getInputStream()));
-            String strLine;
-
-            // loop through every line in the source
-            while ((strLine = in.readLine()) != null) {
-                if (strLine.lastIndexOf("dir=\"ltr\" data-aria-label-part=\"0\"") != -1) {
-                    String tweetId = strLine.substring(strLine.indexOf(">") + 1, strLine.indexOf("</p>") - 1);
-                    if (!utilitiesUserPreferences.getReadTweets().contains(tweetId) && !publishedTweets.contains(tweetId)) {
-                        tweets.add(tweetId);
-                    }
-                }
-            }
-        } catch (UnknownHostException e) {
-            System.out.println("Unable to get twitter feed in off line mode.");
-        } catch (IOException e) {
-            e.printStackTrace();
-        }
-
-        return tweets;
-    }
-
-    /**
-     * Open the PeptideShaker example dataset.
-     */
-    public void openExampleFile() {
-
-        boolean open = true;
-
-        if (!dataSaved && getExperiment() != null) {
-            int value = JOptionPane.showConfirmDialog(this,
-                    "Do you want to save the changes to " + getExperiment().getReference() + "?",
-                    "Unsaved Changes",
-                    JOptionPane.YES_NO_CANCEL_OPTION,
-                    JOptionPane.QUESTION_MESSAGE);
-
-            if (value == JOptionPane.YES_OPTION) {
-                saveMenuItemActionPerformed(null);
-                open = false;
-            } else if (value == JOptionPane.CANCEL_OPTION || value == JOptionPane.CLOSED_OPTION) {
-                open = false;
-            }
-        }
-
-        if (open) {
-
-            String filePath = PeptideShaker.getJarFilePath() + EXAMPLE_DATASET_PATH;
-
-            if (!new File(filePath).exists()) {
-                JOptionPane.showMessageDialog(null, "File not found!", "File Error", JOptionPane.ERROR_MESSAGE);
-            } else {
-                clearData(true, true);
-                clearPreferences();
-
-                importPeptideShakerFile(new File(filePath));
-                cpsParent.getUserPreferences().addRecentProject(filePath);
-            }
-
-            updateRecentProjectsList();
-        }
-    }
-
-    /**
-     * Update the filter settings field. (Interface method: not implemented in
-     * this class as it is not needed.)
-     *
-     * @param text the text to set
-     */
-    public void updateFilterSettingsField(String text) {
-        // interface method: not implemented in this class as it is not needed
-    }
-
-    /**
-     * Export the project as a zip file.
-     */
-    public void exportProjectAsZip() {
-
-        if (!dataSaved) {
-
-            int option = JOptionPane.showConfirmDialog(this, "You first need to save the project.", "Unsaved Data", JOptionPane.OK_CANCEL_OPTION);
-
-            if (option == JOptionPane.OK_OPTION) {
-                // save the data first
-                if (cpsParent.getCpsFile() != null && cpsParent.getCpsFile().exists()) {
-                    saveProject(false, true);
-                } else {
-                    saveProjectAs(false, true);
-                }
-            }
-
-        } else if (cpsParent.getCpsFile() != null) {
-
-            // select the output folder
-            String suggestedFileName = cpsParent.getCpsFile().getName();
-            suggestedFileName = suggestedFileName.substring(0, suggestedFileName.lastIndexOf(".")) + ".zip";
-            File selectedFile = getUserSelectedFile(suggestedFileName, ".zip", "Compressed file format (*.zip)", "Export As Zip...", false);
-
-            if (selectedFile != null) {
-
-                final File zipFile = selectedFile;
-
-                progressDialog = new ProgressDialogX(this,
-                        Toolkit.getDefaultToolkit().getImage(getClass().getResource("/icons/peptide-shaker.gif")),
-                        Toolkit.getDefaultToolkit().getImage(getClass().getResource("/icons/peptide-shaker-orange.gif")),
-                        true);
-                progressDialog.setPrimaryProgressCounterIndeterminate(true);
-                progressDialog.setTitle("Exporting Project. Please Wait...");
-
-                new Thread(new Runnable() {
-                    public void run() {
-
-                        try {
-                            progressDialog.setVisible(true);
-                        } catch (IndexOutOfBoundsException e) {
-                            // ignore
-                        }
-                    }
-                }, "ProgressDialog").start();
-
-                new Thread("ExportThread") {
-                    @Override
-                    public void run() {
-
-                        File cpsFile = cpsParent.getCpsFile();
-                        File fastaFile = PeptideShakerGUI.this.getIdentificationParameters().getProteinInferencePreferences().getProteinSequenceDatabase();
-                        ArrayList<File> spectrumFiles = new ArrayList<File>();
-                        for (String spectrumFileName : getIdentification().getSpectrumFiles()) {
-                            File spectrumFile = getProjectDetails().getSpectrumFile(spectrumFileName);
-                            spectrumFiles.add(spectrumFile);
-                        }
-                        
-                        try {
-                            ProjectExport.exportProjectAsZip(zipFile, fastaFile, spectrumFiles, cpsFile, progressDialog);
-                        } catch (FileNotFoundException e) {
-                            e.printStackTrace();
-                            progressDialog.setRunFinished();
-                            JOptionPane.showMessageDialog(PeptideShakerGUI.this, "Could not zip files.", "Zip Error", JOptionPane.INFORMATION_MESSAGE);
-                            return;
-                        } catch (IOException e) {
-                            e.printStackTrace();
-                            progressDialog.setRunFinished();
-                            JOptionPane.showMessageDialog(PeptideShakerGUI.this, "Could not zip files.", "Zip Error", JOptionPane.INFORMATION_MESSAGE);
-                            return;
-                        }
-
-                        boolean processCancelled = progressDialog.isRunCanceled();
-                        progressDialog.setRunFinished();
-
-                        if (!processCancelled) {
-                            // get the size (in MB) of the zip file
-                            final int NUMBER_OF_BYTES_PER_MEGABYTE = 1048576;
-                            double sizeOfZippedFile = Util.roundDouble(((double) zipFile.length() / NUMBER_OF_BYTES_PER_MEGABYTE), 2);
-                            JOptionPane.showMessageDialog(PeptideShakerGUI.this, "Project zipped to \'" + zipFile.getAbsolutePath() + "\' (" + sizeOfZippedFile + " MB)",
-                                    "Export Sucessful", JOptionPane.INFORMATION_MESSAGE);
-                        }
-                    }
-                }.start();
-            }
-        }
-    }
-
-    /**
-     * Returns the normal icon.
-     *
-     * @return the normal icon
-     */
-    public Image getNormalIcon() {
-        return Toolkit.getDefaultToolkit().getImage(getClass().getResource("/icons/peptide-shaker.gif"));
-    }
-
-    /**
-     * Returns the waiting icon.
-     *
-     * @return the waiting icon
-     */
-    public Image getWaitingIcon() {
-        return Toolkit.getDefaultToolkit().getImage(getClass().getResource("/icons/peptide-shaker-orange.gif"));
-    }
-
-    /**
-     * Returns the default PSM, i.e., the "best" PSM for the given peptide.
-     *
-     * @param peptideKey the peptide to get the PSM for
-     * @return the key of the default PSM
-     */
-    public String getDefaultPsmSelection(String peptideKey) {
-
-        if (peptideKey.equalsIgnoreCase(PeptideShakerGUI.NO_SELECTION)) {
-            return PeptideShakerGUI.NO_SELECTION;
-        }
-
-        String psmKey = PeptideShakerGUI.NO_SELECTION;
-
-        try {
-            PeptideMatch peptideMatch = getIdentification().getPeptideMatch(peptideKey);
-            ArrayList<String> psmKeys;
-
-            try {
-                psmKeys = getIdentificationFeaturesGenerator().getSortedPsmKeys(peptideKey, utilitiesUserPreferences.getSortPsmsOnRt(), false);
-            } catch (Exception e) {
-                try {
-                    // try without order
-                    psmKeys = peptideMatch.getSpectrumMatchesKeys();
-                } catch (Exception e1) {
-                    e1.printStackTrace();
-                    psmKeys = new ArrayList<String>();
-                }
-            }
-
-            if (!psmKeys.isEmpty()) {
-                psmKey = psmKeys.get(0);
-            }
-
-        } catch (Exception ex) {
-            catchException(ex);
-        }
-
-        return psmKey;
-    }
-
-    /**
-     * Returns the default peptide, i.e., the "best" peptide for the given
-     * protein.
-     *
-     * @param proteinKey the protein to get the peptide for
-     * @return the key of the default peptide
-     */
-    public String getDefaultPeptideSelection(String proteinKey) {
-
-        if (proteinKey.equalsIgnoreCase(PeptideShakerGUI.NO_SELECTION)) {
-            return PeptideShakerGUI.NO_SELECTION;
-        }
-
-        String peptideKey = PeptideShakerGUI.NO_SELECTION;
-
-        try {
-            ProteinMatch proteinMatch = getIdentification().getProteinMatch(proteinKey);
-            ArrayList<String> peptideKeys;
-
-            try {
-                peptideKeys = getIdentificationFeaturesGenerator().getSortedPeptideKeys(proteinKey);
-            } catch (Exception e) {
-                try {
-                    // try without order
-                    peptideKeys = proteinMatch.getPeptideMatchesKeys();
-                } catch (Exception e1) {
-                    e1.printStackTrace();
-                    peptideKeys = new ArrayList<String>();
-                }
-            }
-
-            if (!peptideKeys.isEmpty()) {
-                peptideKey = peptideKeys.get(0);
-            }
-
-        } catch (Exception ex) {
-            catchException(ex);
-        }
-
-        return peptideKey;
-    }
-
-    /**
-     * Clear the gene mappings.
-     */
-    public void clearGeneMappings() {
-        goPanel.clearOldResults();
-        dataSaved = false;
-    }
-
-    @Override
-    public void notificationClicked(String notificationType) {
-        if (notificationType.equalsIgnoreCase("note") || notificationType.equalsIgnoreCase("notes")) {
-            notesButtonMouseReleased(null);
-        } else if (notificationType.equalsIgnoreCase("tip") || notificationType.equalsIgnoreCase("tips")) {
-            tipsButtonMouseReleased(null);
-        } else if (notificationType.equalsIgnoreCase("tweet") || notificationType.equalsIgnoreCase("tweets")) {
-            newsButtonMouseReleased(null);
-        }
-    }
-
-    /**
-     * Add a note to the current list of notes.
-     *
-     * @param note the note to add, can contain HTML formatting, but not the
-     * HTML start and end tags
-     */
-    public void addNote(String note) {
-        currentNotes.add(note);
-        updateNotesNotificationCounter();
-    }
-
-    /**
-     * Set the list of current notes.
-     *
-     * @param currentNotes the notes to set
-     */
-    public void setCurentNotes(ArrayList<String> currentNotes) {
-        this.currentNotes = currentNotes;
-        updateNotesNotificationCounter();
-    }
-
-    /**
-     * Update the notification counter for the notes.
-     */
-    public void updateNotesNotificationCounter() {
-        if (currentNotes.size() > 0) {
-            notesButton.setText("Notes (" + currentNotes.size() + ")");
-        } else {
-            notesButton.setText("Notes");
-        }
-    }
-
-    /**
-     * Show a note notification pop up.
-     */
-    public void showNotesNotification() {
-        // show a pop up
-//        if (currentNotes.size() > 0) {
-//
-//            String type = "notes";
-//
-//            if (currentNotes.size() == 1) {
-//                type = "note";
-//            }
-//
-//            NotificationDialog notificationDialog = new NotificationDialog(PeptideShakerGUI.this, PeptideShakerGUI.this, false, currentNotes.size(), type);
-//            notificationDialog.setLocation(PeptideShakerGUI.this.getWidth() - notificationDialog.getWidth() - 95 + PeptideShakerGUI.this.getX(),
-//                    PeptideShakerGUI.this.getHeight() - 114 + PeptideShakerGUI.this.getY());
-//            SwingUtils.fadeInAndOut(notificationDialog);
-//        }
-    }
-
-    /**
-     * Add a tip to the current list of tips.
-     *
-     * @param tip the tip to add, can contain HTML formatting, but not the HTML
-     * start and end tags
-     */
-    public void addTip(String tip) {
-        currentTips.add(tip);
-        updateTipsNotificationCounter();
-    }
-
-    /**
-     * Set the list of current tips.
-     *
-     * @param currentTips the tips to set
-     */
-    public void setCurentTips(ArrayList<String> currentTips) {
-        this.currentTips = currentTips;
-        updateTipsNotificationCounter();
-    }
-
-    /**
-     * Update the notification counter for the tips.
-     */
-    public void updateTipsNotificationCounter() {
-        if (currentTips.size() > 0) {
-            tipsButton.setText("Tips (" + currentTips.size() + ")");
-        } else {
-            tipsButton.setText("Tips");
-        }
-    }
-
-    /**
-     * Show a tip notification pop up.
-     */
-    public void showTipsNotification() {
-        // show a pop up
-//        if (currentTips.size() > 0) {
-//
-//            String type = "tips";
-//
-//            if (currentTips.size() == 1) {
-//                type = "tip";
-//            }
-//
-//            NotificationDialog notificationDialog = new NotificationDialog(PeptideShakerGUI.this, PeptideShakerGUI.this, false, currentTips.size(), type);
-//            notificationDialog.setLocation(PeptideShakerGUI.this.getWidth() - notificationDialog.getWidth() - 95 + PeptideShakerGUI.this.getX(),
-//                    PeptideShakerGUI.this.getHeight() - 80 + PeptideShakerGUI.this.getY());
-//            SwingUtils.fadeInAndOut(notificationDialog);
-//        }
-    }
-
-    /**
-     * Returns an extended HTML project report.
-     *
-     * @return an extended HTML project report
-     */
-    public String getExtendedProjectReport() {
-        return cpsParent.getExtendedProjectReport(null);
-    }
-
-    /**
-     * Check for new version.
-     *
-     * @return true if a new version is to be downloaded
-     */
-    public boolean checkForNewVersion() {
-        try {
-            File jarFile = new File(PeptideShakerGUI.class
-                    .getProtectionDomain().getCodeSource().getLocation().toURI().getPath());
-            MavenJarFile oldMavenJarFile = new MavenJarFile(jarFile.toURI());
-            URL jarRepository = new URL("http", "genesis.ugent.be", new StringBuilder().append("/maven2/").toString());
-
-            return CompomicsWrapper.checkForNewDeployedVersion(
-                    "PeptideShaker", oldMavenJarFile, jarRepository, "peptide-shaker.ico",
-                    false, true, true, Toolkit.getDefaultToolkit().getImage(getClass().getResource("/icons/peptide-shaker.gif")),
-                    Toolkit.getDefaultToolkit().getImage(getClass().getResource("/icons/peptide-shaker-orange.gif")), true);
-        } catch (UnknownHostException ex) {
-            // no internet connection
-            System.out.println("Checking for new version failed. No internet connection.");
-            return false;
-        } catch (IOException e) {
-            e.printStackTrace();
-            return false;
-        } catch (URISyntaxException e) {
-            e.printStackTrace();
-            return false;
-        } catch (Exception e) {
-            System.out.println("Checking for new version failed. Unknown error.");
-            return false;
-        }
-    }
-
-    @Override
-    public Filter createPsmFilter() {
-        FilterDialog filterDialog = new FilterDialog(this, new PsmFilter(), getIdentificationParameters());
-        if (!filterDialog.isCanceled()) {
-            return filterDialog.getFilter();
-        }
-        return null;
-    }
-
-    @Override
-    public Filter createPeptideFilter() {
-        FilterDialog filterDialog = new FilterDialog(this, new PeptideFilter(), getIdentificationParameters());
-        if (!filterDialog.isCanceled()) {
-            return filterDialog.getFilter();
-        }
-        return null;
-    }
-
-    @Override
-    public Filter createProteinFilter() {
-        FilterDialog filterDialog = new FilterDialog(this, new ProteinFilter(), getIdentificationParameters());
-        if (!filterDialog.isCanceled()) {
-            return filterDialog.getFilter();
-        }
-        return null;
-    }
-
-    @Override
-    public Filter editFilter(Filter filter) {
-        FilterDialog filterDialog = new FilterDialog(this, (MatchFilter) filter, getIdentificationParameters());
-        if (!filterDialog.isCanceled()) {
-            return filterDialog.getFilter();
-        }
-        return null;
-    }
-
-    /**
-     * Returns the specific annotation preferences for the currently selected
-     * spectrum and peptide.
-     *
-     * @return the specific annotation preferences for the currently selected
-     * spectrum and peptide
-     */
-    public SpecificAnnotationSettings getSpecificAnnotationPreferences() {
-        return specificAnnotationPreferences;
-    }
-
-    /**
-     * Sets the specific annotation preferences for the currently selected
-     * spectrum and peptide.
-     *
-     * @param specificAnnotationPreferences the specific annotation preferences
-     * for the currently selected spectrum and peptide
-     */
-    public void setSpecificAnnotationPreferences(SpecificAnnotationSettings specificAnnotationPreferences) {
-        this.specificAnnotationPreferences = specificAnnotationPreferences;
-    }
-
-    /**
-     * Selects the default annotation menu item.
-     */
-    private void selectDefaultAnnotationMenuItem() {
-        defaultAnnotationCheckBoxMenuItem.setSelected(true);
-        resetAnnotationMenu.setVisible(false);
-    }
-
-    /**
-     * Deselects the default annotation menu item.
-     */
-    private void deselectDefaultAnnotationMenuItem() {
-        defaultAnnotationCheckBoxMenuItem.setSelected(false);
-        resetAnnotationMenu.setVisible(true);
-    }
-}
->>>>>>> 8ff432d0
+}