--- conflicted
+++ resolved
@@ -2521,12 +2521,7 @@
      */
     private void relatedPsmsTableMouseReleased(java.awt.event.MouseEvent evt) {//GEN-FIRST:event_relatedPsmsTableMouseReleased
 
-<<<<<<< HEAD
-        int column = evt == null ? 0 : relatedPsmsTable.columnAtPoint(evt.getPoint());
-        int row = evt == null ? 0 : relatedPsmsTable.rowAtPoint(evt.getPoint());
-=======
         if (evt != null) {
->>>>>>> 860b2645
 
             int column = relatedPsmsTable.columnAtPoint(evt.getPoint());
             int row = relatedPsmsTable.rowAtPoint(evt.getPoint());
