--- conflicted
+++ resolved
@@ -1,2431 +1,2343 @@
-package eu.isas.peptideshaker.ptm;
-
-import com.compomics.util.db.ObjectsDB;
-import com.compomics.util.IdObject;
-import com.compomics.util.exceptions.ExceptionHandler;
-import com.compomics.util.experiment.biology.PTM;
-import com.compomics.util.experiment.biology.PTMFactory;
-import com.compomics.util.experiment.biology.Peptide;
-import com.compomics.util.experiment.biology.Protein;
-import com.compomics.util.experiment.identification.Identification;
-import com.compomics.util.experiment.identification.spectrum_assumptions.PeptideAssumption;
-import com.compomics.util.experiment.identification.identification_parameters.SearchParameters;
-import com.compomics.util.experiment.identification.protein_sequences.SequenceFactory;
-import com.compomics.util.experiment.identification.SpectrumIdentificationAssumption;
-import com.compomics.util.experiment.identification.matches.ModificationMatch;
-import com.compomics.util.experiment.identification.matches.PeptideMatch;
-import com.compomics.util.experiment.identification.matches.ProteinMatch;
-import com.compomics.util.experiment.identification.matches.SpectrumMatch;
-import com.compomics.util.experiment.identification.matches_iterators.PeptideMatchesIterator;
-import com.compomics.util.experiment.identification.matches_iterators.ProteinMatchesIterator;
-import com.compomics.util.experiment.identification.matches_iterators.PsmIterator;
-import com.compomics.util.experiment.identification.ptm.PtmScore;
-import com.compomics.util.experiment.identification.ptm.PtmSiteMapping;
-import com.compomics.util.experiment.identification.ptm.ptmscores.AScore;
-import com.compomics.util.experiment.identification.ptm.ptmscores.PhosphoRS;
-import com.compomics.util.experiment.identification.spectrum_annotation.spectrum_annotators.PeptideSpectrumAnnotator;
-import com.compomics.util.experiment.massspectrometry.MSnSpectrum;
-import com.compomics.util.experiment.massspectrometry.SpectrumFactory;
-import com.compomics.util.experiment.personalization.UrParameter;
-import com.compomics.util.experiment.identification.spectrum_annotation.AnnotationSettings;
-import com.compomics.util.preferences.IdentificationParameters;
-import com.compomics.util.experiment.identification.identification_parameters.PtmSettings;
-import com.compomics.util.preferences.PTMScoringPreferences;
-import com.compomics.util.preferences.SequenceMatchingPreferences;
-import com.compomics.util.experiment.identification.spectrum_annotation.SpecificAnnotationSettings;
-import com.compomics.util.preferences.ProcessingPreferences;
-import com.compomics.util.waiting.WaitingHandler;
-import eu.isas.peptideshaker.parameters.PSParameter;
-import eu.isas.peptideshaker.parameters.PSPtmScores;
-import eu.isas.peptideshaker.scoring.MatchValidationLevel;
-import eu.isas.peptideshaker.scoring.maps.PsmPTMMap;
-import eu.isas.peptideshaker.scoring.PtmScoring;
-import eu.isas.peptideshaker.scoring.targetdecoy.TargetDecoyMap;
-import eu.isas.peptideshaker.scoring.targetdecoy.TargetDecoyResults;
-import eu.isas.peptideshaker.utils.IdentificationFeaturesGenerator;
-import eu.isas.peptideshaker.utils.Metrics;
-import java.io.FileNotFoundException;
-import java.io.IOException;
-import java.sql.SQLException;
-import java.util.ArrayList;
-import java.util.Collections;
-import java.util.HashMap;
-import java.util.HashSet;
-import java.util.Set;
-import java.util.concurrent.ExecutorService;
-import java.util.concurrent.Executors;
-import java.util.concurrent.TimeUnit;
-import org.apache.commons.math.MathException;
-import uk.ac.ebi.jmzml.xml.io.MzMLUnmarshallerException;
-
-/**
- * This class scores the PSM PTMs using the scores implemented in compomics
- * utilities.
- *
- * @author Marc Vaudel
- */
-public class PtmScorer extends IdObject {
-
-    /**
-     * The PTM factory.
-     */
-    private PTMFactory ptmFactory = PTMFactory.getInstance();
-    /**
-     * The spectrum factory.
-     */
-    private SpectrumFactory spectrumFactory = SpectrumFactory.getInstance();
-    /**
-     * The protein sequence factory.
-     */
-    private SequenceFactory sequenceFactory = SequenceFactory.getInstance();
-    /**
-     * The PSM PTM localization conflict map.
-     */
-    private PsmPTMMap psmPTMMap;
-
-    /**
-     * Constructor.
-     *
-     * @param psmPTMMap the PSM PTM score map
-     */
-    public PtmScorer(PsmPTMMap psmPTMMap) {
-        this.psmPTMMap = psmPTMMap;
-    }
-
-    /**
-     * Scores the PTM locations using the delta score.
-     *
-     * @param identification identification object containing the identification
-     * matches
-     * @param spectrumMatch the spectrum match of interest
-     * @param sequenceMatchingPreferences the sequence matching preferences
-     *
-     * @throws IOException exception thrown whenever an error occurred while
-     * interacting with a file
-     * @throws SQLException thrown whenever an error occurred while interacting
-     * with the database
-     * @throws ClassNotFoundException thrown whenever an error occurred while
-     * deserializing a match from the database
-     * @throws InterruptedException thrown whenever a threading error occurred
-     * while interacting with the database
-     */
-    public void attachDeltaScore(Identification identification, SpectrumMatch spectrumMatch, SequenceMatchingPreferences sequenceMatchingPreferences) throws SQLException, IOException, ClassNotFoundException, InterruptedException {
-
-        HashMap<String, ArrayList<Integer>> modificationProfiles = new HashMap<>();
-        PSPtmScores ptmScores = new PSPtmScores();
-
-        if (spectrumMatch.getUrParam(ptmScores) != null) {
-            ptmScores = (PSPtmScores) spectrumMatch.getUrParam(ptmScores);
-        }
-
-        PSParameter psParameter = new PSParameter();
-        double p1 = 1;
-        Peptide psPeptide = spectrumMatch.getBestPeptideAssumption().getPeptide();
-        HashMap<Integer, HashMap<Double, ArrayList<SpectrumIdentificationAssumption>>> assumptionsMap = ((SpectrumMatch)identification.retrieveObject(spectrumMatch.getKey())).getAssumptionsMap();
-        for (Integer id : assumptionsMap.keySet()) {
-            HashMap<Double, ArrayList<SpectrumIdentificationAssumption>> algorithmAssumptions = assumptionsMap.get(id);
-            for (ArrayList<SpectrumIdentificationAssumption> assumptionsAtScore : algorithmAssumptions.values()) {
-                for (SpectrumIdentificationAssumption spectrumIdentificationAssumption : assumptionsAtScore) {
-                    if (spectrumIdentificationAssumption instanceof PeptideAssumption) {
-                        PeptideAssumption peptideAssumption = (PeptideAssumption) spectrumIdentificationAssumption;
-                        Peptide sePeptide = peptideAssumption.getPeptide();
-                        if (psPeptide.isSameSequence(sePeptide, sequenceMatchingPreferences) && psPeptide.sameModificationsAs(sePeptide)) {
-                            psParameter = (PSParameter) peptideAssumption.getUrParam(psParameter);
-                            double ptemp = psParameter.getSearchEngineProbability();
-                            if (ptemp < p1) {
-                                p1 = ptemp;
-                            }
-                        }
-                    }
-                }
-            }
-        }
-
-        String mainSequence = psPeptide.getSequence();
-        ArrayList<String> modifications = new ArrayList<>();
-
-        if (psPeptide.isModified()) {
-            for (ModificationMatch modificationMatch : psPeptide.getModificationMatches()) {
-                if (modificationMatch.getVariable()) {
-                    String modificationName = modificationMatch.getTheoreticPtm();
-                    if (!modifications.contains(modificationName)) {
-                        modifications.add(modificationName);
-                        modificationProfiles.put(modificationName, new ArrayList<>());
-                    }
-                    modificationProfiles.get(modificationName).add(modificationMatch.getModificationSite());
-                }
-            }
-        }
-
-        if (!modifications.isEmpty()) {
-
-            for (String modName : modifications) {
-
-                PTM ptm1 = ptmFactory.getPTM(modName);
-
-                for (int modSite : modificationProfiles.get(modName)) {
-
-                    double refP = 1, secondaryP = 1;
-
-                    for (Integer id : assumptionsMap.keySet()) {
-                        HashMap<Double, ArrayList<SpectrumIdentificationAssumption>> algorithmAssumptions = assumptionsMap.get(id);
-                        for (ArrayList<SpectrumIdentificationAssumption> assumptionsAtScore : algorithmAssumptions.values()) {
-                            for (SpectrumIdentificationAssumption spectrumIdentificationAssumption : assumptionsAtScore) {
-                                if (spectrumIdentificationAssumption instanceof PeptideAssumption) {
-                                    PeptideAssumption peptideAssumption = (PeptideAssumption) spectrumIdentificationAssumption;
-
-                                    if (peptideAssumption.getPeptide().getSequence().equals(mainSequence)) {
-
-                                        boolean modificationAtSite = false, modificationFound = false;
-
-                                        Peptide peptide = peptideAssumption.getPeptide();
-                                        if (peptide.isModified()) {
-                                            for (ModificationMatch modMatch : peptide.getModificationMatches()) {
-
-                                                PTM ptm2 = ptmFactory.getPTM(modMatch.getTheoreticPtm());
-
-                                                if (ptm1.getMass() == ptm2.getMass()) {
-
-                                                    modificationFound = true;
-                                                    psParameter = (PSParameter) peptideAssumption.getUrParam(psParameter);
-                                                    double p = psParameter.getSearchEngineProbability();
-
-                                                    if (modMatch.getModificationSite() == modSite) {
-
-                                                        modificationAtSite = true;
-
-                                                        if (p < refP) {
-                                                            refP = p;
-                                                        }
-                                                    }
-                                                }
-                                            }
-                                        }
-
-                                        if (!modificationAtSite && modificationFound) {
-                                            psParameter = (PSParameter) peptideAssumption.getUrParam(psParameter);
-                                            double p = psParameter.getSearchEngineProbability();
-                                            if (p < secondaryP) {
-                                                secondaryP = p;
-                                            }
-                                        }
-                                    }
-                                }
-                            }
-                        }
-                    }
-
-                    PtmScoring ptmScoring = ptmScores.getPtmScoring(modName);
-                    if (ptmScoring == null) {
-                        ptmScoring = new PtmScoring(modName);
-                        ptmScores.addPtmScoring(modName, ptmScoring);
-                    }
-
-                    if (secondaryP < refP) {
-                        secondaryP = refP;
-                    }
-
-                    double deltaScore = (secondaryP - refP) * 100;
-                    ptmScoring.setDeltaScore(modSite, deltaScore);
-                }
-
-                spectrumMatch.addUrParam(ptmScores);
-            }
-        }
-    }
-
-    /**
-     * Attaches the selected probabilistic PTM score.
-     *
-     * @param identification identification object containing the identification
-     * matches
-     * @param spectrumMatch the spectrum match studied, the A-score will be
-     * calculated for the best assumption
-     * @param identificationParameters the identification parameters
-     * @param peptideSpectrumAnnotator the peptide spectrum annotator
-     *
-     * @throws IOException exception thrown whenever an error occurred while
-     * interacting with a file
-     * @throws SQLException thrown whenever an error occurred while interacting
-     * with the database
-     * @throws ClassNotFoundException thrown whenever an error occurred while
-     * deserializing a match from the database
-     * @throws InterruptedException thrown whenever a threading error occurred
-     * while interacting with the database
-     * @throws MzMLUnmarshallerException thrown whenever an error occurred while
-     * reading an mzML file
-     * @throws org.apache.commons.math.MathException thrown whenever a math
-     * error occurred while computing the PTM scores
-     */
-    private void attachProbabilisticScore(Identification identification, SpectrumMatch spectrumMatch, IdentificationParameters identificationParameters,
-            PeptideSpectrumAnnotator peptideSpectrumAnnotator) throws IOException, InterruptedException, ClassNotFoundException, SQLException, MzMLUnmarshallerException, MathException {
-
-        SearchParameters searchParameters = identificationParameters.getSearchParameters();
-        AnnotationSettings annotationPreferences = identificationParameters.getAnnotationPreferences();
-        PTMScoringPreferences scoringPreferences = identificationParameters.getPtmScoringPreferences();
-        SequenceMatchingPreferences sequenceMatchingPreferences = identificationParameters.getSequenceMatchingPreferences(),
-                ptmSequenceMatchingPreferences = scoringPreferences.getSequenceMatchingPreferences();
-
-        PtmSettings ptmProfile = searchParameters.getPtmSettings();
-
-        PSPtmScores ptmScores = new PSPtmScores();
-        if (spectrumMatch.getUrParam(ptmScores) != null) {
-            ptmScores = (PSPtmScores) spectrumMatch.getUrParam(ptmScores);
-        }
-
-        HashMap<Double, ArrayList<PTM>> modifications = new HashMap<>();
-        HashMap<Double, Integer> nMod = new HashMap<>();
-        PeptideAssumption bestPeptideAssumption = spectrumMatch.getBestPeptideAssumption();
-        Peptide peptide = bestPeptideAssumption.getPeptide();
-
-        if (peptide.isModified()) {
-            for (ModificationMatch modificationMatch : peptide.getModificationMatches()) {
-                if (modificationMatch.getVariable()) {
-                    PTM refPTM = ptmFactory.getPTM(modificationMatch.getTheoreticPtm());
-                    double ptmMass = refPTM.getMass();
-                    if (!modifications.containsKey(ptmMass)) {
-                        ArrayList<PTM> ptms = new ArrayList<>();
-                        for (String ptm : ptmProfile.getSimilarNotFixedModifications(ptmMass)) {
-                            ptms.add(ptmFactory.getPTM(ptm));
-                        }
-                        modifications.put(ptmMass, ptms);
-                        nMod.put(ptmMass, 1);
-                    } else {
-                        nMod.put(ptmMass, nMod.get(ptmMass) + 1);
-                    }
-                }
-            }
-        }
-
-        if (!modifications.isEmpty()) {
-
-            MSnSpectrum spectrum = (MSnSpectrum) spectrumFactory.getSpectrum(spectrumMatch.getKey());
-            SpecificAnnotationSettings specificAnnotationPreferences = annotationPreferences.getSpecificAnnotationPreferences(spectrum.getSpectrumKey(), bestPeptideAssumption, identificationParameters.getSequenceMatchingPreferences(), identificationParameters.getPtmScoringPreferences().getSequenceMatchingPreferences());
-
-            for (Double ptmMass : modifications.keySet()) {
-                HashMap<Integer, Double> scores = null;
-                if (scoringPreferences.getSelectedProbabilisticScore() == PtmScore.AScore && nMod.get(ptmMass) == 1) {
-                    scores = AScore.getAScore(peptide, modifications.get(ptmMass), spectrum, annotationPreferences, specificAnnotationPreferences,
-                            scoringPreferences.isProbabilisticScoreNeutralLosses(), sequenceMatchingPreferences, ptmSequenceMatchingPreferences, peptideSpectrumAnnotator);
-                    if (scores == null) {
-                        throw new IllegalArgumentException("An error occurred while scoring spectrum " + spectrum.getSpectrumTitle() + "of file " + spectrum.getFileName() + " with the A-score."); // Most likely a compatibility issue with utilities
-                    }
-                } else if (scoringPreferences.getSelectedProbabilisticScore() == PtmScore.PhosphoRS) {
-                    scores = PhosphoRS.getSequenceProbabilities(peptide, modifications.get(ptmMass), spectrum, annotationPreferences, specificAnnotationPreferences,
-                            scoringPreferences.isProbabilisticScoreNeutralLosses(), sequenceMatchingPreferences,
-                            ptmSequenceMatchingPreferences, peptideSpectrumAnnotator);
-                    if (scores == null) {
-                        throw new IllegalArgumentException("An error occurred while scoring spectrum " + spectrum.getSpectrumTitle() + "of file " + spectrum.getFileName() + " with PhosphoRS."); // Most likely a compatibility issue with utilities
-                    }
-                }
-                if (scores != null) {
-                    // remap to searched PTMs
-                    PTM mappedModification = null;
-                    String peptideSequence = peptide.getSequence();
-                    for (int site : scores.keySet()) {
-                        if (site == 0) {
-                            // N-term ptm
-                            for (PTM ptm : modifications.get(ptmMass)) {
-                                if (ptm.isNTerm() && peptide.getPotentialModificationSites(ptm, sequenceMatchingPreferences, ptmSequenceMatchingPreferences).contains(1)) {
-                                    mappedModification = ptm;
-                                    break;
-                                }
-                            }
-                            if (mappedModification == null) {
-                                throw new IllegalArgumentException("Could not map the PTM of mass " + ptmMass + " on the N-terminus of the peptide " + peptideSequence + ".");
-                            }
-                        } else if (site == peptideSequence.length() + 1) {
-                            // C-term ptm
-                            for (PTM ptm : modifications.get(ptmMass)) {
-                                if (ptm.isCTerm() && peptide.getPotentialModificationSites(ptm, sequenceMatchingPreferences, ptmSequenceMatchingPreferences).contains(peptideSequence.length())) {
-                                    mappedModification = ptm;
-                                    break;
-                                }
-                            }
-                            if (mappedModification == null) {
-                                throw new IllegalArgumentException("Could not map the PTM of mass " + ptmMass + " on the C-terminus of the peptide " + peptideSequence + ".");
-                            }
-                        } else {
-                            for (PTM ptm : modifications.get(ptmMass)) {
-                                if (peptide.getPotentialModificationSites(ptm, sequenceMatchingPreferences, ptmSequenceMatchingPreferences).contains(site)) {
-                                    mappedModification = ptm;
-                                    break;
-                                }
-                            }
-                            if (mappedModification == null) {
-                                throw new IllegalArgumentException("Could not map the PTM of mass " + ptmMass + " at site " + site + " in peptide " + peptide.getSequence() + ".");
-                            }
-                        }
-
-                        String ptmName = mappedModification.getName();
-
-                        PtmScoring ptmScoring = ptmScores.getPtmScoring(ptmName);
-
-                        if (ptmScoring == null) {
-                            ptmScoring = new PtmScoring(ptmName);
-                            ptmScores.addPtmScoring(ptmName, ptmScoring);
-                        }
-
-                        ptmScoring.setProbabilisticScore(site, scores.get(site));
-                    }
-                }
-            }
-
-            spectrumMatch.addUrParam(ptmScores);
-        }
-    }
-
-    /**
-     * Scores PTM locations for a desired spectrum match.
-     *
-     * @param identification identification object containing the identification
-     * matches
-     * @param spectrumMatch the spectrum match of interest
-     * @param identificationParameters the parameters used for identification
-     * @param waitingHandler waiting handler to display progress and allow
-     * canceling
-     * @param peptideSpectrumAnnotator the spectrum annotator
-     *
-     * @throws IOException exception thrown whenever an error occurred while
-     * interacting with a file
-     * @throws SQLException thrown whenever an error occurred while interacting
-     * with the database
-     * @throws ClassNotFoundException thrown whenever an error occurred while
-     * deserializing a match from the database
-     * @throws InterruptedException thrown whenever a threading error occurred
-     * while interacting with the database
-     * @throws MzMLUnmarshallerException thrown whenever an error occurred while
-     * reading an mzML file
-     * @throws org.apache.commons.math.MathException thrown whenever a math
-     * error occurred while computing the PTM scores
-     */
-    public void scorePTMs(Identification identification, SpectrumMatch spectrumMatch, IdentificationParameters identificationParameters,
-            WaitingHandler waitingHandler, PeptideSpectrumAnnotator peptideSpectrumAnnotator)
-            throws SQLException, IOException, ClassNotFoundException, InterruptedException, MzMLUnmarshallerException, MathException {
-
-        SequenceMatchingPreferences sequenceMatchingPreferences = identificationParameters.getSequenceMatchingPreferences();
-        attachDeltaScore(identification, spectrumMatch, sequenceMatchingPreferences);
-
-        PTMScoringPreferences scoringPreferences = identificationParameters.getPtmScoringPreferences();
-
-        if (scoringPreferences.isProbabilitsticScoreCalculation()) {
-            attachProbabilisticScore(identification, spectrumMatch, identificationParameters, peptideSpectrumAnnotator);
-        }
-
-        PSPtmScores ptmScores = (PSPtmScores) spectrumMatch.getUrParam(new PSPtmScores());
-
-        if (ptmScores != null) {
-
-            Peptide peptide = spectrumMatch.getBestPeptideAssumption().getPeptide();
-
-            ArrayList<Double> modificationMasses = new ArrayList<>(peptide.getNModifications());
-            if (peptide.isModified()) {
-                for (ModificationMatch modificationMatch : peptide.getModificationMatches()) {
-                    if (modificationMatch.getVariable()) {
-                        PTM ptm = ptmFactory.getPTM(modificationMatch.getTheoreticPtm());
-                        if (!modificationMasses.contains(ptm.getMass())) {
-                            modificationMasses.add(ptm.getMass());
-                        }
-                    }
-                }
-            }
-
-            for (double ptmMass : modificationMasses) {
-
-                int nPtm = peptide.getNVariableModifications(ptmMass);
-                HashMap<Double, ArrayList<Integer>> dSitesMap = new HashMap<>(nPtm);
-                HashMap<Double, ArrayList<Integer>> pSitesMap = new HashMap<>(nPtm);
-                HashMap<Integer, Double> pScores = new HashMap<>(nPtm);
-
-                for (String modification : ptmScores.getScoredPTMs()) {
-
-                    PTM ptm = ptmFactory.getPTM(modification);
-
-                    if (ptm.getMass() == ptmMass) {
-
-                        PtmScoring ptmScoring = ptmScores.getPtmScoring(modification);
-
-                        for (int site : ptmScoring.getDSites()) {
-
-                            double score = ptmScoring.getDeltaScore(site);
-                            ArrayList<Integer> sites = dSitesMap.get(score);
-
-                            if (sites == null) {
-                                sites = new ArrayList<>(nPtm);
-                                dSitesMap.put(score, sites);
-                            }
-
-                            sites.add(site);
-                        }
-
-                        for (int site : ptmScoring.getProbabilisticSites()) {
-
-                            double score = ptmScoring.getProbabilisticScore(site);
-                            ArrayList<Integer> sites = pSitesMap.get(score);
-
-                            if (sites == null) {
-                                sites = new ArrayList<>(nPtm);
-                                pSitesMap.put(score, sites);
-                            }
-
-                            sites.add(site);
-
-                            if (!pScores.containsKey(site)) {
-                                pScores.put(site, score);
-                            } else {
-                                throw new IllegalArgumentException("Duplicate PTM score found at site " + site
-                                        + " for peptide " + peptide.getSequence() + " in spectrum " + spectrumMatch.getKey() + ".");
-                            }
-                        }
-                    }
-                }
-
-                ArrayList<Integer> dSites = new ArrayList<>(nPtm);
-                ArrayList<Double> scores = new ArrayList<>(dSitesMap.keySet());
-                Collections.sort(scores, Collections.reverseOrder());
-                int cpt = 0;
-
-                for (double score : scores) {
-
-                    ArrayList<Integer> sites = dSitesMap.get(score);
-
-                    if (sites.size() >= nPtm - cpt) {
-                        dSites.addAll(sites);
-                        cpt += sites.size();
-                    } else {
-                        Collections.shuffle(sites);
-                        for (Integer site : sites) {
-                            if (cpt == nPtm) {
-                                break;
-                            }
-                            dSites.add(site);
-                        }
-                    }
-
-                    if (cpt == nPtm) {
-                        break;
-                    }
-                }
-
-                ArrayList<Integer> pSites = new ArrayList<>(nPtm);
-                scores = new ArrayList<>(pSitesMap.keySet());
-                Collections.sort(scores, Collections.reverseOrder());
-                cpt = 0;
-
-                for (double score : scores) {
-
-                    ArrayList<Integer> sites = pSitesMap.get(score);
-
-                    if (sites.size() >= nPtm - cpt) {
-                        pSites.addAll(sites);
-                        cpt += sites.size();
-                    } else {
-                        Collections.shuffle(sites);
-                        for (Integer site : sites) {
-                            if (cpt == nPtm) {
-                                break;
-                            }
-                            pSites.add(site);
-                        }
-                    }
-                    if (cpt == nPtm) {
-                        break;
-                    }
-                }
-
-                if (dSites.size() < nPtm) {
-                    throw new IllegalArgumentException("found less D-scores than PTMs for modification of mass "
-                            + ptmMass + " in peptide " + peptide.getSequence() + " in spectrum " + spectrumMatch.getKey() + ".");
-                }
-
-                for (Integer site : pSites) {
-                    boolean conflict = !dSites.contains(site);
-                    psmPTMMap.addPoint(ptmMass, -pScores.get(site), spectrumMatch, conflict);
-                }
-            }
-        }
-    }
-
-    /**
-     * Computes the statistics on localization confidence (beta).
-     *
-     * @param waitingHandler waiting handler displaying progress to the user
-     *
-     * @param psmError the desired PSM localization error rate
-     */
-    public void computeLocalizationStatistics(WaitingHandler waitingHandler, double psmError) {
-
-        waitingHandler.setWaitingText("Estimating Localization Error Rates. Please Wait...");
-
-        for (Double ptmMass : psmPTMMap.getModificationsScored()) {
-
-            for (int mapKey : psmPTMMap.getKeys(ptmMass).keySet()) {
-                if (waitingHandler.isRunCanceled()) {
-                    return;
-                }
-                waitingHandler.increaseSecondaryProgressCounter();
-                TargetDecoyMap currentMap = psmPTMMap.getTargetDecoyMap(ptmMass, mapKey);
-                TargetDecoyResults currentResults = currentMap.getTargetDecoyResults();
-                currentResults.setInputType(1);
-                currentResults.setUserInput(psmError);
-                currentResults.setClassicalEstimators(true);
-                currentResults.setClassicalValidation(true);
-                currentResults.setFdrLimit(psmError);
-                currentMap.getTargetDecoySeries().getFDRResults(currentResults);
-            }
-        }
-    }
-
-    /**
-     * Scores the PTMs for a peptide match.
-     *
-     * @param identification identification object containing the identification
-     * matches
-     * @param peptideMatch the peptide match of interest
-     * @param identificationParameters the identification parameters
-     * @param waitingHandler the waiting handler, can be null
-     *
-     * @throws Exception exception thrown whenever an error occurred while
-     * deserializing a match
-     */
-    public void scorePTMs(Identification identification, PeptideMatch peptideMatch, IdentificationParameters identificationParameters, WaitingHandler waitingHandler) throws Exception {
-
-        Peptide peptide = peptideMatch.getTheoreticPeptide();
-        String peptideSequence = peptide.getSequence();
-        ArrayList<ModificationMatch> originalMatches = peptide.getModificationMatches();
-        if (originalMatches == null) {
-            return;
-        }
-
-        SequenceMatchingPreferences sequenceMatchingPreferences = identificationParameters.getSequenceMatchingPreferences();
-        PtmSettings ptmSettings = identificationParameters.getSearchParameters().getPtmSettings();
-
-        PSPtmScores peptideScores = new PSPtmScores();
-        PSParameter psParameter = new PSParameter();
-
-        HashMap<Double, Integer> variableModifications = new HashMap<>(peptide.getNModifications());
-        HashMap<Double, HashMap<Integer, ArrayList<String>>> inferredSites = new HashMap<>(peptide.getNModifications());
-        PTM nTermPtmConfident = null;
-        PTM cTermPtmConfident = null;
-
-        String originalKey = peptide.getMatchingKey(sequenceMatchingPreferences);
-        ArrayList<ModificationMatch> newModificationMatches = new ArrayList<>(originalMatches.size());
-
-        for (ModificationMatch modificationMatch : originalMatches) {
-            if (modificationMatch.getVariable()) {
-                String modName = modificationMatch.getTheoreticPtm();
-                PTM ptm = ptmFactory.getPTM(modName);
-                double ptmMass = ptm.getMass();
-                boolean maybeNotTerminal = ptm.getType() == PTM.MODAA;
-                if (!maybeNotTerminal) {
-                    for (String otherPtmName : ptmSettings.getAllNotFixedModifications()) {
-                        if (!otherPtmName.equals(modName)) {
-                            PTM ptm2 = ptmFactory.getPTM(otherPtmName);
-                            if (ptm2.getMass() == ptmMass && ptm.getType() != ptm2.getType()) {
-                                maybeNotTerminal = true;
-                                break;
-                            }
-                        }
-                    }
-                }
-                if (maybeNotTerminal) {
-                    Integer nPtm = variableModifications.get(ptmMass);
-                    if (nPtm == null) {
-                        variableModifications.put(ptmMass, 1);
-                    } else {
-                        variableModifications.put(ptmMass, nPtm + 1);
-                    }
-                    if (modificationMatch.getInferred()) {
-                        Integer modificationSite;
-                        if (ptm.isCTerm()) {
-                            modificationSite = peptideSequence.length() + 1;
-                        } else if (ptm.isNTerm()) {
-                            modificationSite = 0;
-                        } else {
-                            modificationSite = modificationMatch.getModificationSite();
-                        }
-                        HashMap<Integer, ArrayList<String>> ptmInferredSites = inferredSites.get(ptmMass);
-                        if (ptmInferredSites == null) {
-                            ptmInferredSites = new HashMap<>(1);
-                            inferredSites.put(ptmMass, ptmInferredSites);
-                        }
-                        ArrayList<String> modificationsAtSite = ptmInferredSites.get(modificationSite);
-                        if (modificationsAtSite == null) {
-                            modificationsAtSite = new ArrayList<>(1);
-                            ptmInferredSites.put(modificationSite, modificationsAtSite);
-                        }
-                        modificationsAtSite.add(modName);
-                    }
-                } else {
-                    newModificationMatches.add(modificationMatch);
-                    if (ptm.isCTerm()) {
-                        if (cTermPtmConfident != null) {
-                            throw new IllegalArgumentException("Multiple PTMs on termini not supported.");
-                        }
-                        cTermPtmConfident = ptmFactory.getPTM(modName);
-                    } else if (ptm.isNTerm()) {
-                        if (nTermPtmConfident != null) {
-                            throw new IllegalArgumentException("Multiple PTMs on termini not supported.");
-                        }
-                        nTermPtmConfident = ptmFactory.getPTM(modName);
-                    } else {
-                        throw new IllegalArgumentException("Non-terminal PTM should be of type PTM.MODAA.");
-                    }
-                }
-            } else {
-                newModificationMatches.add(modificationMatch);
-            }
-        }
-
-        if (variableModifications.isEmpty()) {
-            return;
-        }
-
-        HashMap<Double, ArrayList<ModificationMatch>> newMatches = new HashMap<>(variableModifications.size());
-
-        HashMap<Double, ArrayList<Integer>> confidentSites = new HashMap<>(variableModifications.size());
-
-        ArrayList<UrParameter> parameters = new ArrayList<>(1);
-        parameters.add(new PSParameter());
-        PsmIterator psmIterator = identification.getPsmIterator(peptideMatch.getSpectrumMatchesKeys(), waitingHandler);
-        
-        // Map confident sites
-<<<<<<< HEAD
-        while (psmIterator.hasNext()) {
-            SpectrumMatch spectrumMatch = psmIterator.next();
-            psParameter = (PSParameter)spectrumMatch.getUrParam(psParameter);
-=======
-        SpectrumMatch spectrumMatch;
-        while ((spectrumMatch = psmIterator.next()) != null) { 
-            String spectrumKey = spectrumMatch.getKey();
-            psParameter = (PSParameter) identification.getSpectrumMatchParameter(spectrumKey, psParameter);
->>>>>>> 98ab6bef
-            PSPtmScores psmScores = (PSPtmScores) spectrumMatch.getUrParam(new PSPtmScores());
-
-            for (String ptmName : psmScores.getScoredPTMs()) {
-                PtmScoring psmScoring = psmScores.getPtmScoring(ptmName);
-                PtmScoring peptideScoring = peptideScores.getPtmScoring(ptmName);
-                if (peptideScoring == null) {
-                    peptideScoring = new PtmScoring(ptmName);
-                    peptideScores.addPtmScoring(ptmName, peptideScoring);
-                }
-                for (int site : psmScoring.getScoredSites()) {
-                    double psmDScore = psmScoring.getDeltaScore(site);
-                    double peptideDScore = peptideScoring.getDeltaScore(site);
-                    if (peptideDScore < psmDScore) {
-                        peptideScoring.setDeltaScore(site, psmDScore);
-                    }
-                    double psmPScore = psmScoring.getProbabilisticScore(site);
-                    double peptidePScore = peptideScoring.getProbabilisticScore(site);
-                    if (peptidePScore < psmPScore) {
-                        peptideScoring.setProbabilisticScore(site, psmPScore);
-                    }
-                    int psmValidationLevel = psmScoring.getLocalizationConfidence(site);
-                    int peptideValidationLevel = peptideScoring.getLocalizationConfidence(site);
-                    if (peptideValidationLevel < psmValidationLevel) {
-                        peptideScoring.setSiteConfidence(site, psmValidationLevel);
-                    }
-                }
-            }
-
-            for (Integer refSite : psmScores.getConfidentSites()) {
-                for (String ptmName : psmScores.getConfidentModificationsAt(refSite)) {
-                    int site = refSite;
-                    PTM ptm = ptmFactory.getPTM(ptmName);
-                    Double ptmMass = ptm.getMass();
-                    Integer occurrence = variableModifications.get(ptmMass);
-                    if (occurrence != null) {
-                        ArrayList<Integer> ptmConfidentSites = confidentSites.get(ptmMass);
-                        if (ptmConfidentSites == null) {
-                            ptmConfidentSites = new ArrayList<>(1);
-                            confidentSites.put(ptmMass, ptmConfidentSites);
-                        }
-                        int nSitesOccupied = ptmConfidentSites.size();
-                        if (nTermPtmConfident != null && ptm.getMass() == nTermPtmConfident.getMass()) {
-                            nSitesOccupied++;
-                        }
-                        if (cTermPtmConfident != null && ptm.getMass() == cTermPtmConfident.getMass()) {
-                            nSitesOccupied++;
-                        }
-                        if (nSitesOccupied < occurrence
-                                && (ptm.getType() == PTM.MODAA && !ptmConfidentSites.contains(site)
-                                || site == 1 && nTermPtmConfident == null && ptm.isNTerm()
-                                || site == peptideSequence.length() && cTermPtmConfident == null && ptm.isCTerm())) {
-                            if (ptm.isCTerm()) {
-                                cTermPtmConfident = ptm;
-                                site = site + 1;
-                            } else if (ptm.isNTerm()) {
-                                nTermPtmConfident = ptm;
-                                site = 0;
-                            } else {
-                                ptmConfidentSites.add(site);
-                            }
-                            peptideScores.addConfidentModificationSite(ptmName, refSite);
-                            ModificationMatch newMatch = new ModificationMatch(ptmName, true, refSite);
-                            newMatch.setConfident(true);
-                            ArrayList<ModificationMatch> newPtmMatches = newMatches.get(ptmMass);
-                            if (newPtmMatches == null) {
-                                newPtmMatches = new ArrayList<>(occurrence);
-                                newMatches.put(ptmMass, newPtmMatches);
-                            }
-                            newPtmMatches.add(newMatch);
-                            if (newPtmMatches.size() > occurrence) {
-                                throw new IllegalArgumentException("More sites than PTMs on peptide " + peptideMatch.getKey() + " for PTM of mass " + ptmMass + ".");
-                            }
-                            HashMap<Integer, ArrayList<String>> ptmInferredSites = inferredSites.get(ptmMass);
-                            if (ptmInferredSites != null) {
-                                ArrayList<String> ptmsAtSite = ptmInferredSites.get(site);
-                                if (ptmsAtSite != null) {
-                                    ptmsAtSite.remove(ptmName);
-                                    if (ptmsAtSite.isEmpty()) {
-                                        ptmInferredSites.remove(site);
-                                        if (ptmInferredSites.isEmpty()) {
-                                            inferredSites.remove(ptmMass);
-                                        }
-                                    }
-                                }
-                            }
-                        }
-                    }
-                }
-            }
-        }
-        
-        boolean enoughSites = true;
-        for (double ptmMass : variableModifications.keySet()) {
-            int nPtms = variableModifications.get(ptmMass);
-            int nConfident = 0;
-            ArrayList<Integer> ptmConfidentSites = confidentSites.get(ptmMass);
-            if (ptmConfidentSites != null) {
-                nConfident = ptmConfidentSites.size();
-            }
-            if (nConfident < nPtms) {
-                enoughSites = false;
-                break;
-            }
-        }
-        if (!enoughSites) {
-
-            HashMap<Double, HashMap<Double, HashMap<Double, HashMap<Integer, ArrayList<String>>>>> ambiguousSites = new HashMap<>(originalMatches.size());
-
-            psmIterator = identification.getPsmIterator(peptideMatch.getSpectrumMatchesKeys(), waitingHandler);
-
-            // Map ambiguous sites
-<<<<<<< HEAD
-            while (psmIterator.hasNext()) {
-                SpectrumMatch spectrumMatch = psmIterator.next();
-                psParameter = (PSParameter)spectrumMatch.getUrParam(psParameter);
-=======
-            while ((spectrumMatch = psmIterator.next()) != null) {
-                
-                String spectrumKey = spectrumMatch.getKey();
-                psParameter = (PSParameter) identification.getSpectrumMatchParameter(spectrumKey, psParameter);
->>>>>>> 98ab6bef
-                PSPtmScores psmScores = (PSPtmScores) spectrumMatch.getUrParam(new PSPtmScores());
-
-                for (int representativeSite : psmScores.getRepresentativeSites()) {
-                    HashMap<Integer, ArrayList<String>> ambiguousMappingAtSite = psmScores.getAmbiguousPtmsAtRepresentativeSite(representativeSite);
-                    int mappingSize = ambiguousMappingAtSite.size();
-                    for (int refSite : ambiguousMappingAtSite.keySet()) {
-                        for (String ptmName : ambiguousMappingAtSite.get(refSite)) {
-                            int site = refSite;
-                            PTM ptm = ptmFactory.getPTM(ptmName);
-                            Double ptmMass = ptm.getMass();
-                            Integer occurrence = variableModifications.get(ptmMass);
-                            if (occurrence != null) {
-                                ArrayList<Integer> ptmConfidentSites = confidentSites.get(ptmMass);
-                                int nSitesOccupied = 0;
-                                if (ptmConfidentSites != null) {
-                                    nSitesOccupied = ptmConfidentSites.size();
-                                }
-                                if (nTermPtmConfident != null && ptm.getMass() == nTermPtmConfident.getMass()) {
-                                    nSitesOccupied++;
-                                }
-                                if (cTermPtmConfident != null && ptm.getMass() == cTermPtmConfident.getMass()) {
-                                    nSitesOccupied++;
-                                }
-                                if (nSitesOccupied < occurrence
-                                        && (ptm.getType() == PTM.MODAA && ptmConfidentSites == null
-                                        || ptm.getType() == PTM.MODAA && !ptmConfidentSites.contains(site)
-                                        || site == 1 && nTermPtmConfident == null && ptm.isNTerm()
-                                        || site == peptideSequence.length() && cTermPtmConfident == null && ptm.isCTerm())) {
-                                    if (ptm.isCTerm()) {
-                                        site = site + 1;
-                                    } else if (ptm.isNTerm()) {
-                                        site = 0;
-                                    }
-                                    double probabilisticScore = 0.0;
-                                    double dScore = 0.0;
-                                    PtmScoring ptmScoring = psmScores.getPtmScoring(ptmName);
-                                    if (ptmScoring != null) {
-                                        probabilisticScore = ptmScoring.getProbabilisticScore(refSite);
-                                        dScore = ptmScoring.getDeltaScore(refSite);
-                                    }
-                                    HashMap<Double, HashMap<Double, HashMap<Integer, ArrayList<String>>>> pScoreMap = ambiguousSites.get(probabilisticScore);
-                                    if (pScoreMap == null) {
-                                        pScoreMap = new HashMap<>(mappingSize);
-                                        ambiguousSites.put(probabilisticScore, pScoreMap);
-                                    }
-                                    HashMap<Double, HashMap<Integer, ArrayList<String>>> dScoreMap = pScoreMap.get(dScore);
-                                    if (dScoreMap == null) {
-                                        dScoreMap = new HashMap<>(mappingSize);
-                                        pScoreMap.put(dScore, dScoreMap);
-                                    }
-                                    HashMap<Integer, ArrayList<String>> ptmMap = dScoreMap.get(ptmMass);
-                                    if (ptmMap == null) {
-                                        ptmMap = new HashMap<>(1);
-                                        dScoreMap.put(ptmMass, ptmMap);
-                                    }
-                                    ArrayList<String> modifications = ptmMap.get(site);
-                                    if (modifications == null) {
-                                        modifications = new ArrayList<>(1);
-                                        ptmMap.put(site, modifications);
-                                    }
-                                    if (!modifications.contains(ptmName)) {
-                                        modifications.add(ptmName);
-                                    }
-                                }
-                            }
-                        }
-                    }
-                }
-            }
-
-            HashMap<Double, Integer> nRepresentativesMap = new HashMap<>();
-            for (Double ptmMass : variableModifications.keySet()) {
-                int nPtm = variableModifications.get(ptmMass);
-                int nConfident = 0;
-                ArrayList<Integer> ptmConfidentSites = confidentSites.get(ptmMass);
-                if (ptmConfidentSites != null) {
-                    nConfident = ptmConfidentSites.size();
-                }
-                if (nTermPtmConfident != null) {
-                    double nTermMass = nTermPtmConfident.getMass();
-                    if (nTermMass == ptmMass) {
-                        nConfident++;
-                    }
-                }
-                if (cTermPtmConfident != null) {
-                    double nTermMass = cTermPtmConfident.getMass();
-                    if (nTermMass == ptmMass) {
-                        nConfident++;
-                    }
-                }
-                if (nConfident < nPtm) {
-                    int nRepresentatives = nPtm - nConfident;
-                    if (nRepresentatives > 0) {
-                        nRepresentativesMap.put(ptmMass, nRepresentatives);
-                    }
-                }
-            }
-
-            HashMap<Double, HashMap<Integer, HashMap<Integer, ArrayList<String>>>> representativeToSecondaryMap = getRepresentativeToSecondaryMap(ambiguousSites, nRepresentativesMap, inferredSites);
-
-            for (Double ptmMass : representativeToSecondaryMap.keySet()) {
-                HashMap<Integer, HashMap<Integer, ArrayList<String>>> representativesAtMass = representativeToSecondaryMap.get(ptmMass);
-                HashMap<Integer, ArrayList<String>> ptmInferredSites = inferredSites.get(ptmMass);
-                for (int representativeSite : representativesAtMass.keySet()) {
-                    HashMap<Integer, ArrayList<String>> siteToPtmMap = representativesAtMass.get(representativeSite);
-                    for (String ptmName : siteToPtmMap.get(representativeSite)) {
-                        int site = representativeSite;
-                        if (site == 0) {
-                            site = 1;
-                        } else if (site == peptideSequence.length() + 1) {
-                            site = peptideSequence.length();
-                        }
-                        ModificationMatch newMatch = new ModificationMatch(ptmName, true, site);
-                        newMatch.setConfident(false);
-                        if (ptmInferredSites != null && ptmInferredSites.containsKey(representativeSite)) {
-                            newMatch.setInferred(true);
-                        }
-                        ArrayList<ModificationMatch> newPtmMatches = newMatches.get(ptmMass);
-                        if (newPtmMatches == null) {
-                            newPtmMatches = new ArrayList<>();
-                            newMatches.put(ptmMass, newPtmMatches);
-                        }
-                        newPtmMatches.add(newMatch);
-                        if (newPtmMatches.size() > variableModifications.get(ptmMass)) {
-                            throw new IllegalArgumentException("More sites than PTMs on peptide " + peptideMatch.getKey() + " for PTM of mass " + ptmMass + ".");
-                        }
-                    }
-                    if (representativeSite != 0 && representativeSite != peptideSequence.length() + 1) {
-                        siteToPtmMap.remove(0);
-                        siteToPtmMap.remove(peptideSequence.length() + 1);
-                        peptideScores.addAmbiguousModificationSites(representativeSite, siteToPtmMap);
-                    }
-                }
-            }
-        }
-
-        for (ArrayList<ModificationMatch> modificationMatches : newMatches.values()) {
-            newModificationMatches.addAll(modificationMatches);
-        }
-        peptide.setModificationMatches(newModificationMatches);
-
-        peptideMatch.addUrParam(peptideScores);
-
-        String newKey = peptide.getMatchingKey(sequenceMatchingPreferences);
-        if (!newKey.equals(originalKey)) {
-            if (identification.getPeptideIdentification().contains(newKey)) {
-                throw new IllegalArgumentException("Attempting to create duplicate peptide key: " + newKey + " from peptide " + originalKey + ".");
-            }
-        }
-    }
-
-    /**
-     * Returns a representative to secondary sites map (representative site &gt;
-     * secondary site &gt; list of PTM names) based on an ambiguous sites scores
-     * map (probabilistic score &gt; delta score &gt; site &gt; list of PTM
-     * names).
-     *
-     * @param ambiguousSitesScores a map of the ambiguous sites scores
-     * @param nRepresentatives the number of representative sites allowed
-     *
-     * @return a representative to secondary sites map
-     */
-    private HashMap<Double, HashMap<Integer, HashMap<Integer, ArrayList<String>>>> getRepresentativeToSecondaryMap(HashMap<Double, HashMap<Double, HashMap<Double, HashMap<Integer, ArrayList<String>>>>> ambiguousScoreToSiteMap, HashMap<Double, Integer> nRepresentatives) {
-        return getRepresentativeToSecondaryMap(ambiguousScoreToSiteMap, nRepresentatives, null);
-    }
-
-    /**
-     * Returns a representative to secondary sites map (representative site &gt;
-     * secondary site &gt; list of PTM names) based on an ambiguous sites scores
-     * map (probabilistic score &gt; delta score &gt; site &gt; list of PTM
-     * names).
-     *
-     * @param ambiguousSitesScores a map of the ambiguous sites scores
-     * @param nRepresentatives the number of representative sites allowed
-     * @param preferentialSites preferential sites to be selected as
-     * representative
-     *
-     * @return a representative to secondary sites map
-     */
-    private HashMap<Double, HashMap<Integer, HashMap<Integer, ArrayList<String>>>> getRepresentativeToSecondaryMap(HashMap<Double, HashMap<Double, HashMap<Double, HashMap<Integer, ArrayList<String>>>>> ambiguousScoreToSiteMap, HashMap<Double, Integer> nRepresentativesMap, HashMap<Double, HashMap<Integer, ArrayList<String>>> preferentialSites) {
-        ObjectsDB.increaseRWCounter(); zooActivateRead(); ObjectsDB.decreaseRWCounter();
-        
-
-        int nMasses = nRepresentativesMap.size();
-        HashMap<Double, Integer> nToSelectMap = new HashMap<>(nMasses);
-        HashMap<Double, Integer> nSelectedMap = new HashMap<>(nMasses);
-        for (Double ptmMass : nRepresentativesMap.keySet()) {
-            int nRepresentatives = nRepresentativesMap.get(ptmMass);
-            int nPreferential = 0;
-            if (preferentialSites != null) {
-                HashMap<Integer, ArrayList<String>> sites = preferentialSites.get(ptmMass);
-                if (sites != null) {
-                    nPreferential = sites.size();
-                }
-            }
-            int toSelect = Math.max(nRepresentatives - nPreferential, 0);
-            nToSelectMap.put(ptmMass, toSelect);
-            nSelectedMap.put(ptmMass, 0);
-        }
-
-        HashMap<Double, HashSet<Integer>> possibleSites = new HashMap<>(nMasses);
-        for (HashMap<Double, HashMap<Double, HashMap<Integer, ArrayList<String>>>> mapAtPscore : ambiguousScoreToSiteMap.values()) {
-            for (HashMap<Double, HashMap<Integer, ArrayList<String>>> mapAtDScore : mapAtPscore.values()) {
-                for (Double ptmMass : mapAtDScore.keySet()) {
-                    HashSet<Integer> ptmSites = possibleSites.get(ptmMass);
-                    if (ptmSites == null) {
-                        ptmSites = new HashSet<>(2);
-                        possibleSites.put(ptmMass, ptmSites);
-                    }
-                    Set<Integer> sitesAtScore = mapAtDScore.get(ptmMass).keySet();
-                    ptmSites.addAll(sitesAtScore);
-                }
-            }
-        }
-
-        HashMap<Double, HashMap<Integer, ArrayList<String>>> representativeSites = new HashMap<>(nMasses);
-        HashMap<Double, HashMap<Integer, ArrayList<String>>> secondarySites = new HashMap<>(nMasses);
-        ArrayList<Double> pScores = new ArrayList<>(ambiguousScoreToSiteMap.keySet());
-        if (pScores.size() > 1) {
-            Collections.sort(pScores, Collections.reverseOrder());
-        }
-        for (double pScore : pScores) {
-            HashMap<Double, HashMap<Double, HashMap<Integer, ArrayList<String>>>> dScoresMap = ambiguousScoreToSiteMap.get(pScore);
-            ArrayList<Double> dScores = new ArrayList<>(dScoresMap.keySet());
-            if (dScores.size() > 1) {
-                Collections.sort(dScores, Collections.reverseOrder());
-            }
-            for (double dScore : dScores) {
-                HashMap<Double, HashMap<Integer, ArrayList<String>>> ptmMap = dScoresMap.get(dScore);
-                ArrayList<Double> ptmMasses = new ArrayList<>(ptmMap.keySet());
-                if (ptmMasses.size() > 1) {
-                    Collections.sort(ptmMasses);
-                }
-                for (double ptmMass : ptmMasses) {
-                    HashMap<Integer, ArrayList<String>> preferentialSitesForPtm = null;
-                    if (preferentialSites != null) {
-                        preferentialSitesForPtm = preferentialSites.get(ptmMass);
-                    }
-                    int toSelect = nToSelectMap.get(ptmMass);
-                    /*
-                    if (toSelect == null) {
-                        toSelect = 0;
-                    }*/
-                    int nSelected = nSelectedMap.get(ptmMass);
-                    /*
-                    if (nSelected == null) {
-                        nSelected = 0;
-                    }*/
-                    int nNeeded = toSelect - nSelected;
-                    if (nNeeded > 0) {
-                        HashSet<Integer> ptmSites = possibleSites.get(ptmMass);
-                        if (ptmSites == null || ptmSites.size() < nNeeded) {
-                            throw new IllegalArgumentException("Not enough sites (" + possibleSites.size() + " where " + nNeeded + " needed) found for ptm mass " + ptmMass + ".");
-                        }
-                    }
-
-                    HashMap<Integer, ArrayList<String>> siteMap = ptmMap.get(ptmMass);
-                    ArrayList<Integer> sites = new ArrayList<>(siteMap.keySet());
-                    if (preferentialSitesForPtm != null) {
-                        for (Integer preferentialSite : preferentialSitesForPtm.keySet()) {
-                            if (!sites.contains(preferentialSite)) {
-                                sites.add(preferentialSite);
-                            }
-                            ArrayList<String> preferentialPtmsAtSite = preferentialSitesForPtm.get(preferentialSite);
-                            ArrayList<String> ptmsAtSite = siteMap.get(preferentialSite);
-                            if (ptmsAtSite == null) {
-                                siteMap.put(preferentialSite, preferentialPtmsAtSite);
-                            } else {
-                                for (String ptmName : preferentialPtmsAtSite) {
-                                    if (!ptmsAtSite.contains(ptmName)) {
-                                        ptmsAtSite.add(ptmName);
-                                    }
-                                }
-                            }
-                        }
-                    }
-                    if (sites.size() > 1) {
-                        Collections.sort(sites);
-                    }
-                    for (int site : sites) {
-                        boolean referenceOtherPtm = false;
-                        for (Double tempMass : representativeSites.keySet()) {
-                            if (representativeSites.get(tempMass).keySet().contains(site)) {
-                                referenceOtherPtm = true;
-                                break;
-                            }
-                        }
-                        boolean preferentialForPtm;
-                        boolean preferentialSiteOtherPtm = false;
-                        preferentialForPtm = preferentialSitesForPtm != null && preferentialSitesForPtm.containsKey(site);
-                        if (!preferentialSiteOtherPtm && preferentialSites != null) {
-                            for (Double tempMass : preferentialSites.keySet()) {
-                                if (tempMass != ptmMass) {
-                                    HashMap<Integer, ArrayList<String>> preferentialSitesOtherPtm = preferentialSites.get(ptmMass);
-                                    if (preferentialSitesOtherPtm != null && preferentialSitesOtherPtm.containsKey(site)) {
-                                        preferentialSiteOtherPtm = true;
-                                        break;
-                                    }
-                                }
-                            }
-                        }
-                        boolean blockingOtherPtm = false;
-                        HashSet<Double> tempMasses = new HashSet<>(possibleSites.keySet());
-                        for (Double tempMass : tempMasses) {
-                            if (tempMass != ptmMass) {
-                                Integer tempToSelect = nToSelectMap.get(tempMass);
-                                Integer tempSelected = nSelectedMap.get(tempMass);
-                                if (tempToSelect != null && tempSelected != null) {
-                                    int toMapForPtm = tempToSelect - tempSelected;
-                                    if (toMapForPtm > 0) {
-                                        HashSet<Integer> tempSites = possibleSites.get(tempMass);
-                                        if (tempSites == null) {
-                                            throw new IllegalArgumentException("No sites found for PTM of mass " + ptmMass + ".");
-                                        }
-                                        if (tempSites.size() == toMapForPtm && tempSites.contains(site)) {
-                                            blockingOtherPtm = true;
-                                            break;
-                                        }
-                                    }
-                                }
-                            }
-                        }
-                        if (!referenceOtherPtm && !blockingOtherPtm
-                                && (preferentialForPtm || !preferentialSiteOtherPtm && nSelected < toSelect)) {
-                            HashMap<Integer, ArrayList<String>> representativeSitesForPtmMass = representativeSites.get(ptmMass);
-                            if (representativeSitesForPtmMass == null) {
-                                representativeSitesForPtmMass = new HashMap<>(nRepresentativesMap.get(ptmMass));
-                                representativeSites.put(ptmMass, representativeSitesForPtmMass);
-                            }
-                            ArrayList<String> ptmsAtSite = siteMap.get(site);
-                            if (ptmsAtSite == null) {
-                                throw new IllegalArgumentException("No PTM found at site " + site + ".");
-                            }
-                            for (String ptmName : ptmsAtSite) {
-                                ArrayList<String> modifications = representativeSitesForPtmMass.get(site);
-                                if (modifications == null) {
-                                    modifications = new ArrayList<>(1);
-                                    representativeSitesForPtmMass.put(site, modifications);
-                                    if (!preferentialForPtm) {
-                                        nSelected++;
-                                    }
-                                }
-                                if (!modifications.contains(ptmName)) {
-                                    modifications.add(ptmName);
-                                }
-                            }
-                            for (Double tempMass : tempMasses) {
-                                HashSet<Integer> tempSites = possibleSites.get(tempMass);
-                                tempSites.remove(site);
-                                if (tempSites.isEmpty()) {
-                                    possibleSites.remove(tempMass);
-                                }
-                            }
-                        } else {
-                            HashMap<Integer, ArrayList<String>> secondarySitesForPtmMass = secondarySites.get(ptmMass);
-                            if (secondarySitesForPtmMass == null) {
-                                int size = 1;
-                                HashSet<Integer> ptmSites = possibleSites.get(ptmMass);
-                                if (ptmSites != null) {
-                                    size = ptmSites.size() - toSelect + nSelected;
-                                }
-                                secondarySitesForPtmMass = new HashMap<>(size);
-                                secondarySites.put(ptmMass, siteMap);
-                            }
-                            ArrayList<String> ptmsAtSite = siteMap.get(site);
-                            if (ptmsAtSite == null) {
-                                throw new IllegalArgumentException("No PTM found at site " + site + ".");
-                            }
-                            for (String ptmName : ptmsAtSite) {
-                                ArrayList<String> modifications = secondarySitesForPtmMass.get(site);
-                                if (modifications == null) {
-                                    modifications = new ArrayList<>(1);
-                                    secondarySitesForPtmMass.put(site, modifications);
-                                }
-                                if (!modifications.contains(ptmName)) {
-                                    modifications.add(ptmName);
-                                }
-                            }
-                        }
-                    }
-                    nSelectedMap.put(ptmMass, nSelected);
-                }
-            }
-        }
-        for (double ptmMass : nToSelectMap.keySet()) {
-            Integer nSelected = nSelectedMap.get(ptmMass);
-            Integer nToSelect = nToSelectMap.get(ptmMass);
-            if (nSelected == null || nSelected < nToSelect) {
-System.out.println("nToSelectMap: " + nToSelect);
-for (double ptmMasss : nToSelectMap.keySet()) System.out.println(ptmMasss + " -> " + nToSelectMap.get(ptmMass));
-System.out.println("nSelectMap: " + nSelected);
-for (double ptmMasss : nSelectedMap.keySet()) System.out.println(ptmMasss + " -> " + nSelectedMap.get(ptmMass));
-double p1 = nToSelectMap.keySet().iterator().next();
-double p2 = nSelectedMap.keySet().iterator().next();
-System.out.println(p1 + " / " + p2 + " / " + (p1 == p2));
-
-                throw new IllegalArgumentException("Not enough representative ptm sites found.");
-            } else if (nSelected > nToSelect) {
-                throw new IllegalArgumentException("Selected more representative sites than necessary.");
-            }
-        }
-        HashMap<Double, HashMap<Integer, HashMap<Integer, ArrayList<String>>>> representativeToSecondaryMap = new HashMap<>(representativeSites.size());
-        for (Double ptmMass : representativeSites.keySet()) {
-            HashMap<Integer, HashMap<Integer, ArrayList<String>>> mapAtMass = new HashMap<>();
-            representativeToSecondaryMap.put(ptmMass, mapAtMass);
-            HashMap<Integer, ArrayList<String>> representativeSitesAtMass = representativeSites.get(ptmMass);
-            for (int representativeSite : representativeSitesAtMass.keySet()) {
-                HashMap<Integer, ArrayList<String>> siteMap = new HashMap<>();
-                siteMap.put(representativeSite, representativeSitesAtMass.get(representativeSite));
-                mapAtMass.put(representativeSite, siteMap);
-            }
-            HashMap<Integer, ArrayList<String>> secondarySitesAtMass = secondarySites.get(ptmMass);
-            if (secondarySitesAtMass != null) {
-                for (int secondarySite : secondarySitesAtMass.keySet()) {
-                    Integer distance = null;
-                    Integer representativeSite = null;
-                    for (int tempRepresentativeSite : representativeSitesAtMass.keySet()) {
-                        int tempDistance = Math.abs(secondarySite - tempRepresentativeSite);
-                        if (representativeSite == null || tempDistance < distance || tempDistance == distance && tempRepresentativeSite < representativeSite) {
-                            representativeSite = tempRepresentativeSite;
-                            distance = tempDistance;
-                        }
-                    }
-                    HashMap<Integer, ArrayList<String>> representativeSiteMap = mapAtMass.get(representativeSite);
-                    representativeSiteMap.put(secondarySite, secondarySitesAtMass.get(secondarySite));
-                }
-            }
-
-        }
-        return representativeToSecondaryMap;
-    }
-
-    /**
-     * Scores PTMs in a protein match.
-     *
-     * @param identification identification object containing the identification
-     * matches
-     * @param proteinMatch the protein match
-     * @param identificationParameters the identification parameters
-     * @param scorePeptides boolean indicating whether peptides should be scored
-     * @param waitingHandler the waiting handler, can be null
-     *
-     * @throws Exception exception thrown whenever an error occurred while
-     * deserilalizing a match
-     */
-    public void scorePTMs(Identification identification, ProteinMatch proteinMatch, IdentificationParameters identificationParameters, boolean scorePeptides, WaitingHandler waitingHandler) throws Exception {
-
-        PSParameter psParameter = new PSParameter();
-        Protein protein = null;
-
-        HashMap<Integer, ArrayList<String>> confidentSites = new HashMap<>();
-        HashMap<Integer, HashMap<Integer, ArrayList<String>>> ambiguousSites = new HashMap<>();
-
-        ArrayList<String> peptideKeys = new ArrayList<>(proteinMatch.getPeptideMatchesKeys());
-
-        ArrayList<UrParameter> parameters = new ArrayList<>(1);
-        parameters.add(new PSParameter());
-<<<<<<< HEAD
-        PeptideMatchesIterator peptideMatchesIterator = identification.getPeptideMatchesIterator(peptideKeys, waitingHandler);
-=======
-        PeptideMatchesIterator peptideMatchesIterator = identification.getPeptideMatchesIterator(peptideKeys, parameters, false, null, waitingHandler);
-PeptideMatch peptideMatch;
->>>>>>> 98ab6bef
-
-        while ((peptideMatch = peptideMatchesIterator.next()) != null) {
-            
-            String peptideKey = peptideMatch.getKey();
-            psParameter = (PSParameter)peptideMatch.getUrParam(psParameter);
-            if (psParameter.getMatchValidationLevel().isValidated() && Peptide.isModified(peptideKey)) {
-                String peptideSequence = Peptide.getSequence(peptideKey);
-                if (peptideMatch.getUrParam(new PSPtmScores()) == null || scorePeptides) {
-                    scorePTMs(identification, peptideMatch, identificationParameters, waitingHandler);
-                }
-                PSPtmScores peptideScores = (PSPtmScores) peptideMatch.getUrParam(new PSPtmScores());
-                if (peptideScores != null) {
-
-                    if (protein == null) {
-                        protein = sequenceFactory.getProtein(proteinMatch.getMainMatch());
-                    }
-                    ArrayList<Integer> peptideStart = protein.getPeptideStart(peptideSequence,
-                            identificationParameters.getSequenceMatchingPreferences());
-                    for (int confidentSite : peptideScores.getConfidentSites()) {
-                        for (int peptideTempStart : peptideStart) {
-                            int siteOnProtein = peptideTempStart + confidentSite - 1;
-                            ArrayList<String> modificationsAtSite = confidentSites.get(siteOnProtein);
-                            if (modificationsAtSite == null) {
-                                modificationsAtSite = new ArrayList<>();
-                                confidentSites.put(siteOnProtein, modificationsAtSite);
-                            }
-                            for (String ptmName : peptideScores.getConfidentModificationsAt(confidentSite)) {
-                                if (!modificationsAtSite.contains(ptmName)) {
-                                    modificationsAtSite.add(ptmName);
-                                }
-                            }
-                        }
-                    }
-                    for (int representativeSite : peptideScores.getRepresentativeSites()) {
-                        HashMap<Integer, ArrayList<String>> peptideAmbiguousSites = peptideScores.getAmbiguousPtmsAtRepresentativeSite(representativeSite);
-                        for (int peptideTempStart : peptideStart) {
-                            int proteinRepresentativeSite = peptideTempStart + representativeSite - 1;
-                            HashMap<Integer, ArrayList<String>> proteinAmbiguousSites = ambiguousSites.get(proteinRepresentativeSite);
-                            if (proteinAmbiguousSites == null) {
-                                proteinAmbiguousSites = new HashMap<>(peptideAmbiguousSites.size());
-                                ambiguousSites.put(proteinRepresentativeSite, proteinAmbiguousSites);
-                            }
-                            for (int peptideSite : peptideAmbiguousSites.keySet()) {
-                                int siteOnProtein = peptideTempStart + peptideSite - 1;
-                                proteinAmbiguousSites.put(siteOnProtein, peptideAmbiguousSites.get(peptideSite));
-                            }
-                        }
-                    }
-                }
-            }
-        }
-
-        // remove ambiguous sites where a confident was found and merge overlapping groups
-        PSPtmScores proteinScores = new PSPtmScores();
-        ArrayList<Integer> representativeSites = new ArrayList<>(ambiguousSites.keySet());
-        Collections.sort(representativeSites);
-
-        for (Integer representativeSite : representativeSites) {
-            HashMap<Integer, ArrayList<String>> secondarySitesMap = ambiguousSites.get(representativeSite);
-            ArrayList<Integer> secondarySites = new ArrayList<>(secondarySitesMap.keySet());
-            for (int secondarySite : secondarySites) {
-                ArrayList<String> confidentPtms = confidentSites.get(secondarySite);
-                if (confidentPtms != null) {
-                    boolean samePtm = false;
-                    for (String modification : confidentPtms) {
-                        PTM confidentPtm = ptmFactory.getPTM(modification);
-                        for (String secondaryModification : secondarySitesMap.get(secondarySite)) {
-                            PTM secondaryPtm = ptmFactory.getPTM(secondaryModification);
-                            if (secondaryPtm.getMass() == confidentPtm.getMass()) { // @TODO: compare against the accuracy
-                                samePtm = true;
-                                break;
-                            }
-                        }
-                        if (samePtm) {
-                            break;
-                        }
-                    }
-                    if (samePtm) {
-                        ambiguousSites.remove(representativeSite);
-                        break;
-                    }
-                }
-                if (secondarySite != representativeSite) {
-                    ArrayList<Integer> tempRepresentativeSites = new ArrayList<>(ambiguousSites.keySet());
-                    Collections.sort(tempRepresentativeSites);
-                    for (Integer previousSite : tempRepresentativeSites) {
-                        if (previousSite >= representativeSite) {
-                            break;
-                        }
-                        if (previousSite == secondarySite) {
-                            HashMap<Integer, ArrayList<String>> previousSites = ambiguousSites.get(previousSite);
-                            ArrayList<String> previousPtms = previousSites.get(previousSite);
-                            boolean samePtm = false;
-                            for (String modification : previousPtms) {
-                                PTM previousPtm = ptmFactory.getPTM(modification);
-                                for (String secondaryModification : secondarySitesMap.get(secondarySite)) {
-                                    PTM secondaryPtm = ptmFactory.getPTM(secondaryModification);
-                                    if (secondaryPtm.getMass() == previousPtm.getMass()) { // @TODO: compare against the accuracy
-                                        samePtm = true;
-                                        break;
-                                    }
-                                }
-                                if (samePtm) {
-                                    break;
-                                }
-                            }
-                            if (samePtm) {
-                                for (int tempSecondarySite : secondarySitesMap.keySet()) {
-                                    if (!previousSites.containsKey(secondarySite)) {
-                                        previousSites.put(tempSecondarySite, secondarySitesMap.get(tempSecondarySite));
-                                    }
-                                }
-                                ambiguousSites.remove(representativeSite);
-                            }
-                        }
-                    }
-                }
-            }
-        }
-
-        for (int confidentSite : confidentSites.keySet()) {
-            for (String modificationName : confidentSites.get(confidentSite)) {
-                proteinScores.addConfidentModificationSite(modificationName, confidentSite);
-            }
-        }
-
-        for (int representativeSite : ambiguousSites.keySet()) {
-            proteinScores.addAmbiguousModificationSites(representativeSite, ambiguousSites.get(representativeSite));
-        }
-
-        proteinMatch.addUrParam(proteinScores);
-    }
-
-    /**
-     * Scores the PTMs of all PSMs contained in an identification object.
-     *
-     * @param identification identification object containing the identification
-     * matches
-     * @param waitingHandler the handler displaying feedback to the user
-     * @param exceptionHandler handler for exceptions
-     * @param identificationParameters the identification parameters
-     * @param metrics the dataset metrics
-     * @param processingPreferences the processing preferences
-     *
-     * @throws Exception exception thrown whenever a problem occurred while
-     * deserializing a match
-     */
-    public void scorePsmPtms(Identification identification, WaitingHandler waitingHandler, ExceptionHandler exceptionHandler, IdentificationParameters identificationParameters,
-            Metrics metrics, ProcessingPreferences processingPreferences) throws Exception {
-
-        waitingHandler.setWaitingText("Scoring PSM PTMs. Please Wait...");
-
-        waitingHandler.setSecondaryProgressCounterIndeterminate(false);
-        waitingHandler.setMaxSecondaryProgressCounter(identification.getSpectrumIdentificationSize());
-
-        ExecutorService pool = Executors.newFixedThreadPool(processingPreferences.getnThreads());
-
-        PsmIterator psmIterator = identification.getPsmIterator(null);
-        for (int i = 1; i <= processingPreferences.getnThreads() && !waitingHandler.isRunCanceled(); i++) {
-            PsmPtmScorerRunnable runnable = new PsmPtmScorerRunnable(psmIterator, identification, identificationParameters, waitingHandler, exceptionHandler);
-            pool.submit(runnable);
-        }
-        if (waitingHandler.isRunCanceled()) {
-            pool.shutdownNow();
-            return;
-        }
-        pool.shutdown();
-        if (!pool.awaitTermination(7, TimeUnit.DAYS)) {
-            throw new InterruptedException("PSM PTM scoring timed out. Please contact the developers.");
-        }
-    }
-
-    /**
-     * Scores the PTMs of all peptide matches contained in an identification
-     * object.
-     *
-     * @param identification identification object containing the identification
-     * matches
-     * @param waitingHandler the handler displaying feedback to the user
-     * @param identificationParameters the identification parameters
-     *
-     * @throws Exception exception thrown whenever a problem occurred while
-     * deserializing a match
-     */
-    public void scorePeptidePtms(Identification identification, WaitingHandler waitingHandler, IdentificationParameters identificationParameters) throws Exception {
-
-        waitingHandler.setWaitingText("Scoring Peptide PTMs. Please Wait...");
-
-        int max = identification.getPeptideIdentification().size();
-        waitingHandler.setSecondaryProgressCounterIndeterminate(false);
-        waitingHandler.setMaxSecondaryProgressCounter(max);
-
-<<<<<<< HEAD
-        PeptideMatchesIterator peptideMatchesIterator = identification.getPeptideMatchesIterator(waitingHandler);
-        while (peptideMatchesIterator.hasNext()) {
-            PeptideMatch peptideMatch = peptideMatchesIterator.next();
-=======
-        ArrayList<UrParameter> parameters = new ArrayList<UrParameter>(1);
-        parameters.add(new PSParameter());
-        PeptideMatchesIterator peptideMatchesIterator = identification.getPeptideMatchesIterator(parameters, false, null, waitingHandler);
-        PeptideMatch peptideMatch;
-        
-        while ((peptideMatch = peptideMatchesIterator.next()) != null) {
-            
->>>>>>> 98ab6bef
-            scorePTMs(identification, peptideMatch, identificationParameters, waitingHandler);
-            waitingHandler.increaseSecondaryProgressCounter();
-            if (waitingHandler.isRunCanceled()) {
-                return;
-            }
-        }
-
-        waitingHandler.setSecondaryProgressCounterIndeterminate(true);
-    }
-
-    /**
-     * Scores the PTMs of all protein matches contained in an identification
-     * object.
-     *
-     * @param identification identification object containing the identification
-     * matches
-     * @param metrics if provided, metrics on proteins will be saved while
-     * iterating the matches
-     * @param waitingHandler the handler displaying feedback to the user
-     * @param identificationParameters the identification parameters
-     * @param identificationFeaturesGenerator identification features generator
-     * used to generate metrics which will be stored for later reuse
-     *
-     * @throws Exception exception thrown whenever a problem occurred while
-     * deserializing a match
-     */
-    public void scoreProteinPtms(Identification identification, Metrics metrics, WaitingHandler waitingHandler, IdentificationParameters identificationParameters, IdentificationFeaturesGenerator identificationFeaturesGenerator) throws Exception {
-
-        waitingHandler.setWaitingText("Scoring Protein PTMs. Please Wait...");
-
-        int max = identification.getProteinIdentification().size();
-        waitingHandler.setSecondaryProgressCounterIndeterminate(false);
-        waitingHandler.setMaxSecondaryProgressCounter(max);
-
-        // If needed, while we are iterating proteins, we will take the maximal spectrum counting value and number of validated proteins as well.
-        int nValidatedProteins = 0;
-        int nConfidentProteins = 0;
-        double tempSpectrumCounting, maxSpectrumCounting = 0;
-
-        PSParameter psParameter = new PSParameter();
-<<<<<<< HEAD
-        ProteinMatchesIterator proteinMatchesIterator = identification.getProteinMatchesIterator(waitingHandler);
-=======
-        ArrayList<UrParameter> parameters = new ArrayList<UrParameter>(1);
-        parameters.add(psParameter);
-        ProteinMatchesIterator proteinMatchesIterator = identification.getProteinMatchesIterator(parameters, true, parameters, true, parameters, waitingHandler);
-ProteinMatch proteinMatch;
-        
-        while ((proteinMatch = proteinMatchesIterator.next()) != null) {
->>>>>>> 98ab6bef
-
-            String proteinKey = proteinMatch.getKey();
-
-            scorePTMs(identification, proteinMatch, identificationParameters, false, waitingHandler);
-
-            if (metrics != null) {
-                psParameter = (PSParameter)proteinMatch.getUrParam(psParameter);
-                if (psParameter.getMatchValidationLevel().isValidated()) {
-                    nValidatedProteins++;
-                    if (psParameter.getMatchValidationLevel() == MatchValidationLevel.confident) {
-                        nConfidentProteins++;
-                    }
-                }
-                if (identificationFeaturesGenerator != null) {
-                    tempSpectrumCounting = identificationFeaturesGenerator.getNormalizedSpectrumCounting(proteinKey);
-                    if (tempSpectrumCounting > maxSpectrumCounting) {
-                        maxSpectrumCounting = tempSpectrumCounting;
-                    }
-                }
-            }
-            waitingHandler.increaseSecondaryProgressCounter();
-            if (waitingHandler.isRunCanceled()) {
-                return;
-            }
-        }
-        if (metrics != null) {
-            metrics.setMaxSpectrumCounting(maxSpectrumCounting);
-            metrics.setnValidatedProteins(nValidatedProteins);
-            metrics.setnConfidentProteins(nConfidentProteins);
-        }
-
-        waitingHandler.setSecondaryProgressCounterIndeterminate(true);
-    }
-
-    /**
-     * Infers the PTM localization and its confidence for the best match of
-     * every spectrum.
-     *
-     * @param identification identification object containing the identification
-     * matches
-     * @param waitingHandler waiting handler displaying progress to the user
-     * @param identificationParameters the identification parameters
-     *
-     * @throws SQLException exception thrown whenever a problem occurred while
-     * interacting with the database
-     * @throws IOException exception thrown whenever a problem occurred while
-     * writing/reading the database or the FASTA file
-     * @throws ClassNotFoundException exception thrown whenever a problem
-     * occurred while deserializing an object from the database
-     * @throws IllegalArgumentException exception thrown whenever an error
-     * occurred while reading a protein sequence
-     * @throws InterruptedException exception thrown whenever an error occurred
-     * while reading a protein sequence
-     */
-    public void peptideInference(Identification identification, IdentificationParameters identificationParameters, WaitingHandler waitingHandler)
-            throws SQLException, IOException, ClassNotFoundException, IllegalArgumentException, InterruptedException {
-
-        waitingHandler.setWaitingText("Peptide Inference. Please Wait...");
-
-        waitingHandler.setSecondaryProgressCounterIndeterminate(false);
-        waitingHandler.setMaxSecondaryProgressCounter(identification.getSpectrumIdentificationSize());
-
-        SequenceMatchingPreferences ptmSequenceMatchingPreferences = identificationParameters.getPtmScoringPreferences().getSequenceMatchingPreferences(),
-                sequenceMatchingPreferences = identificationParameters.getSequenceMatchingPreferences();
-        SearchParameters searchParameters = identificationParameters.getSearchParameters();
-        PtmSettings ptmSettings = searchParameters.getPtmSettings();
-
-        // PSMs with confidently localized PTMs in a map: PTM mass -> peptide sequence -> spectrum keys
-        HashMap<Double, HashMap<String, HashSet<String>>> confidentPeptideInference = new HashMap<>();
-        // PSMs with ambiguously localized PTMs in a map: File -> PTM mass -> spectrum keys
-        HashMap<Double, HashSet<String>> notConfidentPeptideInference = new HashMap<>();
-
-        PsmIterator psmIterator = identification.getPsmIterator(waitingHandler);
-
-<<<<<<< HEAD
-        while (psmIterator.hasNext()) {
-
-            SpectrumMatch spectrumMatch = psmIterator.next();
-            String spectrumKey = spectrumMatch.getKey();
-            if (spectrumMatch.getBestPeptideAssumption() != null) {
-                boolean variableAA = false;
-                Peptide peptide = spectrumMatch.getBestPeptideAssumption().getPeptide();
-                if (peptide.isModified()) {
-                    for (ModificationMatch modificationMatch : peptide.getModificationMatches()) {
-                        if (modificationMatch.getVariable()) {
-                            String modName = modificationMatch.getTheoreticPtm();
-                            PTM ptm = ptmFactory.getPTM(modName);
-                            if (ptm.getType() == PTM.MODAA) {
-                                variableAA = true;
-                                break;
-                            } else {
-                                double ptmMass = ptm.getMass();
-                                for (String otherPtmName : ptmSettings.getAllNotFixedModifications()) {
-                                    if (!otherPtmName.equals(modName)) {
-                                        PTM ptm2 = ptmFactory.getPTM(otherPtmName);
-                                        if (ptm2.getMass() == ptmMass && ptm.getType() != ptm2.getType()) {
-                                            variableAA = true;
-                                            break;
-=======
-            PsmIterator psmIterator = identification.getPsmIterator(spectrumFileName, true, waitingHandler);
-SpectrumMatch spectrumMatch;
-            
-            while ((spectrumMatch = psmIterator.next()) != null) {
-
-                String spectrumKey = spectrumMatch.getKey();
-                if (spectrumMatch.getBestPeptideAssumption() != null) {
-                    boolean variableAA = false;
-                    Peptide peptide = spectrumMatch.getBestPeptideAssumption().getPeptide();
-                    if (peptide.isModified()) {
-                        for (ModificationMatch modificationMatch : peptide.getModificationMatches()) {
-                            if (modificationMatch.isVariable()) {
-                                String modName = modificationMatch.getTheoreticPtm();
-                                PTM ptm = ptmFactory.getPTM(modName);
-                                if (ptm.getType() == PTM.MODAA) {
-                                    variableAA = true;
-                                    break;
-                                } else {
-                                    double ptmMass = ptm.getMass();
-                                    for (String otherPtmName : ptmSettings.getAllNotFixedModifications()) {
-                                        if (!otherPtmName.equals(modName)) {
-                                            PTM ptm2 = ptmFactory.getPTM(otherPtmName);
-                                            if (ptm2.getMass() == ptmMass && ptm.getType() != ptm2.getType()) {
-                                                variableAA = true;
-                                                break;
-                                            }
->>>>>>> 98ab6bef
-                                        }
-                                    }
-                                }
-                            }
-                        }
-                    }
-                }
-                if (variableAA) {
-                    boolean confident = true;
-                    for (ModificationMatch modMatch : peptide.getModificationMatches()) {
-                        if (modMatch.getVariable()) {
-                            String modName = modMatch.getTheoreticPtm();
-                            PTM ptm = ptmFactory.getPTM(modName);
-                            double ptmMass = ptm.getMass();
-                            boolean maybeNotTerminal = ptm.getType() == PTM.MODAA;
-                            if (!maybeNotTerminal) {
-                                for (String otherPtmName : ptmSettings.getAllNotFixedModifications()) {
-                                    if (!otherPtmName.equals(modName)) {
-                                        PTM ptm2 = ptmFactory.getPTM(otherPtmName);
-                                        if (ptm2.getMass() == ptmMass && ptm.getType() != ptm2.getType()) {
-                                            maybeNotTerminal = true;
-                                            break;
-                                        }
-                                    }
-                                }
-                            }
-                            if (maybeNotTerminal) {
-                                if (!modMatch.getConfident()) {
-                                    HashSet<String> spectra = notConfidentPeptideInference.get(ptmMass);
-                                    if (spectra == null) {
-                                        spectra = new HashSet<>(2);
-                                        notConfidentPeptideInference.put(ptmMass, spectra);
-                                    }
-                                    spectra.add(spectrumKey);
-                                    confident = false;
-                                } else {
-                                    HashMap<String, HashSet<String>> modMap = confidentPeptideInference.get(ptmMass);
-                                    if (modMap == null) {
-                                        modMap = new HashMap<>(2);
-                                        confidentPeptideInference.put(ptmMass, modMap);
-                                    }
-                                    String sequence = spectrumMatch.getBestPeptideAssumption().getPeptide().getSequence();
-                                    HashSet<String> spectra = modMap.get(sequence);
-                                    if (spectra == null) {
-                                        spectra = new HashSet<>(2);
-                                        modMap.put(sequence, spectra);
-                                    }
-                                    spectra.add(spectrumKey);
-                                }
-                            }
-                        }
-                    }
-                    if (confident) {
-                        waitingHandler.increaseSecondaryProgressCounter();
-                    }
-                    if (waitingHandler.isRunCanceled()) {
-                        return;
-                    }
-                } else {
-                    waitingHandler.increaseSecondaryProgressCounter();
-                    if (waitingHandler.isRunCanceled()) {
-                        return;
-                    }
-                }
-            }
-        }
-
-        HashSet<String> progress = new HashSet<>();
-
-<<<<<<< HEAD
-        for (Double ptmMass : notConfidentPeptideInference.keySet()) {
-
-            ArrayList<String> spectrumKeys = new ArrayList<>(notConfidentPeptideInference.get(ptmMass));
-            psmIterator = identification.getPsmIterator(spectrumKeys, waitingHandler);
-
-            while (psmIterator.hasNext()) {
-=======
-                ArrayList<String> spectrumKeys = new ArrayList<String>(peptidesOfFile.get(ptmMass));
-                PsmIterator psmIterator = identification.getPsmIterator(spectrumKeys, true, waitingHandler);
-SpectrumMatch spectrumMatch;
-                
-                while ((spectrumMatch = psmIterator.next()) != null) {
-
-                    String spectrumKey = spectrumMatch.getKey();
-
-                    Peptide peptide = spectrumMatch.getBestPeptideAssumption().getPeptide();
-                    String sequence = peptide.getSequence();
-                    String notConfidentKey = peptide.getMatchingKey(sequenceMatchingPreferences);
-                    int nMod = Peptide.getModificationCount(notConfidentKey, ptmMass);
-                    ArrayList<Integer> tempLocalizations, oldLocalizations = Peptide.getNModificationLocalized(notConfidentKey, ptmMass);
-                    ArrayList<Integer> newLocalizationCandidates = new ArrayList<Integer>(oldLocalizations.size());
-
-                    HashMap<String, HashSet<String>> ptmConfidentPeptides = confidentPeptideInference.get(ptmMass);
-
-                    if (ptmConfidentPeptides != null) {
->>>>>>> 98ab6bef
-
-                SpectrumMatch spectrumMatch = psmIterator.next();
-                String spectrumKey = spectrumMatch.getKey();
-
-                Peptide peptide = spectrumMatch.getBestPeptideAssumption().getPeptide();
-                String sequence = peptide.getSequence();
-                String notConfidentKey = peptide.getMatchingKey(sequenceMatchingPreferences);
-                int nMod = Peptide.getModificationCount(notConfidentKey, ptmMass);
-                ArrayList<Integer> tempLocalizations, oldLocalizations = Peptide.getNModificationLocalized(notConfidentKey, ptmMass);
-                ArrayList<Integer> newLocalizationCandidates = new ArrayList<>(oldLocalizations.size());
-
-                HashMap<String, HashSet<String>> ptmConfidentPeptides = confidentPeptideInference.get(ptmMass);
-
-                if (ptmConfidentPeptides != null) {
-
-                    // See if we can explain this peptide by another already identified peptide with the same number of modifications (the two peptides will be merged)
-                    HashSet<String> keys = ptmConfidentPeptides.get(sequence);
-
-                    if (keys != null) {
-                        for (String tempKey : keys) {
-                            SpectrumMatch secondaryMatch = (SpectrumMatch)identification.retrieveObject(tempKey);
-                            String secondaryKey = secondaryMatch.getBestPeptideAssumption().getPeptide().getMatchingKey(sequenceMatchingPreferences);
-                            if (Peptide.getModificationCount(secondaryKey, ptmMass) == nMod) {
-                                tempLocalizations = Peptide.getNModificationLocalized(secondaryKey, ptmMass);
-                                for (int localization : tempLocalizations) {
-                                    if (!oldLocalizations.contains(localization) && !newLocalizationCandidates.contains(localization)) {
-                                        newLocalizationCandidates.add(localization);
-                                    }
-                                }
-                            }
-                        }
-                        if (oldLocalizations.size() + newLocalizationCandidates.size() < nMod) {
-                            // we cannot merge this peptide, see whether we can explain the remaining modifications using peptides with the same sequence but other modification profile
-                            for (String tempKey : keys) {
-                                SpectrumMatch secondaryMatch = (SpectrumMatch)identification.retrieveObject(tempKey);
-                                String secondaryKey = secondaryMatch.getBestPeptideAssumption().getPeptide().getMatchingKey(sequenceMatchingPreferences);
-                                tempLocalizations = Peptide.getNModificationLocalized(secondaryKey, ptmMass);
-                                for (int localization : tempLocalizations) {
-                                    if (!oldLocalizations.contains(localization) && !newLocalizationCandidates.contains(localization)) {
-                                        newLocalizationCandidates.add(localization);
-                                    }
-                                }
-                            }
-                        }
-                    }
-                    if (oldLocalizations.size() + newLocalizationCandidates.size() < nMod) {
-                        // There are still unexplained sites, let's see if we find a related peptide which can help.
-                        HashMap<String, HashSet<String>> confidentAtMass = confidentPeptideInference.get(ptmMass);
-                        for (String otherSequence : confidentAtMass.keySet()) {
-                            if (!sequence.equals(otherSequence) && sequence.contains(otherSequence)) {
-                                for (String tempKey : confidentAtMass.get(otherSequence)) {
-                                    SpectrumMatch secondaryMatch = (SpectrumMatch)identification.retrieveObject(tempKey);
-                                    String secondaryKey = secondaryMatch.getBestPeptideAssumption().getPeptide().getMatchingKey(sequenceMatchingPreferences);
-                                    tempLocalizations = Peptide.getNModificationLocalized(secondaryKey, ptmMass);
-                                    int tempIndex, ref = 0;
-                                    String tempSequence = sequence;
-                                    while ((tempIndex = tempSequence.indexOf(otherSequence)) >= 0) {
-                                        ref += tempIndex;
-                                        for (int localization : tempLocalizations) {
-                                            int shiftedLocalization = ref + localization;
-                                            if (!oldLocalizations.contains(shiftedLocalization) && !newLocalizationCandidates.contains(shiftedLocalization)) {
-                                                boolean siteOccupied = false;
-                                                for (ModificationMatch modificationMatch : peptide.getModificationMatches()) {
-                                                    PTM ptm = ptmFactory.getPTM(modificationMatch.getTheoreticPtm());
-                                                    if (ptm.getMass() != ptmMass && modificationMatch.getModificationSite() == shiftedLocalization) { // @TODO: compare against the accuracy
-                                                        siteOccupied = true;
-                                                    }
-                                                }
-                                                boolean candidatePtm = false;
-                                                if (!siteOccupied) {
-                                                    for (String ptmName : searchParameters.getPtmSettings().getAllNotFixedModifications()) {
-                                                        PTM ptm = ptmFactory.getPTM(ptmName);
-                                                        if (ptm.getMass() == ptmMass && peptide.getPotentialModificationSites(ptm, sequenceMatchingPreferences, ptmSequenceMatchingPreferences).contains(shiftedLocalization)) { // @TODO: compare against the accuracy
-                                                            candidatePtm = true;
-                                                            break;
-                                                        }
-                                                    }
-                                                }
-                                                if (candidatePtm && !siteOccupied) {
-                                                    newLocalizationCandidates.add(shiftedLocalization);
-                                                }
-                                            }
-                                        }
-                                        tempSequence = tempSequence.substring(tempIndex + 1);
-                                        ref++;
-                                    }
-                                }
-                            } else if (!sequence.equals(otherSequence) && otherSequence.contains(sequence)) {
-                                for (String tempKey : confidentAtMass.get(otherSequence)) {
-                                    SpectrumMatch secondaryMatch = (SpectrumMatch)identification.retrieveObject(tempKey);
-                                    String secondaryKey = secondaryMatch.getBestPeptideAssumption().getPeptide().getMatchingKey(sequenceMatchingPreferences);
-                                    tempLocalizations = Peptide.getNModificationLocalized(secondaryKey, ptmMass);
-                                    int tempIndex, ref = 0;
-                                    String tempSequence = otherSequence;
-                                    while ((tempIndex = tempSequence.indexOf(sequence)) >= 0) {
-                                        ref += tempIndex;
-                                        for (int localization : tempLocalizations) {
-                                            int shiftedLocalization = localization - ref;
-                                            if (shiftedLocalization > 0 && shiftedLocalization <= sequence.length()
-                                                    && !oldLocalizations.contains(shiftedLocalization) && !newLocalizationCandidates.contains(shiftedLocalization)) {
-                                                boolean siteOccupied = false;
-                                                for (ModificationMatch modificationMatch : peptide.getModificationMatches()) {
-                                                    PTM ptm = ptmFactory.getPTM(modificationMatch.getTheoreticPtm());
-                                                    if (ptm.getMass() != ptmMass && modificationMatch.getModificationSite() == shiftedLocalization) { // @TODO: compare against the accuracy
-                                                        siteOccupied = true;
-                                                    }
-                                                }
-                                                boolean candidatePtm = false;
-                                                if (!siteOccupied) {
-                                                    for (String ptmName : searchParameters.getPtmSettings().getAllNotFixedModifications()) {
-                                                        PTM ptm = ptmFactory.getPTM(ptmName);
-                                                        if (ptm.getMass() == ptmMass && peptide.getPotentialModificationSites(ptm, sequenceMatchingPreferences, ptmSequenceMatchingPreferences).contains(shiftedLocalization)) { // @TODO: compare against the accuracy
-                                                            candidatePtm = true;
-                                                            break;
-                                                        }
-                                                    }
-                                                }
-                                                if (candidatePtm && !siteOccupied) {
-                                                    newLocalizationCandidates.add(shiftedLocalization);
-                                                }
-                                            }
-                                        }
-                                        tempSequence = tempSequence.substring(tempIndex + 1);
-                                        ref++;
-                                    }
-                                }
-                            }
-                        }
-                    }
-
-                    // Map the most likely inferred sites
-                    if (!newLocalizationCandidates.isEmpty()) {
-                        HashMap<Integer, ModificationMatch> nonConfidentMatches = new HashMap<>();
-                        for (ModificationMatch modificationMatch : peptide.getModificationMatches()) {
-                            String ptmName = modificationMatch.getTheoreticPtm();
-                            PTM ptm = ptmFactory.getPTM(ptmName);
-                            if (ptm.getMass() == ptmMass && !modificationMatch.getConfident()) { // @TODO: compare against the accuracy
-                                nonConfidentMatches.put(modificationMatch.getModificationSite(), modificationMatch);
-                            }
-                        }
-                        HashMap<Integer, Integer> mapping = PtmSiteMapping.align(nonConfidentMatches.keySet(), newLocalizationCandidates);
-                        for (Integer oldLocalization : mapping.keySet()) {
-                            ModificationMatch modificationMatch = nonConfidentMatches.get(oldLocalization);
-                            Integer newLocalization = mapping.get(oldLocalization);
-                            if (modificationMatch == null) {
-                                throw new IllegalArgumentException("No modification match found at site " + oldLocalization + " in spectrum " + spectrumKey + ".");
-                            }
-                            if (newLocalization != null) {
-                                if (!newLocalization.equals(oldLocalization)) {
-                                    String ptmCandidateName = null;
-                                    for (String ptmName : searchParameters.getPtmSettings().getAllNotFixedModifications()) {
-                                        PTM ptm = ptmFactory.getPTM(ptmName);
-                                        if (ptm.getMass() == ptmMass && peptide.getPotentialModificationSites(ptm, sequenceMatchingPreferences, ptmSequenceMatchingPreferences).contains(newLocalization)) { // @TODO: compare against the accuracy
-                                            ptmCandidateName = ptm.getName();
-                                            break;
-                                        }
-                                    }
-                                    if (ptmCandidateName == null) {
-                                        throw new IllegalArgumentException("No PTM found for site " + newLocalization + " on  peptide " + peptide.getSequence() + " in spectrum " + spectrumKey + ".");
-                                    }
-                                    modificationMatch.setModificationSite(newLocalization);
-                                    modificationMatch.setTheoreticPtm(ptmCandidateName);
-                                    PSPtmScores psmScores = (PSPtmScores) spectrumMatch.getUrParam(new PSPtmScores());
-                                    psmScores.changeRepresentativeSite(ptmCandidateName, oldLocalization, newLocalization);
-                                }
-                                modificationMatch.setInferred(true);
-                            }
-                        }
-                        peptide.resetKeysCaches();
-                    }
-                }
-                if (waitingHandler.isRunCanceled()) {
-                    return;
-                }
-                if (!progress.contains(spectrumKey)) {
-                    progress.add(spectrumKey);
-                    waitingHandler.increaseSecondaryProgressCounter();
-                }
-            }
-        }
-    }
-
-    /**
-     * Infers the modification site of every PSM based on the PTM scores and the
-     * FLR settings. The FLR must have been calculated before.
-     *
-     * @param spectrumMatch the spectrum match inspected
-     * @param ptmScorer the PTM scorer used to score PTM sites
-     * @param identificationParameters the identification parameters
-     *
-     * @throws IOException exception thrown whenever an error occurred while
-     * reading a protein sequence
-     * @throws IllegalArgumentException exception thrown whenever an error
-     * occurred while reading a protein sequence
-     * @throws InterruptedException exception thrown whenever an error occurred
-     * while reading a protein sequence
-     */
-    private void ptmSiteInference(SpectrumMatch spectrumMatch, IdentificationParameters identificationParameters)
-            throws IOException, IllegalArgumentException, InterruptedException, FileNotFoundException, ClassNotFoundException, SQLException {
-
-        Peptide psPeptide = spectrumMatch.getBestPeptideAssumption().getPeptide();
-        
-        if (psPeptide.isModified()) {
-            
-            SearchParameters searchParameters = identificationParameters.getSearchParameters();
-            PtmSettings modificationProfile = searchParameters.getPtmSettings();
-            PSPtmScores ptmScores = (PSPtmScores) spectrumMatch.getUrParam(new PSPtmScores());
-            HashMap<Double, ArrayList<ModificationMatch>> modMatchesMap = new HashMap<>(psPeptide.getNModifications());
-            HashMap<Double, HashMap<Integer, String>> possiblePositions = new HashMap<>(psPeptide.getNModifications());
-            HashMap<Double, HashMap<Integer, ArrayList<String>>> confidentSites = new HashMap<>(psPeptide.getNModifications());
-
-            for (ModificationMatch modificationMatch : psPeptide.getModificationMatches()) {
-                if (modificationMatch.getVariable()) {
-                    String modName = modificationMatch.getTheoreticPtm();
-                    PTM ptm = ptmFactory.getPTM(modName);
-                    double ptmMass = ptm.getMass();
-                    ArrayList<ModificationMatch> ptmOccurence = modMatchesMap.get(ptmMass);
-                    if (ptmOccurence == null) {
-                        ptmOccurence = new ArrayList<>();
-                        modMatchesMap.put(ptmMass, ptmOccurence);
-                    }
-                    HashMap<Integer, String> ptmPossibleSites = possiblePositions.get(ptmMass);
-                    if (ptmPossibleSites == null) {
-                        ptmPossibleSites = new HashMap<>();
-                        possiblePositions.put(ptmMass, ptmPossibleSites);
-                    }
-                    boolean maybeNotTerminal = ptm.getType() == PTM.MODAA;
-                    if (!maybeNotTerminal) {
-                        for (String otherPtmName : modificationProfile.getAllNotFixedModifications()) {
-                            if (!otherPtmName.equals(modName)) {
-                                PTM ptm2 = ptmFactory.getPTM(otherPtmName);
-                                if (ptm2.getMass() == ptmMass && ptm.getType() != ptm2.getType()) {
-                                    maybeNotTerminal = true;
-                                    break;
-                                }
-                            }
-                        }
-                    }
-                    if (maybeNotTerminal) {
-                        ptmOccurence.add(modificationMatch);
-                        for (String similarPtmName : modificationProfile.getSimilarNotFixedModifications(ptmMass)) {
-                            PTM similarPtm = ptmFactory.getPTM(similarPtmName);
-                            for (int pos : psPeptide.getPotentialModificationSites(similarPtm, identificationParameters.getSequenceMatchingPreferences(), identificationParameters.getPtmScoringPreferences().getSequenceMatchingPreferences())) {
-                                ptmPossibleSites.put(pos, similarPtmName);
-                            }
-                        }
-                    } else {
-                        PtmScoring ptmScoring = ptmScores.getPtmScoring(modName);
-                        ptmScoring.setSiteConfidence(modificationMatch.getModificationSite(), PtmScoring.VERY_CONFIDENT);
-                        modificationMatch.setConfident(true);
-                        HashMap<Integer, ArrayList<String>> ptmSites = confidentSites.get(ptm.getMass());
-                        if (ptmSites == null) {
-                            ptmSites = new HashMap<>(1);
-                            confidentSites.put(ptmMass, ptmSites);
-                        }
-                        Integer site = psPeptide.getSequence().length();
-                        ArrayList<String> ptmNames = ptmSites.get(site);
-                        if (ptmNames == null) {
-                            ptmNames = new ArrayList<>(1);
-                            ptmSites.put(site, ptmNames);
-                        }
-                        ptmNames.add(modName);
-
-                    }
-                }
-            }
-
-            PTMScoringPreferences ptmScoringPreferences = identificationParameters.getPtmScoringPreferences();
-            Set<Double> ptmMasses = modMatchesMap.keySet();
-            HashMap<Double, HashMap<Double, HashMap<Double, HashMap<Integer, ArrayList<String>>>>> ambiguousScoreToSiteMap = new HashMap<>(ptmMasses.size()); // p score -> d-score -> Map PTM mass -> site -> list of modifications
-            HashMap<Double, Integer> nRepresentativesMap = new HashMap<>(ptmMasses.size());
-            ArrayList<ModificationMatch> assignedPtms = new ArrayList<>(psPeptide.getModificationMatches().size());
-            HashMap<Double, HashMap<Double, HashMap<Double, ArrayList<Integer>>>> scoreToSiteMap = new HashMap<>(ptmMasses.size()); // p-score -> d-score -> PTM mass -> list of posssible sites
-
-            for (double ptmMass : ptmMasses) {
-
-                ArrayList<ModificationMatch> ptmMatches = modMatchesMap.get(ptmMass);
-                int nPTMs = ptmMatches.size();
-                HashMap<Integer, String> ptmPotentialSites = possiblePositions.get(ptmMass);
-                int nPotentialSites = ptmPotentialSites.size();
-                HashMap<Integer, ArrayList<String>> ptmConfidentSites = confidentSites.get(ptmMass);
-
-                if (ptmConfidentSites == null) {
-                    ptmConfidentSites = new HashMap<>(1);
-                    confidentSites.put(ptmMass, ptmConfidentSites);
-                }
-
-                if (nPotentialSites < nPTMs) {
-                    throw new IllegalArgumentException("The occurence of modification of mass " + ptmMass + " (" + ptmMatches.size()
-                            + ") is higher than the number of possible sites (" + ptmPotentialSites.size() + ") on sequence " + psPeptide.getSequence()
-                            + " in spectrum " + spectrumMatch.getKey() + ".");
-                } else if (ptmPotentialSites.size() == ptmMatches.size()) {
-                    for (ModificationMatch modMatch : ptmMatches) {
-                        String modName = modMatch.getTheoreticPtm();
-                        int site = modMatch.getModificationSite();
-                        PtmScoring ptmScoring = ptmScores.getPtmScoring(modName);
-                        ptmScoring.setSiteConfidence(site, PtmScoring.VERY_CONFIDENT);
-                        modMatch.setConfident(true);
-                        ArrayList<String> ptmsAtAA = ptmConfidentSites.get(site);
-                        if (ptmsAtAA == null) {
-                            ptmsAtAA = new ArrayList<>(1);
-                            ptmConfidentSites.put(site, ptmsAtAA);
-                        }
-                        ptmsAtAA.add(modName);
-                        assignedPtms.add(modMatch);
-                    }
-                } else if (!ptmScoringPreferences.isProbabilitsticScoreCalculation()
-                        || ptmScoringPreferences.getSelectedProbabilisticScore() == PtmScore.AScore && ptmMatches.size() > 1) {
-
-                    double pScore = 0; // no probabilistic score in that case
-
-                    for (ModificationMatch modificationMatch : ptmMatches) {
-
-                        String modName = modificationMatch.getTheoreticPtm();
-                        PtmScoring ptmScoring = ptmScores.getPtmScoring(modName);
-                        ArrayList<Integer> orderedDSites = new ArrayList<>(ptmScoring.getDSites());
-                        Collections.sort(orderedDSites);
-
-                        for (int site : orderedDSites) {
-                            if (site == modificationMatch.getModificationSite()) {
-                                double dScore = ptmScoring.getDeltaScore(site);
-                                if (dScore == 0) {
-                                    ptmScoring.setSiteConfidence(site, PtmScoring.RANDOM);
-                                    modificationMatch.setConfident(false);
-                                } else if (dScore <= 95) {
-                                    ptmScoring.setSiteConfidence(site, PtmScoring.DOUBTFUL);
-                                    modificationMatch.setConfident(false);
-                                } else {
-                                    ptmScoring.setSiteConfidence(site, PtmScoring.CONFIDENT);
-                                    modificationMatch.setConfident(true);
-                                    ArrayList<String> ptmsAtAA = ptmConfidentSites.get(site);
-                                    if (ptmsAtAA == null) {
-                                        ptmsAtAA = new ArrayList<>(1);
-                                        ptmConfidentSites.put(site, ptmsAtAA);
-                                    }
-                                    ptmsAtAA.add(modName);
-                                }
-                                if (!modificationMatch.getConfident()) {
-                                    HashMap<Double, HashMap<Double, HashMap<Integer, ArrayList<String>>>> pScoreAmbiguousMap = ambiguousScoreToSiteMap.get(pScore);
-                                    if (pScoreAmbiguousMap == null) {
-                                        pScoreAmbiguousMap = new HashMap<>(1);
-                                        ambiguousScoreToSiteMap.put(pScore, pScoreAmbiguousMap);
-                                    }
-                                    HashMap<Double, HashMap<Integer, ArrayList<String>>> dScoreAmbiguousMap = pScoreAmbiguousMap.get(dScore);
-                                    if (dScoreAmbiguousMap == null) {
-                                        dScoreAmbiguousMap = new HashMap<>(nPotentialSites);
-                                        pScoreAmbiguousMap.put(dScore, dScoreAmbiguousMap);
-                                    }
-                                    HashMap<Integer, ArrayList<String>> massAmbiguousMap = dScoreAmbiguousMap.get(ptmMass);
-                                    if (massAmbiguousMap == null) {
-                                        massAmbiguousMap = new HashMap<>(nPotentialSites);
-                                        dScoreAmbiguousMap.put(ptmMass, massAmbiguousMap);
-                                    }
-                                    ArrayList<String> modifications = massAmbiguousMap.get(site);
-                                    if (modifications == null) {
-                                        modifications = new ArrayList<>(1);
-                                        massAmbiguousMap.put(site, modifications);
-                                    }
-                                    modifications.add(modName);
-                                }
-                                assignedPtms.add(modificationMatch);
-                            }
-                        }
-                    }
-                } else {
-                    for (int site : ptmPotentialSites.keySet()) {
-
-                        String modName = ptmPotentialSites.get(site);
-                        PtmScoring ptmScoring = ptmScores.getPtmScoring(modName);
-                        double pScore = 0;
-                        double dScore = 0;
-
-                        if (ptmScoring != null) {
-                            pScore = ptmScoring.getProbabilisticScore(site);
-                            dScore = ptmScoring.getDeltaScore(site);
-                        }
-
-                        HashMap<Double, HashMap<Double, ArrayList<Integer>>> pScoreMap = scoreToSiteMap.get(pScore);
-                        if (pScoreMap == null) {
-                            pScoreMap = new HashMap<>(1);
-                            scoreToSiteMap.put(pScore, pScoreMap);
-                        }
-
-                        HashMap<Double, ArrayList<Integer>> dScoreMap = pScoreMap.get(dScore);
-                        if (dScoreMap == null) {
-                            dScoreMap = new HashMap<>(1);
-                            pScoreMap.put(dScore, dScoreMap);
-                        }
-
-                        ArrayList<Integer> dScoreSites = dScoreMap.get(ptmMass);
-                        if (dScoreSites == null) {
-                            dScoreSites = new ArrayList<>(1);
-                            dScoreMap.put(ptmMass, dScoreSites);
-                        }
-
-                        dScoreSites.add(site);
-                    }
-                }
-            }
-
-            if (!scoreToSiteMap.isEmpty()) {
-
-                ArrayList<Double> pScores = new ArrayList<>(scoreToSiteMap.keySet());
-                Collections.sort(pScores, Collections.reverseOrder());
-                int flrKey = spectrumMatch.getBestPeptideAssumption().getIdentificationCharge().value;
-                HashMap<Double, Integer> ptmAssignedSitesCount = new HashMap<>(ptmMasses.size());
-
-                for (Double pScore : pScores) {
-
-                    HashMap<Double, HashMap<Double, ArrayList<Integer>>> pScoreMap = scoreToSiteMap.get(pScore);
-                    ArrayList<Double> dScores = new ArrayList<>(pScoreMap.keySet());
-                    Collections.sort(dScores, Collections.reverseOrder());
-
-                    for (Double dScore : dScores) {
-
-                        HashMap<Double, ArrayList<Integer>> dScoreMap = pScoreMap.get(dScore);
-                        ArrayList<Double> ptmMassesAtScore = new ArrayList<>(dScoreMap.keySet());
-                        Collections.sort(ptmMassesAtScore);
-
-                        for (Double ptmMass : ptmMassesAtScore) {
-
-                            ArrayList<ModificationMatch> ptmMatches = modMatchesMap.get(ptmMass);
-                            HashMap<Integer, String> ptmPotentialSites = possiblePositions.get(ptmMass);
-                            HashMap<Integer, ArrayList<String>> ptmConfidentSites = confidentSites.get(ptmMass);
-                            int nPTMs = ptmMatches.size(), nPotentialSites = ptmPotentialSites.size();
-
-                            TargetDecoyMap currentMap = psmPTMMap.getTargetDecoyMap(ptmMass, flrKey);
-                            if (currentMap == null) {
-                                throw new IllegalArgumentException("No FLR map found for PTM of mass " + ptmMass + " in PSMs of charge " + flrKey + ".");
-                            }
-
-                            double doubtfulThreshold;
-
-                            if (ptmScoringPreferences.isEstimateFlr()) {
-                                doubtfulThreshold = -currentMap.getTargetDecoyResults().getScoreLimit();
-                            } else {
-                                doubtfulThreshold = ptmScoringPreferences.getProbabilisticScoreThreshold();
-                            }
-
-                            double randomThreshold = 0;
-
-                            if (ptmScoringPreferences.getSelectedProbabilisticScore() == PtmScore.PhosphoRS) {
-                                randomThreshold = (100.0 * nPTMs) / ptmPotentialSites.size();
-                            }
-
-                            ArrayList<Integer> sites = dScoreMap.get(ptmMass);
-                            Collections.sort(sites);
-
-                            Integer nAssignedSites = ptmAssignedSitesCount.get(ptmMass);
-                            if (nAssignedSites == null) {
-                                nAssignedSites = 0;
-                            }
-
-                            for (int site : sites) {
-
-                                String modName = ptmPotentialSites.get(site);
-                                PtmScoring ptmScoring = ptmScores.getPtmScoring(modName);
-                                if (ptmScoring == null) {
-                                    ptmScoring = new PtmScoring(modName);
-                                    ptmScores.addPtmScoring(modName, ptmScoring);
-                                }
-
-                                ModificationMatch modificationMatch = null;
-
-                                if (nAssignedSites < nPTMs) {
-
-                                    boolean alreadyOccupied = false;
-
-                                    for (ModificationMatch assignedMatch : assignedPtms) {
-                                        if (assignedMatch.getModificationSite() == site) {
-                                            alreadyOccupied = true;
-                                            break;
-                                        }
-                                    }
-
-                                    if (!alreadyOccupied) {
-
-                                        modificationMatch = ptmMatches.get(nAssignedSites);
-                                        modificationMatch.setModificationSite(site);
-                                        modificationMatch.setTheoreticPtm(modName);
-                                        assignedPtms.add(modificationMatch);
-
-                                        if (pScore <= randomThreshold) {
-                                            ptmScoring.setSiteConfidence(site, PtmScoring.RANDOM);
-                                            modificationMatch.setConfident(false);
-                                        } else if (pScore <= doubtfulThreshold) {
-                                            ptmScoring.setSiteConfidence(site, PtmScoring.DOUBTFUL);
-                                            modificationMatch.setConfident(false);
-                                        } else {
-                                            ptmScoring.setSiteConfidence(site, PtmScoring.VERY_CONFIDENT);
-                                            modificationMatch.setConfident(true);
-                                            ArrayList<String> ptmsAtAA = ptmConfidentSites.get(site);
-                                            if (ptmsAtAA == null) {
-                                                ptmsAtAA = new ArrayList<>(1);
-                                                ptmConfidentSites.put(site, ptmsAtAA);
-                                            }
-                                            ptmsAtAA.add(modName);
-                                        }
-                                        nAssignedSites++;
-                                        ptmAssignedSitesCount.put(ptmMass, nAssignedSites);
-                                    }
-                                }
-
-                                if (modificationMatch == null || !modificationMatch.getConfident()) {
-
-                                    HashMap<Double, HashMap<Double, HashMap<Integer, ArrayList<String>>>> pScoreAmbiguousMap = ambiguousScoreToSiteMap.get(pScore);
-                                    if (pScoreAmbiguousMap == null) {
-                                        pScoreAmbiguousMap = new HashMap<>(nPotentialSites);
-                                        ambiguousScoreToSiteMap.put(pScore, pScoreAmbiguousMap);
-                                    }
-
-                                    HashMap<Double, HashMap<Integer, ArrayList<String>>> dScoreAmbiguousMap = pScoreAmbiguousMap.get(dScore);
-                                    if (dScoreAmbiguousMap == null) {
-                                        dScoreAmbiguousMap = new HashMap<>(1);
-                                        pScoreAmbiguousMap.put(dScore, dScoreAmbiguousMap);
-                                    }
-
-                                    HashMap<Integer, ArrayList<String>> massAmbiguousMap = dScoreAmbiguousMap.get(ptmMass);
-                                    if (massAmbiguousMap == null) {
-                                        massAmbiguousMap = new HashMap<>(nPotentialSites);
-                                        dScoreAmbiguousMap.put(ptmMass, massAmbiguousMap);
-                                    }
-
-                                    ArrayList<String> modifications = massAmbiguousMap.get(site);
-                                    if (modifications == null) {
-                                        modifications = new ArrayList<>(1);
-                                        massAmbiguousMap.put(site, modifications);
-                                    }
-
-                                    modifications.add(modName);
-                                }
-                            }
-                        }
-                    }
-                }
-            }
-
-            for (Double ptmMass : confidentSites.keySet()) {
-
-                // Select the best scoring ambiguous sites as representative PTM sites
-                HashMap<Integer, ArrayList<String>> ptmConfidentSitesMap = confidentSites.get(ptmMass);
-                ArrayList<Integer> ptmConfidentSites = new ArrayList<>(ptmConfidentSitesMap.keySet());
-                int nConfident = 0;
-
-                for (int site : ptmConfidentSites) {
-                    ArrayList<String> ptms = ptmConfidentSitesMap.get(site);
-                    for (String ptmName : ptms) {
-                        ptmScores.addConfidentModificationSite(ptmName, site);
-                    }
-                    nConfident += ptms.size();
-                }
-
-                ptmConfidentSites.size();
-                ArrayList<ModificationMatch> ptmMatches = modMatchesMap.get(ptmMass);
-
-                int nPTMs = ptmMatches.size();
-                if (nConfident < nPTMs) {
-                    int nRepresentatives = nPTMs - nConfident;
-                    if (nRepresentatives > 0) {
-                        nRepresentativesMap.put(ptmMass, nRepresentatives);
-                    }
-                }
-            }
-
-            if (!nRepresentativesMap.isEmpty()) {
-                HashMap<Double, HashMap<Integer, HashMap<Integer, ArrayList<String>>>> representativeToSecondaryMap = getRepresentativeToSecondaryMap(ambiguousScoreToSiteMap, nRepresentativesMap);
-                for (Double ptmMass : representativeToSecondaryMap.keySet()) {
-                    HashMap<Integer, HashMap<Integer, ArrayList<String>>> massMap = representativeToSecondaryMap.get(ptmMass);
-                    for (int representativeSite : massMap.keySet()) {
-                        ptmScores.addAmbiguousModificationSites(representativeSite, massMap.get(representativeSite));
-                    }
-                }
-            }
-
-            psPeptide.resetKeysCaches();
-        }
-    }
-
-    /**
-     * Returns the PSM PTM map.
-     *
-     * @return the PSM PTM map
-     */
-    public PsmPTMMap getPsmPTMMap() {
-        return psmPTMMap;
-    }
-
-    /**
-     * Sets the PSM PTM map.
-     *
-     * @param psmPTMMap the PSM PTM map
-     */
-    public void setPsmPTMMap(PsmPTMMap psmPTMMap) {
-        this.psmPTMMap = psmPTMMap;
-    }
-
-    /**
-     * Runnable scoring PSM PTMs.
-     *
-     * @author Marc Vaudel
-     */
-    private class PsmPtmScorerRunnable implements Runnable {
-
-        /**
-         * An iterator for the PSMs.
-         */
-        private PsmIterator psmIterator;
-        /**
-         * The identification.
-         */
-        private Identification identification;
-        /**
-         * The identification parameters.
-         */
-        private IdentificationParameters identificationParameters;
-        /**
-         * The waiting handler.
-         */
-        private WaitingHandler waitingHandler;
-        /**
-         * Handler for the exceptions.
-         */
-        private ExceptionHandler exceptionHandler;
-        /**
-         * The peptide spectrum annotator.
-         */
-        private PeptideSpectrumAnnotator peptideSpectrumAnnotator = new PeptideSpectrumAnnotator();
-
-        /**
-         * Constructor.
-         *
-         * @param psmIterator a PSM iterator
-         * @param identification the identification containing the matches
-         * @param identificationParameters the identification parameters
-         * @param waitingHandler a waiting handler to display progress and allow
-         * canceling the process
-         * @param exceptionHandler handler for exceptions
-         */
-        public PsmPtmScorerRunnable(PsmIterator psmIterator, Identification identification,
-                IdentificationParameters identificationParameters, WaitingHandler waitingHandler, ExceptionHandler exceptionHandler) {
-            this.psmIterator = psmIterator;
-            this.identification = identification;
-            this.identificationParameters = identificationParameters;
-            this.waitingHandler = waitingHandler;
-            this.exceptionHandler = exceptionHandler;
-        }
-
-        @Override
-        public void run() {
-            try {
-                SpectrumMatch spectrumMatch;
-                while ((spectrumMatch = psmIterator.next()) != null && !waitingHandler.isRunCanceled()) {
-                    
-                    if (spectrumMatch != null && spectrumMatch.getBestPeptideAssumption() != null) {
-                        scorePTMs(identification, spectrumMatch, identificationParameters, waitingHandler, peptideSpectrumAnnotator);
-                        ptmSiteInference(spectrumMatch, identificationParameters);
-                    }
-                    if (waitingHandler != null && !waitingHandler.isRunCanceled()) {
-                        waitingHandler.increaseSecondaryProgressCounter();
-                    }
-                }
-            } catch (Exception e) {
-                exceptionHandler.catchException(e);
-                waitingHandler.setRunCanceled();
-            }
-        }
-    }
-}
+package eu.isas.peptideshaker.ptm;
+
+import com.compomics.util.db.object.ObjectsDB;
+import com.compomics.util.db.object.DbObject;
+import com.compomics.util.exceptions.ExceptionHandler;
+import com.compomics.util.experiment.biology.modifications.Modification;
+import com.compomics.util.experiment.biology.modifications.ModificationFactory;
+import com.compomics.util.experiment.biology.proteins.Peptide;
+import com.compomics.util.experiment.biology.proteins.Protein;
+import com.compomics.util.experiment.identification.Identification;
+import com.compomics.util.experiment.identification.spectrum_assumptions.PeptideAssumption;
+import com.compomics.util.parameters.identification.search.SearchParameters;
+import com.compomics.util.experiment.identification.protein_sequences.SequenceFactory;
+import com.compomics.util.experiment.identification.SpectrumIdentificationAssumption;
+import com.compomics.util.experiment.identification.matches.ModificationMatch;
+import com.compomics.util.experiment.identification.matches.PeptideMatch;
+import com.compomics.util.experiment.identification.matches.ProteinMatch;
+import com.compomics.util.experiment.identification.matches.SpectrumMatch;
+import com.compomics.util.experiment.identification.matches_iterators.PeptideMatchesIterator;
+import com.compomics.util.experiment.identification.matches_iterators.ProteinMatchesIterator;
+import com.compomics.util.experiment.identification.matches_iterators.PsmIterator;
+import com.compomics.util.experiment.identification.modification.PtmScore;
+import com.compomics.util.experiment.identification.modification.PtmSiteMapping;
+import com.compomics.util.experiment.identification.ptm.ptmscores.AScore;
+import com.compomics.util.experiment.identification.modification.scores.PhosphoRS;
+import com.compomics.util.experiment.identification.spectrum_annotation.spectrum_annotators.PeptideSpectrumAnnotator;
+import com.compomics.util.experiment.massspectrometry.spectra.MSnSpectrum;
+import com.compomics.util.experiment.mass_spectrometry.SpectrumFactory;
+import com.compomics.util.experiment.personalization.UrParameter;
+import com.compomics.util.experiment.identification.spectrum_annotation.AnnotationParameters;
+import com.compomics.util.parameters.identification.IdentificationParameters;
+import com.compomics.util.parameters.identification.search.ModificationParameters;
+import com.compomics.util.parameters.identification.advanced.ModificationLocalizationParameters;
+import com.compomics.util.parameters.identification.advanced.SequenceMatchingParameters;
+import com.compomics.util.experiment.identification.spectrum_annotation.SpecificAnnotationParameters;
+import com.compomics.util.parameters.tools.ProcessingParameters;
+import com.compomics.util.waiting.WaitingHandler;
+import eu.isas.peptideshaker.parameters.PSParameter;
+import eu.isas.peptideshaker.parameters.PSPtmScores;
+import eu.isas.peptideshaker.scoring.MatchValidationLevel;
+import eu.isas.peptideshaker.scoring.maps.PsmPTMMap;
+import eu.isas.peptideshaker.scoring.PtmScoring;
+import eu.isas.peptideshaker.scoring.targetdecoy.TargetDecoyMap;
+import eu.isas.peptideshaker.scoring.targetdecoy.TargetDecoyResults;
+import eu.isas.peptideshaker.utils.IdentificationFeaturesGenerator;
+import eu.isas.peptideshaker.utils.Metrics;
+import java.io.FileNotFoundException;
+import java.io.IOException;
+import java.sql.SQLException;
+import java.util.ArrayList;
+import java.util.Collections;
+import java.util.HashMap;
+import java.util.HashSet;
+import java.util.Set;
+import java.util.concurrent.ExecutorService;
+import java.util.concurrent.Executors;
+import java.util.concurrent.TimeUnit;
+import org.apache.commons.math.MathException;
+import uk.ac.ebi.jmzml.xml.io.MzMLUnmarshallerException;
+
+/**
+ * This class scores the PSM PTMs using the scores implemented in compomics
+ * utilities.
+ *
+ * @author Marc Vaudel
+ */
+public class PtmScorer extends DbObject {
+
+    /**
+     * The PTM factory.
+     */
+    private ModificationFactory ptmFactory = ModificationFactory.getInstance();
+    /**
+     * The spectrum factory.
+     */
+    private SpectrumFactory spectrumFactory = SpectrumFactory.getInstance();
+    /**
+     * The protein sequence factory.
+     */
+    private SequenceFactory sequenceFactory = SequenceFactory.getInstance();
+    /**
+     * The PSM PTM localization conflict map.
+     */
+    private PsmPTMMap psmPTMMap;
+
+    /**
+     * Constructor.
+     *
+     * @param psmPTMMap the PSM PTM score map
+     */
+    public PtmScorer(PsmPTMMap psmPTMMap) {
+        this.psmPTMMap = psmPTMMap;
+    }
+
+    /**
+     * Scores the PTM locations using the delta score.
+     *
+     * @param identification identification object containing the identification
+     * matches
+     * @param spectrumMatch the spectrum match of interest
+     * @param sequenceMatchingPreferences the sequence matching preferences
+     *
+     * @throws IOException exception thrown whenever an error occurred while
+     * interacting with a file
+     * @throws SQLException thrown whenever an error occurred while interacting
+     * with the database
+     * @throws ClassNotFoundException thrown whenever an error occurred while
+     * deserializing a match from the database
+     * @throws InterruptedException thrown whenever a threading error occurred
+     * while interacting with the database
+     */
+    public void attachDeltaScore(Identification identification, SpectrumMatch spectrumMatch, SequenceMatchingParameters sequenceMatchingPreferences) throws SQLException, IOException, ClassNotFoundException, InterruptedException {
+
+        HashMap<String, ArrayList<Integer>> modificationProfiles = new HashMap<>();
+        PSPtmScores ptmScores = new PSPtmScores();
+
+        if (spectrumMatch.getUrParam(ptmScores) != null) {
+            ptmScores = (PSPtmScores) spectrumMatch.getUrParam(ptmScores);
+        }
+
+        PSParameter psParameter = new PSParameter();
+        double p1 = 1;
+        Peptide psPeptide = spectrumMatch.getBestPeptideAssumption().getPeptide();
+        HashMap<Integer, HashMap<Double, ArrayList<SpectrumIdentificationAssumption>>> assumptionsMap = ((SpectrumMatch) identification.retrieveObject(spectrumMatch.getKey())).getAssumptionsMap();
+        for (Integer id : assumptionsMap.keySet()) {
+            HashMap<Double, ArrayList<SpectrumIdentificationAssumption>> algorithmAssumptions = assumptionsMap.get(id);
+            for (ArrayList<SpectrumIdentificationAssumption> assumptionsAtScore : algorithmAssumptions.values()) {
+                for (SpectrumIdentificationAssumption spectrumIdentificationAssumption : assumptionsAtScore) {
+                    if (spectrumIdentificationAssumption instanceof PeptideAssumption) {
+                        PeptideAssumption peptideAssumption = (PeptideAssumption) spectrumIdentificationAssumption;
+                        Peptide sePeptide = peptideAssumption.getPeptide();
+                        if (psPeptide.isSameSequence(sePeptide, sequenceMatchingPreferences) && psPeptide.sameModificationsAs(sePeptide)) {
+                            psParameter = (PSParameter) peptideAssumption.getUrParam(psParameter);
+                            double ptemp = psParameter.getSearchEngineProbability();
+                            if (ptemp < p1) {
+                                p1 = ptemp;
+                            }
+                        }
+                    }
+                }
+            }
+        }
+
+        String mainSequence = psPeptide.getSequence();
+        ArrayList<String> modifications = new ArrayList<>();
+
+        if (psPeptide.isModified()) {
+            for (ModificationMatch modificationMatch : psPeptide.getModificationMatches()) {
+                if (modificationMatch.getVariable()) {
+                    String modificationName = modificationMatch.getModification();
+                    if (!modifications.contains(modificationName)) {
+                        modifications.add(modificationName);
+                        modificationProfiles.put(modificationName, new ArrayList<>());
+                    }
+                    modificationProfiles.get(modificationName).add(modificationMatch.getModificationSite());
+                }
+            }
+        }
+
+        if (!modifications.isEmpty()) {
+
+            for (String modName : modifications) {
+
+                Modification ptm1 = ptmFactory.getModification(modName);
+
+                for (int modSite : modificationProfiles.get(modName)) {
+
+                    double refP = 1, secondaryP = 1;
+
+                    for (Integer id : assumptionsMap.keySet()) {
+                        HashMap<Double, ArrayList<SpectrumIdentificationAssumption>> algorithmAssumptions = assumptionsMap.get(id);
+                        for (ArrayList<SpectrumIdentificationAssumption> assumptionsAtScore : algorithmAssumptions.values()) {
+                            for (SpectrumIdentificationAssumption spectrumIdentificationAssumption : assumptionsAtScore) {
+                                if (spectrumIdentificationAssumption instanceof PeptideAssumption) {
+                                    PeptideAssumption peptideAssumption = (PeptideAssumption) spectrumIdentificationAssumption;
+
+                                    if (peptideAssumption.getPeptide().getSequence().equals(mainSequence)) {
+
+                                        boolean modificationAtSite = false, modificationFound = false;
+
+                                        Peptide peptide = peptideAssumption.getPeptide();
+                                        if (peptide.isModified()) {
+                                            for (ModificationMatch modMatch : peptide.getModificationMatches()) {
+
+                                                Modification ptm2 = ptmFactory.getModification(modMatch.getModification());
+
+                                                if (ptm1.getMass() == ptm2.getMass()) {
+
+                                                    modificationFound = true;
+                                                    psParameter = (PSParameter) peptideAssumption.getUrParam(psParameter);
+                                                    double p = psParameter.getSearchEngineProbability();
+
+                                                    if (modMatch.getModificationSite() == modSite) {
+
+                                                        modificationAtSite = true;
+
+                                                        if (p < refP) {
+                                                            refP = p;
+                                                        }
+                                                    }
+                                                }
+                                            }
+                                        }
+
+                                        if (!modificationAtSite && modificationFound) {
+                                            psParameter = (PSParameter) peptideAssumption.getUrParam(psParameter);
+                                            double p = psParameter.getSearchEngineProbability();
+                                            if (p < secondaryP) {
+                                                secondaryP = p;
+                                            }
+                                        }
+                                    }
+                                }
+                            }
+                        }
+                    }
+
+                    PtmScoring ptmScoring = ptmScores.getPtmScoring(modName);
+                    if (ptmScoring == null) {
+                        ptmScoring = new PtmScoring(modName);
+                        ptmScores.addPtmScoring(modName, ptmScoring);
+                    }
+
+                    if (secondaryP < refP) {
+                        secondaryP = refP;
+                    }
+
+                    double deltaScore = (secondaryP - refP) * 100;
+                    ptmScoring.setDeltaScore(modSite, deltaScore);
+                }
+
+                spectrumMatch.addUrParam(ptmScores);
+            }
+        }
+    }
+
+    /**
+     * Attaches the selected probabilistic PTM score.
+     *
+     * @param identification identification object containing the identification
+     * matches
+     * @param spectrumMatch the spectrum match studied, the A-score will be
+     * calculated for the best assumption
+     * @param identificationParameters the identification parameters
+     * @param peptideSpectrumAnnotator the peptide spectrum annotator
+     *
+     * @throws IOException exception thrown whenever an error occurred while
+     * interacting with a file
+     * @throws SQLException thrown whenever an error occurred while interacting
+     * with the database
+     * @throws ClassNotFoundException thrown whenever an error occurred while
+     * deserializing a match from the database
+     * @throws InterruptedException thrown whenever a threading error occurred
+     * while interacting with the database
+     * @throws MzMLUnmarshallerException thrown whenever an error occurred while
+     * reading an mzML file
+     * @throws org.apache.commons.math.MathException thrown whenever a math
+     * error occurred while computing the PTM scores
+     */
+    private void attachProbabilisticScore(Identification identification, SpectrumMatch spectrumMatch, IdentificationParameters identificationParameters,
+            PeptideSpectrumAnnotator peptideSpectrumAnnotator) throws IOException, InterruptedException, ClassNotFoundException, SQLException, MzMLUnmarshallerException, MathException {
+
+        SearchParameters searchParameters = identificationParameters.getSearchParameters();
+        AnnotationParameters annotationPreferences = identificationParameters.getAnnotationPreferences();
+        ModificationLocalizationParameters scoringPreferences = identificationParameters.getPtmScoringPreferences();
+        SequenceMatchingParameters sequenceMatchingPreferences = identificationParameters.getSequenceMatchingPreferences();
+        SequenceMatchingPreferences ptmSequenceMatchingPreferences = scoringPreferences.getSequenceMatchingPreferences();
+
+        ModificationParameters ptmProfile = searchParameters.getModificationParameters();
+
+        PSPtmScores ptmScores = new PSPtmScores();
+        if (spectrumMatch.getUrParam(ptmScores) != null) {
+            ptmScores = (PSPtmScores) spectrumMatch.getUrParam(ptmScores);
+        }
+
+        HashMap<Double, ArrayList<Modification>> modifications = new HashMap<>();
+        HashMap<Double, Integer> nMod = new HashMap<>();
+        PeptideAssumption bestPeptideAssumption = spectrumMatch.getBestPeptideAssumption();
+        Peptide peptide = bestPeptideAssumption.getPeptide();
+
+        if (peptide.isModified()) {
+            for (ModificationMatch modificationMatch : peptide.getModificationMatches()) {
+                if (modificationMatch.getVariable()) {
+                    Modification refPTM = ptmFactory.getModification(modificationMatch.getModification());
+                    double ptmMass = refPTM.getMass();
+                    if (!modifications.containsKey(ptmMass)) {
+                        ArrayList<Modification> ptms = new ArrayList<>();
+                        for (String ptm : ptmProfile.getSameMassNotFixedModifications(ptmMass)) {
+                            ptms.add(ptmFactory.getModification(ptm));
+                        }
+                        modifications.put(ptmMass, ptms);
+                        nMod.put(ptmMass, 1);
+                    } else {
+                        nMod.put(ptmMass, nMod.get(ptmMass) + 1);
+                    }
+                }
+            }
+        }
+
+        if (!modifications.isEmpty()) {
+
+            MSnSpectrum spectrum = (MSnSpectrum) spectrumFactory.getSpectrum(spectrumMatch.getKey());
+            SpecificAnnotationParameters specificAnnotationPreferences = annotationPreferences.getSpecificAnnotationPreferences(spectrum.getSpectrumKey(), bestPeptideAssumption, identificationParameters.getSequenceMatchingPreferences(), identificationParameters.getPtmScoringPreferences().getSequenceMatchingPreferences());
+
+            for (Double ptmMass : modifications.keySet()) {
+                HashMap<Integer, Double> scores = null;
+                if (scoringPreferences.getSelectedProbabilisticScore() == PtmScore.AScore && nMod.get(ptmMass) == 1) {
+                    scores = AScore.getAScore(peptide, modifications.get(ptmMass), spectrum, annotationPreferences, specificAnnotationPreferences,
+                            scoringPreferences.isProbabilisticScoreNeutralLosses(), sequenceMatchingPreferences, ptmSequenceMatchingPreferences, peptideSpectrumAnnotator);
+                    if (scores == null) {
+                        throw new IllegalArgumentException("An error occurred while scoring spectrum " + spectrum.getSpectrumTitle() + "of file " + spectrum.getFileName() + " with the A-score."); // Most likely a compatibility issue with utilities
+                    }
+                } else if (scoringPreferences.getSelectedProbabilisticScore() == PtmScore.PhosphoRS) {
+                    scores = PhosphoRS.getSequenceProbabilities(peptide, modifications.get(ptmMass), spectrum, annotationPreferences, specificAnnotationPreferences,
+                            scoringPreferences.isProbabilisticScoreNeutralLosses(), sequenceMatchingPreferences,
+                            ptmSequenceMatchingPreferences, peptideSpectrumAnnotator);
+                    if (scores == null) {
+                        throw new IllegalArgumentException("An error occurred while scoring spectrum " + spectrum.getSpectrumTitle() + "of file " + spectrum.getFileName() + " with PhosphoRS."); // Most likely a compatibility issue with utilities
+                    }
+                }
+                if (scores != null) {
+                    // remap to searched PTMs
+                    Modification mappedModification = null;
+                    String peptideSequence = peptide.getSequence();
+                    for (int site : scores.keySet()) {
+                        if (site == 0) {
+                            // N-term ptm
+                            for (Modification ptm : modifications.get(ptmMass)) {
+                                if (ptm.isNTerm() && peptide.getPotentialModificationSites(ptm, sequenceMatchingPreferences, ptmSequenceMatchingPreferences).contains(1)) {
+                                    mappedModification = ptm;
+                                    break;
+                                }
+                            }
+                            if (mappedModification == null) {
+                                throw new IllegalArgumentException("Could not map the PTM of mass " + ptmMass + " on the N-terminus of the peptide " + peptideSequence + ".");
+                            }
+                        } else if (site == peptideSequence.length() + 1) {
+                            // C-term ptm
+                            for (Modification ptm : modifications.get(ptmMass)) {
+                                if (ptm.isCTerm() && peptide.getPotentialModificationSites(ptm, sequenceMatchingPreferences, ptmSequenceMatchingPreferences).contains(peptideSequence.length())) {
+                                    mappedModification = ptm;
+                                    break;
+                                }
+                            }
+                            if (mappedModification == null) {
+                                throw new IllegalArgumentException("Could not map the PTM of mass " + ptmMass + " on the C-terminus of the peptide " + peptideSequence + ".");
+                            }
+                        } else {
+                            for (Modification ptm : modifications.get(ptmMass)) {
+                                if (peptide.getPotentialModificationSites(ptm, sequenceMatchingPreferences, ptmSequenceMatchingPreferences).contains(site)) {
+                                    mappedModification = ptm;
+                                    break;
+                                }
+                            }
+                            if (mappedModification == null) {
+                                throw new IllegalArgumentException("Could not map the PTM of mass " + ptmMass + " at site " + site + " in peptide " + peptide.getSequence() + ".");
+                            }
+                        }
+
+                        String ptmName = mappedModification.getName();
+
+                        PtmScoring ptmScoring = ptmScores.getPtmScoring(ptmName);
+
+                        if (ptmScoring == null) {
+                            ptmScoring = new PtmScoring(ptmName);
+                            ptmScores.addPtmScoring(ptmName, ptmScoring);
+                        }
+
+                        ptmScoring.setProbabilisticScore(site, scores.get(site));
+                    }
+                }
+            }
+
+            spectrumMatch.addUrParam(ptmScores);
+        }
+    }
+
+    /**
+     * Scores PTM locations for a desired spectrum match.
+     *
+     * @param identification identification object containing the identification
+     * matches
+     * @param spectrumMatch the spectrum match of interest
+     * @param identificationParameters the parameters used for identification
+     * @param waitingHandler waiting handler to display progress and allow
+     * canceling
+     * @param peptideSpectrumAnnotator the spectrum annotator
+     *
+     * @throws IOException exception thrown whenever an error occurred while
+     * interacting with a file
+     * @throws SQLException thrown whenever an error occurred while interacting
+     * with the database
+     * @throws ClassNotFoundException thrown whenever an error occurred while
+     * deserializing a match from the database
+     * @throws InterruptedException thrown whenever a threading error occurred
+     * while interacting with the database
+     * @throws MzMLUnmarshallerException thrown whenever an error occurred while
+     * reading an mzML file
+     * @throws org.apache.commons.math.MathException thrown whenever a math
+     * error occurred while computing the PTM scores
+     */
+    public void scorePTMs(Identification identification, SpectrumMatch spectrumMatch, IdentificationParameters identificationParameters,
+            WaitingHandler waitingHandler, PeptideSpectrumAnnotator peptideSpectrumAnnotator)
+            throws SQLException, IOException, ClassNotFoundException, InterruptedException, MzMLUnmarshallerException, MathException {
+
+        SequenceMatchingParameters sequenceMatchingPreferences = identificationParameters.getSequenceMatchingPreferences();
+        attachDeltaScore(identification, spectrumMatch, sequenceMatchingPreferences);
+
+        ModificationLocalizationParameters scoringPreferences = identificationParameters.getPtmScoringPreferences();
+
+        if (scoringPreferences.isProbabilisticScoreCalculation()) {
+            attachProbabilisticScore(identification, spectrumMatch, identificationParameters, peptideSpectrumAnnotator);
+        }
+
+        PSPtmScores ptmScores = (PSPtmScores) spectrumMatch.getUrParam(new PSPtmScores());
+
+        if (ptmScores != null) {
+
+            Peptide peptide = spectrumMatch.getBestPeptideAssumption().getPeptide();
+
+            ArrayList<Double> modificationMasses = new ArrayList<>(peptide.getNModifications());
+            if (peptide.isModified()) {
+                for (ModificationMatch modificationMatch : peptide.getModificationMatches()) {
+                    if (modificationMatch.getVariable()) {
+                        Modification ptm = ptmFactory.getModification(modificationMatch.getModification());
+                        if (!modificationMasses.contains(ptm.getMass())) {
+                            modificationMasses.add(ptm.getMass());
+                        }
+                    }
+                }
+            }
+
+            for (double ptmMass : modificationMasses) {
+
+                int nPtm = peptide.getNVariableModifications(ptmMass);
+                HashMap<Double, ArrayList<Integer>> dSitesMap = new HashMap<>(nPtm);
+                HashMap<Double, ArrayList<Integer>> pSitesMap = new HashMap<>(nPtm);
+                HashMap<Integer, Double> pScores = new HashMap<>(nPtm);
+
+                for (String modification : ptmScores.getScoredPTMs()) {
+
+                    Modification ptm = ptmFactory.getModification(modification);
+
+                    if (ptm.getMass() == ptmMass) {
+
+                        PtmScoring ptmScoring = ptmScores.getPtmScoring(modification);
+
+                        for (int site : ptmScoring.getDSites()) {
+
+                            double score = ptmScoring.getDeltaScore(site);
+                            ArrayList<Integer> sites = dSitesMap.get(score);
+
+                            if (sites == null) {
+                                sites = new ArrayList<>(nPtm);
+                                dSitesMap.put(score, sites);
+                            }
+
+                            sites.add(site);
+                        }
+
+                        for (int site : ptmScoring.getProbabilisticSites()) {
+
+                            double score = ptmScoring.getProbabilisticScore(site);
+                            ArrayList<Integer> sites = pSitesMap.get(score);
+
+                            if (sites == null) {
+                                sites = new ArrayList<>(nPtm);
+                                pSitesMap.put(score, sites);
+                            }
+
+                            sites.add(site);
+
+                            if (!pScores.containsKey(site)) {
+                                pScores.put(site, score);
+                            } else {
+                                throw new IllegalArgumentException("Duplicate PTM score found at site " + site
+                                        + " for peptide " + peptide.getSequence() + " in spectrum " + spectrumMatch.getKey() + ".");
+                            }
+                        }
+                    }
+                }
+
+                ArrayList<Integer> dSites = new ArrayList<>(nPtm);
+                ArrayList<Double> scores = new ArrayList<>(dSitesMap.keySet());
+                Collections.sort(scores, Collections.reverseOrder());
+                int cpt = 0;
+
+                for (double score : scores) {
+
+                    ArrayList<Integer> sites = dSitesMap.get(score);
+
+                    if (sites.size() >= nPtm - cpt) {
+                        dSites.addAll(sites);
+                        cpt += sites.size();
+                    } else {
+                        Collections.shuffle(sites);
+                        for (Integer site : sites) {
+                            if (cpt == nPtm) {
+                                break;
+                            }
+                            dSites.add(site);
+                        }
+                    }
+
+                    if (cpt == nPtm) {
+                        break;
+                    }
+                }
+
+                ArrayList<Integer> pSites = new ArrayList<>(nPtm);
+                scores = new ArrayList<>(pSitesMap.keySet());
+                Collections.sort(scores, Collections.reverseOrder());
+                cpt = 0;
+
+                for (double score : scores) {
+
+                    ArrayList<Integer> sites = pSitesMap.get(score);
+
+                    if (sites.size() >= nPtm - cpt) {
+                        pSites.addAll(sites);
+                        cpt += sites.size();
+                    } else {
+                        Collections.shuffle(sites);
+                        for (Integer site : sites) {
+                            if (cpt == nPtm) {
+                                break;
+                            }
+                            pSites.add(site);
+                        }
+                    }
+                    if (cpt == nPtm) {
+                        break;
+                    }
+                }
+
+                if (dSites.size() < nPtm) {
+                    throw new IllegalArgumentException("found less D-scores than PTMs for modification of mass "
+                            + ptmMass + " in peptide " + peptide.getSequence() + " in spectrum " + spectrumMatch.getKey() + ".");
+                }
+
+                for (Integer site : pSites) {
+                    boolean conflict = !dSites.contains(site);
+                    psmPTMMap.addPoint(ptmMass, -pScores.get(site), spectrumMatch, conflict);
+                }
+            }
+        }
+    }
+
+    /**
+     * Computes the statistics on localization confidence (beta).
+     *
+     * @param waitingHandler waiting handler displaying progress to the user
+     *
+     * @param psmError the desired PSM localization error rate
+     */
+    public void computeLocalizationStatistics(WaitingHandler waitingHandler, double psmError) {
+
+        waitingHandler.setWaitingText("Estimating Localization Error Rates. Please Wait...");
+
+        for (Double ptmMass : psmPTMMap.getModificationsScored()) {
+
+            for (int mapKey : psmPTMMap.getKeys(ptmMass).keySet()) {
+                if (waitingHandler.isRunCanceled()) {
+                    return;
+                }
+                waitingHandler.increaseSecondaryProgressCounter();
+                TargetDecoyMap currentMap = psmPTMMap.getTargetDecoyMap(ptmMass, mapKey);
+                TargetDecoyResults currentResults = currentMap.getTargetDecoyResults();
+                currentResults.setInputType(1);
+                currentResults.setUserInput(psmError);
+                currentResults.setClassicalEstimators(true);
+                currentResults.setClassicalValidation(true);
+                currentResults.setFdrLimit(psmError);
+                currentMap.getTargetDecoySeries().getFDRResults(currentResults);
+            }
+        }
+    }
+
+    /**
+     * Scores the PTMs for a peptide match.
+     *
+     * @param identification identification object containing the identification
+     * matches
+     * @param peptideMatch the peptide match of interest
+     * @param identificationParameters the identification parameters
+     * @param waitingHandler the waiting handler, can be null
+     *
+     * @throws Exception exception thrown whenever an error occurred while
+     * deserializing a match
+     */
+    public void scorePTMs(Identification identification, PeptideMatch peptideMatch, IdentificationParameters identificationParameters, WaitingHandler waitingHandler) throws Exception {
+
+        Peptide peptide = peptideMatch.getPeptide();
+        String peptideSequence = peptide.getSequence();
+        ArrayList<ModificationMatch> originalMatches = peptide.getModificationMatches();
+        if (originalMatches == null) {
+            return;
+        }
+
+        SequenceMatchingParameters sequenceMatchingPreferences = identificationParameters.getSequenceMatchingPreferences();
+        ModificationParameters ptmSettings = identificationParameters.getSearchParameters().getModificationParameters();
+
+        PSPtmScores peptideScores = new PSPtmScores();
+        PSParameter psParameter = new PSParameter();
+
+        HashMap<Double, Integer> variableModifications = new HashMap<>(peptide.getNModifications());
+        HashMap<Double, HashMap<Integer, ArrayList<String>>> inferredSites = new HashMap<>(peptide.getNModifications());
+        Modification nTermPtmConfident = null;
+        Modification cTermPtmConfident = null;
+
+        String originalKey = peptide.getMatchingKey(sequenceMatchingPreferences);
+        ArrayList<ModificationMatch> newModificationMatches = new ArrayList<>(originalMatches.size());
+
+        for (ModificationMatch modificationMatch : originalMatches) {
+            if (modificationMatch.getVariable()) {
+                String modName = modificationMatch.getModification();
+                Modification ptm = ptmFactory.getModification(modName);
+                double ptmMass = ptm.getMass();
+                boolean maybeNotTerminal = ptm.getModificationType() == Modification.MODAA;
+                if (!maybeNotTerminal) {
+                    for (String otherPtmName : ptmSettings.getAllNotFixedModifications()) {
+                        if (!otherPtmName.equals(modName)) {
+                            Modification ptm2 = ptmFactory.getModification(otherPtmName);
+                            if (ptm2.getMass() == ptmMass && ptm.getModificationType() != ptm2.getModificationType()) {
+                                maybeNotTerminal = true;
+                                break;
+                            }
+                        }
+                    }
+                }
+                if (maybeNotTerminal) {
+                    Integer nPtm = variableModifications.get(ptmMass);
+                    if (nPtm == null) {
+                        variableModifications.put(ptmMass, 1);
+                    } else {
+                        variableModifications.put(ptmMass, nPtm + 1);
+                    }
+                    if (modificationMatch.getInferred()) {
+                        Integer modificationSite;
+                        if (ptm.isCTerm()) {
+                            modificationSite = peptideSequence.length() + 1;
+                        } else if (ptm.isNTerm()) {
+                            modificationSite = 0;
+                        } else {
+                            modificationSite = modificationMatch.getModificationSite();
+                        }
+                        HashMap<Integer, ArrayList<String>> ptmInferredSites = inferredSites.get(ptmMass);
+                        if (ptmInferredSites == null) {
+                            ptmInferredSites = new HashMap<>(1);
+                            inferredSites.put(ptmMass, ptmInferredSites);
+                        }
+                        ArrayList<String> modificationsAtSite = ptmInferredSites.get(modificationSite);
+                        if (modificationsAtSite == null) {
+                            modificationsAtSite = new ArrayList<>(1);
+                            ptmInferredSites.put(modificationSite, modificationsAtSite);
+                        }
+                        modificationsAtSite.add(modName);
+                    }
+                } else {
+                    newModificationMatches.add(modificationMatch);
+                    if (ptm.isCTerm()) {
+                        if (cTermPtmConfident != null) {
+                            throw new IllegalArgumentException("Multiple PTMs on termini not supported.");
+                        }
+                        cTermPtmConfident = ptmFactory.getModification(modName);
+                    } else if (ptm.isNTerm()) {
+                        if (nTermPtmConfident != null) {
+                            throw new IllegalArgumentException("Multiple PTMs on termini not supported.");
+                        }
+                        nTermPtmConfident = ptmFactory.getModification(modName);
+                    } else {
+                        throw new IllegalArgumentException("Non-terminal PTM should be of type PTM.MODAA.");
+                    }
+                }
+            } else {
+                newModificationMatches.add(modificationMatch);
+            }
+        }
+
+        if (variableModifications.isEmpty()) {
+            return;
+        }
+
+        HashMap<Double, ArrayList<ModificationMatch>> newMatches = new HashMap<>(variableModifications.size());
+
+        HashMap<Double, ArrayList<Integer>> confidentSites = new HashMap<>(variableModifications.size());
+
+        PsmIterator psmIterator = identification.getPsmIterator(peptideMatch.getSpectrumMatchesKeys(), waitingHandler);
+
+        // Map confident sites
+        SpectrumMatch spectrumMatch;
+        while ((spectrumMatch = psmIterator.next()) != null) {
+            psParameter = (PSParameter) spectrumMatch.getUrParam(psParameter);
+            PSPtmScores psmScores = (PSPtmScores) spectrumMatch.getUrParam(new PSPtmScores());
+
+            for (String ptmName : psmScores.getScoredPTMs()) {
+                PtmScoring psmScoring = psmScores.getPtmScoring(ptmName);
+                PtmScoring peptideScoring = peptideScores.getPtmScoring(ptmName);
+                if (peptideScoring == null) {
+                    peptideScoring = new PtmScoring(ptmName);
+                    peptideScores.addPtmScoring(ptmName, peptideScoring);
+                }
+                for (int site : psmScoring.getScoredSites()) {
+                    double psmDScore = psmScoring.getDeltaScore(site);
+                    double peptideDScore = peptideScoring.getDeltaScore(site);
+                    if (peptideDScore < psmDScore) {
+                        peptideScoring.setDeltaScore(site, psmDScore);
+                    }
+                    double psmPScore = psmScoring.getProbabilisticScore(site);
+                    double peptidePScore = peptideScoring.getProbabilisticScore(site);
+                    if (peptidePScore < psmPScore) {
+                        peptideScoring.setProbabilisticScore(site, psmPScore);
+                    }
+                    int psmValidationLevel = psmScoring.getLocalizationConfidence(site);
+                    int peptideValidationLevel = peptideScoring.getLocalizationConfidence(site);
+                    if (peptideValidationLevel < psmValidationLevel) {
+                        peptideScoring.setSiteConfidence(site, psmValidationLevel);
+                    }
+                }
+            }
+
+            for (Integer refSite : psmScores.getConfidentSites()) {
+                for (String ptmName : psmScores.getConfidentModificationsAt(refSite)) {
+                    int site = refSite;
+                    Modification ptm = ptmFactory.getModification(ptmName);
+                    Double ptmMass = ptm.getMass();
+                    Integer occurrence = variableModifications.get(ptmMass);
+                    if (occurrence != null) {
+                        ArrayList<Integer> ptmConfidentSites = confidentSites.get(ptmMass);
+                        if (ptmConfidentSites == null) {
+                            ptmConfidentSites = new ArrayList<>(1);
+                            confidentSites.put(ptmMass, ptmConfidentSites);
+                        }
+                        int nSitesOccupied = ptmConfidentSites.size();
+                        if (nTermPtmConfident != null && ptm.getMass() == nTermPtmConfident.getMass()) {
+                            nSitesOccupied++;
+                        }
+                        if (cTermPtmConfident != null && ptm.getMass() == cTermPtmConfident.getMass()) {
+                            nSitesOccupied++;
+                        }
+                        if (nSitesOccupied < occurrence
+                                && (ptm.getModificationType() == Modification.MODAA && !ptmConfidentSites.contains(site)
+                                || site == 1 && nTermPtmConfident == null && ptm.isNTerm()
+                                || site == peptideSequence.length() && cTermPtmConfident == null && ptm.isCTerm())) {
+                            if (ptm.isCTerm()) {
+                                cTermPtmConfident = ptm;
+                                site = site + 1;
+                            } else if (ptm.isNTerm()) {
+                                nTermPtmConfident = ptm;
+                                site = 0;
+                            } else {
+                                ptmConfidentSites.add(site);
+                            }
+                            peptideScores.addConfidentModificationSite(ptmName, refSite);
+                            ModificationMatch newMatch = new ModificationMatch(ptmName, true, refSite);
+                            newMatch.setConfident(true);
+                            ArrayList<ModificationMatch> newPtmMatches = newMatches.get(ptmMass);
+                            if (newPtmMatches == null) {
+                                newPtmMatches = new ArrayList<>(occurrence);
+                                newMatches.put(ptmMass, newPtmMatches);
+                            }
+                            newPtmMatches.add(newMatch);
+                            if (newPtmMatches.size() > occurrence) {
+                                throw new IllegalArgumentException("More sites than PTMs on peptide " + peptideMatch.getKey() + " for PTM of mass " + ptmMass + ".");
+                            }
+                            HashMap<Integer, ArrayList<String>> ptmInferredSites = inferredSites.get(ptmMass);
+                            if (ptmInferredSites != null) {
+                                ArrayList<String> ptmsAtSite = ptmInferredSites.get(site);
+                                if (ptmsAtSite != null) {
+                                    ptmsAtSite.remove(ptmName);
+                                    if (ptmsAtSite.isEmpty()) {
+                                        ptmInferredSites.remove(site);
+                                        if (ptmInferredSites.isEmpty()) {
+                                            inferredSites.remove(ptmMass);
+                                        }
+                                    }
+                                }
+                            }
+                        }
+                    }
+                }
+            }
+        }
+
+        boolean enoughSites = true;
+        for (double ptmMass : variableModifications.keySet()) {
+            int nPtms = variableModifications.get(ptmMass);
+            int nConfident = 0;
+            ArrayList<Integer> ptmConfidentSites = confidentSites.get(ptmMass);
+            if (ptmConfidentSites != null) {
+                nConfident = ptmConfidentSites.size();
+            }
+            if (nConfident < nPtms) {
+                enoughSites = false;
+                break;
+            }
+        }
+        if (!enoughSites) {
+
+            HashMap<Double, HashMap<Double, HashMap<Double, HashMap<Integer, ArrayList<String>>>>> ambiguousSites = new HashMap<>(originalMatches.size());
+
+            psmIterator = identification.getPsmIterator(peptideMatch.getSpectrumMatchesKeys(), waitingHandler);
+
+            // Map ambiguous sites
+            while ((spectrumMatch = psmIterator.next()) != null) {
+                psParameter = (PSParameter) spectrumMatch.getUrParam(psParameter);
+                PSPtmScores psmScores = (PSPtmScores) spectrumMatch.getUrParam(new PSPtmScores());
+
+                for (int representativeSite : psmScores.getRepresentativeSites()) {
+                    HashMap<Integer, ArrayList<String>> ambiguousMappingAtSite = psmScores.getAmbiguousPtmsAtRepresentativeSite(representativeSite);
+                    int mappingSize = ambiguousMappingAtSite.size();
+                    for (int refSite : ambiguousMappingAtSite.keySet()) {
+                        for (String ptmName : ambiguousMappingAtSite.get(refSite)) {
+                            int site = refSite;
+                            Modification ptm = ptmFactory.getModification(ptmName);
+                            Double ptmMass = ptm.getMass();
+                            Integer occurrence = variableModifications.get(ptmMass);
+                            if (occurrence != null) {
+                                ArrayList<Integer> ptmConfidentSites = confidentSites.get(ptmMass);
+                                int nSitesOccupied = 0;
+                                if (ptmConfidentSites != null) {
+                                    nSitesOccupied = ptmConfidentSites.size();
+                                }
+                                if (nTermPtmConfident != null && ptm.getMass() == nTermPtmConfident.getMass()) {
+                                    nSitesOccupied++;
+                                }
+                                if (cTermPtmConfident != null && ptm.getMass() == cTermPtmConfident.getMass()) {
+                                    nSitesOccupied++;
+                                }
+                                if (nSitesOccupied < occurrence
+                                        && (ptm.getModificationType() == Modification.MODAA && ptmConfidentSites == null
+                                        || ptm.getModificationType() == Modification.MODAA && !ptmConfidentSites.contains(site)
+                                        || site == 1 && nTermPtmConfident == null && ptm.isNTerm()
+                                        || site == peptideSequence.length() && cTermPtmConfident == null && ptm.isCTerm())) {
+                                    if (ptm.isCTerm()) {
+                                        site = site + 1;
+                                    } else if (ptm.isNTerm()) {
+                                        site = 0;
+                                    }
+                                    double probabilisticScore = 0.0;
+                                    double dScore = 0.0;
+                                    PtmScoring ptmScoring = psmScores.getPtmScoring(ptmName);
+                                    if (ptmScoring != null) {
+                                        probabilisticScore = ptmScoring.getProbabilisticScore(refSite);
+                                        dScore = ptmScoring.getDeltaScore(refSite);
+                                    }
+                                    HashMap<Double, HashMap<Double, HashMap<Integer, ArrayList<String>>>> pScoreMap = ambiguousSites.get(probabilisticScore);
+                                    if (pScoreMap == null) {
+                                        pScoreMap = new HashMap<>(mappingSize);
+                                        ambiguousSites.put(probabilisticScore, pScoreMap);
+                                    }
+                                    HashMap<Double, HashMap<Integer, ArrayList<String>>> dScoreMap = pScoreMap.get(dScore);
+                                    if (dScoreMap == null) {
+                                        dScoreMap = new HashMap<>(mappingSize);
+                                        pScoreMap.put(dScore, dScoreMap);
+                                    }
+                                    HashMap<Integer, ArrayList<String>> ptmMap = dScoreMap.get(ptmMass);
+                                    if (ptmMap == null) {
+                                        ptmMap = new HashMap<>(1);
+                                        dScoreMap.put(ptmMass, ptmMap);
+                                    }
+                                    ArrayList<String> modifications = ptmMap.get(site);
+                                    if (modifications == null) {
+                                        modifications = new ArrayList<>(1);
+                                        ptmMap.put(site, modifications);
+                                    }
+                                    if (!modifications.contains(ptmName)) {
+                                        modifications.add(ptmName);
+                                    }
+                                }
+                            }
+                        }
+                    }
+                }
+            }
+
+            HashMap<Double, Integer> nRepresentativesMap = new HashMap<>();
+            for (Double ptmMass : variableModifications.keySet()) {
+                int nPtm = variableModifications.get(ptmMass);
+                int nConfident = 0;
+                ArrayList<Integer> ptmConfidentSites = confidentSites.get(ptmMass);
+                if (ptmConfidentSites != null) {
+                    nConfident = ptmConfidentSites.size();
+                }
+                if (nTermPtmConfident != null) {
+                    double nTermMass = nTermPtmConfident.getMass();
+                    if (nTermMass == ptmMass) {
+                        nConfident++;
+                    }
+                }
+                if (cTermPtmConfident != null) {
+                    double nTermMass = cTermPtmConfident.getMass();
+                    if (nTermMass == ptmMass) {
+                        nConfident++;
+                    }
+                }
+                if (nConfident < nPtm) {
+                    int nRepresentatives = nPtm - nConfident;
+                    if (nRepresentatives > 0) {
+                        nRepresentativesMap.put(ptmMass, nRepresentatives);
+                    }
+                }
+            }
+
+            HashMap<Double, HashMap<Integer, HashMap<Integer, ArrayList<String>>>> representativeToSecondaryMap = getRepresentativeToSecondaryMap(ambiguousSites, nRepresentativesMap, inferredSites);
+
+            for (Double ptmMass : representativeToSecondaryMap.keySet()) {
+                HashMap<Integer, HashMap<Integer, ArrayList<String>>> representativesAtMass = representativeToSecondaryMap.get(ptmMass);
+                HashMap<Integer, ArrayList<String>> ptmInferredSites = inferredSites.get(ptmMass);
+                for (int representativeSite : representativesAtMass.keySet()) {
+                    HashMap<Integer, ArrayList<String>> siteToPtmMap = representativesAtMass.get(representativeSite);
+                    for (String ptmName : siteToPtmMap.get(representativeSite)) {
+                        int site = representativeSite;
+                        if (site == 0) {
+                            site = 1;
+                        } else if (site == peptideSequence.length() + 1) {
+                            site = peptideSequence.length();
+                        }
+                        ModificationMatch newMatch = new ModificationMatch(ptmName, true, site);
+                        newMatch.setConfident(false);
+                        if (ptmInferredSites != null && ptmInferredSites.containsKey(representativeSite)) {
+                            newMatch.setInferred(true);
+                        }
+                        ArrayList<ModificationMatch> newPtmMatches = newMatches.get(ptmMass);
+                        if (newPtmMatches == null) {
+                            newPtmMatches = new ArrayList<>();
+                            newMatches.put(ptmMass, newPtmMatches);
+                        }
+                        newPtmMatches.add(newMatch);
+                        if (newPtmMatches.size() > variableModifications.get(ptmMass)) {
+                            throw new IllegalArgumentException("More sites than PTMs on peptide " + peptideMatch.getKey() + " for PTM of mass " + ptmMass + ".");
+                        }
+                    }
+                    if (representativeSite != 0 && representativeSite != peptideSequence.length() + 1) {
+                        siteToPtmMap.remove(0);
+                        siteToPtmMap.remove(peptideSequence.length() + 1);
+                        peptideScores.addAmbiguousModificationSites(representativeSite, siteToPtmMap);
+                    }
+                }
+            }
+        }
+
+        for (ArrayList<ModificationMatch> modificationMatches : newMatches.values()) {
+            newModificationMatches.addAll(modificationMatches);
+        }
+        peptide.setModificationMatches(newModificationMatches);
+
+        peptideMatch.addUrParam(peptideScores);
+
+        String newKey = peptide.getMatchingKey(sequenceMatchingPreferences);
+        if (!newKey.equals(originalKey)) {
+            if (identification.getPeptideIdentification().contains(newKey)) {
+                throw new IllegalArgumentException("Attempting to create duplicate peptide key: " + newKey + " from peptide " + originalKey + ".");
+            }
+        }
+    }
+
+    /**
+     * Returns a representative to secondary sites map (representative site &gt;
+     * secondary site &gt; list of PTM names) based on an ambiguous sites scores
+     * map (probabilistic score &gt; delta score &gt; site &gt; list of PTM
+     * names).
+     *
+     * @param ambiguousSitesScores a map of the ambiguous sites scores
+     * @param nRepresentatives the number of representative sites allowed
+     *
+     * @return a representative to secondary sites map
+     */
+    private HashMap<Double, HashMap<Integer, HashMap<Integer, ArrayList<String>>>> getRepresentativeToSecondaryMap(HashMap<Double, HashMap<Double, HashMap<Double, HashMap<Integer, ArrayList<String>>>>> ambiguousScoreToSiteMap, HashMap<Double, Integer> nRepresentatives) {
+        return getRepresentativeToSecondaryMap(ambiguousScoreToSiteMap, nRepresentatives, null);
+    }
+
+    /**
+     * Returns a representative to secondary sites map (representative site &gt;
+     * secondary site &gt; list of PTM names) based on an ambiguous sites scores
+     * map (probabilistic score &gt; delta score &gt; site &gt; list of PTM
+     * names).
+     *
+     * @param ambiguousSitesScores a map of the ambiguous sites scores
+     * @param nRepresentatives the number of representative sites allowed
+     * @param preferentialSites preferential sites to be selected as
+     * representative
+     *
+     * @return a representative to secondary sites map
+     */
+    private HashMap<Double, HashMap<Integer, HashMap<Integer, ArrayList<String>>>> getRepresentativeToSecondaryMap(HashMap<Double, HashMap<Double, HashMap<Double, HashMap<Integer, ArrayList<String>>>>> ambiguousScoreToSiteMap, HashMap<Double, Integer> nRepresentativesMap, HashMap<Double, HashMap<Integer, ArrayList<String>>> preferentialSites) {
+        ObjectsDB.increaseRWCounter();
+        zooActivateRead();
+        ObjectsDB.decreaseRWCounter();
+
+        int nMasses = nRepresentativesMap.size();
+        HashMap<Double, Integer> nToSelectMap = new HashMap<>(nMasses);
+        HashMap<Double, Integer> nSelectedMap = new HashMap<>(nMasses);
+        for (Double ptmMass : nRepresentativesMap.keySet()) {
+            int nRepresentatives = nRepresentativesMap.get(ptmMass);
+            int nPreferential = 0;
+            if (preferentialSites != null) {
+                HashMap<Integer, ArrayList<String>> sites = preferentialSites.get(ptmMass);
+                if (sites != null) {
+                    nPreferential = sites.size();
+                }
+            }
+            int toSelect = Math.max(nRepresentatives - nPreferential, 0);
+            nToSelectMap.put(ptmMass, toSelect);
+            nSelectedMap.put(ptmMass, 0);
+        }
+
+        HashMap<Double, HashSet<Integer>> possibleSites = new HashMap<>(nMasses);
+        for (HashMap<Double, HashMap<Double, HashMap<Integer, ArrayList<String>>>> mapAtPscore : ambiguousScoreToSiteMap.values()) {
+            for (HashMap<Double, HashMap<Integer, ArrayList<String>>> mapAtDScore : mapAtPscore.values()) {
+                for (Double ptmMass : mapAtDScore.keySet()) {
+                    HashSet<Integer> ptmSites = possibleSites.get(ptmMass);
+                    if (ptmSites == null) {
+                        ptmSites = new HashSet<>(2);
+                        possibleSites.put(ptmMass, ptmSites);
+                    }
+                    Set<Integer> sitesAtScore = mapAtDScore.get(ptmMass).keySet();
+                    ptmSites.addAll(sitesAtScore);
+                }
+            }
+        }
+
+        HashMap<Double, HashMap<Integer, ArrayList<String>>> representativeSites = new HashMap<>(nMasses);
+        HashMap<Double, HashMap<Integer, ArrayList<String>>> secondarySites = new HashMap<>(nMasses);
+        ArrayList<Double> pScores = new ArrayList<>(ambiguousScoreToSiteMap.keySet());
+        if (pScores.size() > 1) {
+            Collections.sort(pScores, Collections.reverseOrder());
+        }
+        for (double pScore : pScores) {
+            HashMap<Double, HashMap<Double, HashMap<Integer, ArrayList<String>>>> dScoresMap = ambiguousScoreToSiteMap.get(pScore);
+            ArrayList<Double> dScores = new ArrayList<>(dScoresMap.keySet());
+            if (dScores.size() > 1) {
+                Collections.sort(dScores, Collections.reverseOrder());
+            }
+            for (double dScore : dScores) {
+                HashMap<Double, HashMap<Integer, ArrayList<String>>> ptmMap = dScoresMap.get(dScore);
+                ArrayList<Double> ptmMasses = new ArrayList<>(ptmMap.keySet());
+                if (ptmMasses.size() > 1) {
+                    Collections.sort(ptmMasses);
+                }
+                for (double ptmMass : ptmMasses) {
+                    HashMap<Integer, ArrayList<String>> preferentialSitesForPtm = null;
+                    if (preferentialSites != null) {
+                        preferentialSitesForPtm = preferentialSites.get(ptmMass);
+                    }
+                    int toSelect = nToSelectMap.get(ptmMass);
+                    /*
+                    if (toSelect == null) {
+                        toSelect = 0;
+                    }*/
+                    int nSelected = nSelectedMap.get(ptmMass);
+                    /*
+                    if (nSelected == null) {
+                        nSelected = 0;
+                    }*/
+                    int nNeeded = toSelect - nSelected;
+                    if (nNeeded > 0) {
+                        HashSet<Integer> ptmSites = possibleSites.get(ptmMass);
+                        if (ptmSites == null || ptmSites.size() < nNeeded) {
+                            throw new IllegalArgumentException("Not enough sites (" + possibleSites.size() + " where " + nNeeded + " needed) found for ptm mass " + ptmMass + ".");
+                        }
+                    }
+
+                    HashMap<Integer, ArrayList<String>> siteMap = ptmMap.get(ptmMass);
+                    ArrayList<Integer> sites = new ArrayList<>(siteMap.keySet());
+                    if (preferentialSitesForPtm != null) {
+                        for (Integer preferentialSite : preferentialSitesForPtm.keySet()) {
+                            if (!sites.contains(preferentialSite)) {
+                                sites.add(preferentialSite);
+                            }
+                            ArrayList<String> preferentialPtmsAtSite = preferentialSitesForPtm.get(preferentialSite);
+                            ArrayList<String> ptmsAtSite = siteMap.get(preferentialSite);
+                            if (ptmsAtSite == null) {
+                                siteMap.put(preferentialSite, preferentialPtmsAtSite);
+                            } else {
+                                for (String ptmName : preferentialPtmsAtSite) {
+                                    if (!ptmsAtSite.contains(ptmName)) {
+                                        ptmsAtSite.add(ptmName);
+                                    }
+                                }
+                            }
+                        }
+                    }
+                    if (sites.size() > 1) {
+                        Collections.sort(sites);
+                    }
+                    for (int site : sites) {
+                        boolean referenceOtherPtm = false;
+                        for (Double tempMass : representativeSites.keySet()) {
+                            if (representativeSites.get(tempMass).keySet().contains(site)) {
+                                referenceOtherPtm = true;
+                                break;
+                            }
+                        }
+                        boolean preferentialForPtm;
+                        boolean preferentialSiteOtherPtm = false;
+                        preferentialForPtm = preferentialSitesForPtm != null && preferentialSitesForPtm.containsKey(site);
+                        if (!preferentialSiteOtherPtm && preferentialSites != null) {
+                            for (Double tempMass : preferentialSites.keySet()) {
+                                if (tempMass != ptmMass) {
+                                    HashMap<Integer, ArrayList<String>> preferentialSitesOtherPtm = preferentialSites.get(ptmMass);
+                                    if (preferentialSitesOtherPtm != null && preferentialSitesOtherPtm.containsKey(site)) {
+                                        preferentialSiteOtherPtm = true;
+                                        break;
+                                    }
+                                }
+                            }
+                        }
+                        boolean blockingOtherPtm = false;
+                        HashSet<Double> tempMasses = new HashSet<>(possibleSites.keySet());
+                        for (Double tempMass : tempMasses) {
+                            if (tempMass != ptmMass) {
+                                Integer tempToSelect = nToSelectMap.get(tempMass);
+                                Integer tempSelected = nSelectedMap.get(tempMass);
+                                if (tempToSelect != null && tempSelected != null) {
+                                    int toMapForPtm = tempToSelect - tempSelected;
+                                    if (toMapForPtm > 0) {
+                                        HashSet<Integer> tempSites = possibleSites.get(tempMass);
+                                        if (tempSites == null) {
+                                            throw new IllegalArgumentException("No sites found for PTM of mass " + ptmMass + ".");
+                                        }
+                                        if (tempSites.size() == toMapForPtm && tempSites.contains(site)) {
+                                            blockingOtherPtm = true;
+                                            break;
+                                        }
+                                    }
+                                }
+                            }
+                        }
+                        if (!referenceOtherPtm && !blockingOtherPtm
+                                && (preferentialForPtm || !preferentialSiteOtherPtm && nSelected < toSelect)) {
+                            HashMap<Integer, ArrayList<String>> representativeSitesForPtmMass = representativeSites.get(ptmMass);
+                            if (representativeSitesForPtmMass == null) {
+                                representativeSitesForPtmMass = new HashMap<>(nRepresentativesMap.get(ptmMass));
+                                representativeSites.put(ptmMass, representativeSitesForPtmMass);
+                            }
+                            ArrayList<String> ptmsAtSite = siteMap.get(site);
+                            if (ptmsAtSite == null) {
+                                throw new IllegalArgumentException("No PTM found at site " + site + ".");
+                            }
+                            for (String ptmName : ptmsAtSite) {
+                                ArrayList<String> modifications = representativeSitesForPtmMass.get(site);
+                                if (modifications == null) {
+                                    modifications = new ArrayList<>(1);
+                                    representativeSitesForPtmMass.put(site, modifications);
+                                    if (!preferentialForPtm) {
+                                        nSelected++;
+                                    }
+                                }
+                                if (!modifications.contains(ptmName)) {
+                                    modifications.add(ptmName);
+                                }
+                            }
+                            for (Double tempMass : tempMasses) {
+                                HashSet<Integer> tempSites = possibleSites.get(tempMass);
+                                tempSites.remove(site);
+                                if (tempSites.isEmpty()) {
+                                    possibleSites.remove(tempMass);
+                                }
+                            }
+                        } else {
+                            HashMap<Integer, ArrayList<String>> secondarySitesForPtmMass = secondarySites.get(ptmMass);
+                            if (secondarySitesForPtmMass == null) {
+                                int size = 1;
+                                HashSet<Integer> ptmSites = possibleSites.get(ptmMass);
+                                if (ptmSites != null) {
+                                    size = ptmSites.size() - toSelect + nSelected;
+                                }
+                                secondarySitesForPtmMass = new HashMap<>(size);
+                                secondarySites.put(ptmMass, siteMap);
+                            }
+                            ArrayList<String> ptmsAtSite = siteMap.get(site);
+                            if (ptmsAtSite == null) {
+                                throw new IllegalArgumentException("No PTM found at site " + site + ".");
+                            }
+                            for (String ptmName : ptmsAtSite) {
+                                ArrayList<String> modifications = secondarySitesForPtmMass.get(site);
+                                if (modifications == null) {
+                                    modifications = new ArrayList<>(1);
+                                    secondarySitesForPtmMass.put(site, modifications);
+                                }
+                                if (!modifications.contains(ptmName)) {
+                                    modifications.add(ptmName);
+                                }
+                            }
+                        }
+                    }
+                    nSelectedMap.put(ptmMass, nSelected);
+                }
+            }
+        }
+        for (double ptmMass : nToSelectMap.keySet()) {
+            Integer nSelected = nSelectedMap.get(ptmMass);
+            Integer nToSelect = nToSelectMap.get(ptmMass);
+            if (nSelected == null || nSelected < nToSelect) {
+                System.out.println("nToSelectMap: " + nToSelect);
+                for (double ptmMasss : nToSelectMap.keySet()) {
+                    System.out.println(ptmMasss + " -> " + nToSelectMap.get(ptmMass));
+                }
+                System.out.println("nSelectMap: " + nSelected);
+                for (double ptmMasss : nSelectedMap.keySet()) {
+                    System.out.println(ptmMasss + " -> " + nSelectedMap.get(ptmMass));
+                }
+                double p1 = nToSelectMap.keySet().iterator().next();
+                double p2 = nSelectedMap.keySet().iterator().next();
+                System.out.println(p1 + " / " + p2 + " / " + (p1 == p2));
+
+                throw new IllegalArgumentException("Not enough representative ptm sites found.");
+            } else if (nSelected > nToSelect) {
+                throw new IllegalArgumentException("Selected more representative sites than necessary.");
+            }
+        }
+        HashMap<Double, HashMap<Integer, HashMap<Integer, ArrayList<String>>>> representativeToSecondaryMap = new HashMap<>(representativeSites.size());
+        for (Double ptmMass : representativeSites.keySet()) {
+            HashMap<Integer, HashMap<Integer, ArrayList<String>>> mapAtMass = new HashMap<>();
+            representativeToSecondaryMap.put(ptmMass, mapAtMass);
+            HashMap<Integer, ArrayList<String>> representativeSitesAtMass = representativeSites.get(ptmMass);
+            for (int representativeSite : representativeSitesAtMass.keySet()) {
+                HashMap<Integer, ArrayList<String>> siteMap = new HashMap<>();
+                siteMap.put(representativeSite, representativeSitesAtMass.get(representativeSite));
+                mapAtMass.put(representativeSite, siteMap);
+            }
+            HashMap<Integer, ArrayList<String>> secondarySitesAtMass = secondarySites.get(ptmMass);
+            if (secondarySitesAtMass != null) {
+                for (int secondarySite : secondarySitesAtMass.keySet()) {
+                    Integer distance = null;
+                    Integer representativeSite = null;
+                    for (int tempRepresentativeSite : representativeSitesAtMass.keySet()) {
+                        int tempDistance = Math.abs(secondarySite - tempRepresentativeSite);
+                        if (representativeSite == null || tempDistance < distance || tempDistance == distance && tempRepresentativeSite < representativeSite) {
+                            representativeSite = tempRepresentativeSite;
+                            distance = tempDistance;
+                        }
+                    }
+                    HashMap<Integer, ArrayList<String>> representativeSiteMap = mapAtMass.get(representativeSite);
+                    representativeSiteMap.put(secondarySite, secondarySitesAtMass.get(secondarySite));
+                }
+            }
+
+        }
+        return representativeToSecondaryMap;
+    }
+
+    /**
+     * Scores PTMs in a protein match.
+     *
+     * @param identification identification object containing the identification
+     * matches
+     * @param proteinMatch the protein match
+     * @param identificationParameters the identification parameters
+     * @param scorePeptides boolean indicating whether peptides should be scored
+     * @param waitingHandler the waiting handler, can be null
+     *
+     * @throws Exception exception thrown whenever an error occurred while
+     * deserilalizing a match
+     */
+    public void scorePTMs(Identification identification, ProteinMatch proteinMatch, IdentificationParameters identificationParameters, boolean scorePeptides, WaitingHandler waitingHandler) throws Exception {
+
+        PSParameter psParameter = new PSParameter();
+        Protein protein = null;
+
+        HashMap<Integer, ArrayList<String>> confidentSites = new HashMap<>();
+        HashMap<Integer, HashMap<Integer, ArrayList<String>>> ambiguousSites = new HashMap<>();
+
+        ArrayList<String> peptideKeys = new ArrayList<>(proteinMatch.getPeptideMatchesKeys());
+
+        PeptideMatchesIterator peptideMatchesIterator = identification.getPeptideMatchesIterator(peptideKeys, waitingHandler);
+        PeptideMatch peptideMatch;
+        while ((peptideMatch = peptideMatchesIterator.next()) != null) {
+            String peptideKey = peptideMatch.getKey();
+            psParameter = (PSParameter) peptideMatch.getUrParam(psParameter);
+            if (psParameter.getMatchValidationLevel().isValidated() && Peptide.isModified(peptideKey)) {
+                String peptideSequence = Peptide.getSequence(peptideKey);
+                if (peptideMatch.getUrParam(new PSPtmScores()) == null || scorePeptides) {
+                    scorePTMs(identification, peptideMatch, identificationParameters, waitingHandler);
+                }
+                PSPtmScores peptideScores = (PSPtmScores) peptideMatch.getUrParam(new PSPtmScores());
+                if (peptideScores != null) {
+
+                    if (protein == null) {
+                        protein = sequenceFactory.getProtein(proteinMatch.getLeadingAccession());
+                    }
+                    ArrayList<Integer> peptideStart = protein.getPeptideStart(peptideSequence,
+                            identificationParameters.getSequenceMatchingPreferences());
+                    for (int confidentSite : peptideScores.getConfidentSites()) {
+                        for (int peptideTempStart : peptideStart) {
+                            int siteOnProtein = peptideTempStart + confidentSite - 1;
+                            ArrayList<String> modificationsAtSite = confidentSites.get(siteOnProtein);
+                            if (modificationsAtSite == null) {
+                                modificationsAtSite = new ArrayList<>();
+                                confidentSites.put(siteOnProtein, modificationsAtSite);
+                            }
+                            for (String ptmName : peptideScores.getConfidentModificationsAt(confidentSite)) {
+                                if (!modificationsAtSite.contains(ptmName)) {
+                                    modificationsAtSite.add(ptmName);
+                                }
+                            }
+                        }
+                    }
+                    for (int representativeSite : peptideScores.getRepresentativeSites()) {
+                        HashMap<Integer, ArrayList<String>> peptideAmbiguousSites = peptideScores.getAmbiguousPtmsAtRepresentativeSite(representativeSite);
+                        for (int peptideTempStart : peptideStart) {
+                            int proteinRepresentativeSite = peptideTempStart + representativeSite - 1;
+                            HashMap<Integer, ArrayList<String>> proteinAmbiguousSites = ambiguousSites.get(proteinRepresentativeSite);
+                            if (proteinAmbiguousSites == null) {
+                                proteinAmbiguousSites = new HashMap<>(peptideAmbiguousSites.size());
+                                ambiguousSites.put(proteinRepresentativeSite, proteinAmbiguousSites);
+                            }
+                            for (int peptideSite : peptideAmbiguousSites.keySet()) {
+                                int siteOnProtein = peptideTempStart + peptideSite - 1;
+                                proteinAmbiguousSites.put(siteOnProtein, peptideAmbiguousSites.get(peptideSite));
+                            }
+                        }
+                    }
+                }
+            }
+        }
+
+        // remove ambiguous sites where a confident was found and merge overlapping groups
+        PSPtmScores proteinScores = new PSPtmScores();
+        ArrayList<Integer> representativeSites = new ArrayList<>(ambiguousSites.keySet());
+        Collections.sort(representativeSites);
+
+        for (Integer representativeSite : representativeSites) {
+            HashMap<Integer, ArrayList<String>> secondarySitesMap = ambiguousSites.get(representativeSite);
+            ArrayList<Integer> secondarySites = new ArrayList<>(secondarySitesMap.keySet());
+            for (int secondarySite : secondarySites) {
+                ArrayList<String> confidentPtms = confidentSites.get(secondarySite);
+                if (confidentPtms != null) {
+                    boolean samePtm = false;
+                    for (String modification : confidentPtms) {
+                        Modification confidentPtm = ptmFactory.getModification(modification);
+                        for (String secondaryModification : secondarySitesMap.get(secondarySite)) {
+                            Modification secondaryPtm = ptmFactory.getModification(secondaryModification);
+                            if (secondaryPtm.getMass() == confidentPtm.getMass()) { // @TODO: compare against the accuracy
+                                samePtm = true;
+                                break;
+                            }
+                        }
+                        if (samePtm) {
+                            break;
+                        }
+                    }
+                    if (samePtm) {
+                        ambiguousSites.remove(representativeSite);
+                        break;
+                    }
+                }
+                if (secondarySite != representativeSite) {
+                    ArrayList<Integer> tempRepresentativeSites = new ArrayList<>(ambiguousSites.keySet());
+                    Collections.sort(tempRepresentativeSites);
+                    for (Integer previousSite : tempRepresentativeSites) {
+                        if (previousSite >= representativeSite) {
+                            break;
+                        }
+                        if (previousSite == secondarySite) {
+                            HashMap<Integer, ArrayList<String>> previousSites = ambiguousSites.get(previousSite);
+                            ArrayList<String> previousPtms = previousSites.get(previousSite);
+                            boolean samePtm = false;
+                            for (String modification : previousPtms) {
+                                Modification previousPtm = ptmFactory.getModification(modification);
+                                for (String secondaryModification : secondarySitesMap.get(secondarySite)) {
+                                    Modification secondaryPtm = ptmFactory.getModification(secondaryModification);
+                                    if (secondaryPtm.getMass() == previousPtm.getMass()) { // @TODO: compare against the accuracy
+                                        samePtm = true;
+                                        break;
+                                    }
+                                }
+                                if (samePtm) {
+                                    break;
+                                }
+                            }
+                            if (samePtm) {
+                                for (int tempSecondarySite : secondarySitesMap.keySet()) {
+                                    if (!previousSites.containsKey(secondarySite)) {
+                                        previousSites.put(tempSecondarySite, secondarySitesMap.get(tempSecondarySite));
+                                    }
+                                }
+                                ambiguousSites.remove(representativeSite);
+                            }
+                        }
+                    }
+                }
+            }
+        }
+
+        for (int confidentSite : confidentSites.keySet()) {
+            for (String modificationName : confidentSites.get(confidentSite)) {
+                proteinScores.addConfidentModificationSite(modificationName, confidentSite);
+            }
+        }
+
+        for (int representativeSite : ambiguousSites.keySet()) {
+            proteinScores.addAmbiguousModificationSites(representativeSite, ambiguousSites.get(representativeSite));
+        }
+
+        proteinMatch.addUrParam(proteinScores);
+    }
+
+    /**
+     * Scores the PTMs of all PSMs contained in an identification object.
+     *
+     * @param identification identification object containing the identification
+     * matches
+     * @param waitingHandler the handler displaying feedback to the user
+     * @param exceptionHandler handler for exceptions
+     * @param identificationParameters the identification parameters
+     * @param metrics the dataset metrics
+     * @param processingPreferences the processing preferences
+     *
+     * @throws Exception exception thrown whenever a problem occurred while
+     * deserializing a match
+     */
+    public void scorePsmPtms(Identification identification, WaitingHandler waitingHandler, ExceptionHandler exceptionHandler, IdentificationParameters identificationParameters,
+            Metrics metrics, ProcessingParameters processingPreferences) throws Exception {
+
+        waitingHandler.setWaitingText("Scoring PSM PTMs. Please Wait...");
+
+        waitingHandler.setSecondaryProgressCounterIndeterminate(false);
+        waitingHandler.setMaxSecondaryProgressCounter(identification.getSpectrumIdentificationSize());
+
+        ExecutorService pool = Executors.newFixedThreadPool(processingPreferences.getnThreads());
+
+        PsmIterator psmIterator = identification.getPsmIterator(null);
+        for (int i = 1; i <= processingPreferences.getnThreads() && !waitingHandler.isRunCanceled(); i++) {
+            PsmPtmScorerRunnable runnable = new PsmPtmScorerRunnable(psmIterator, identification, identificationParameters, waitingHandler, exceptionHandler);
+            pool.submit(runnable);
+        }
+        if (waitingHandler.isRunCanceled()) {
+            pool.shutdownNow();
+            return;
+        }
+        pool.shutdown();
+        if (!pool.awaitTermination(7, TimeUnit.DAYS)) {
+            throw new InterruptedException("PSM PTM scoring timed out. Please contact the developers.");
+        }
+    }
+
+    /**
+     * Scores the PTMs of all peptide matches contained in an identification
+     * object.
+     *
+     * @param identification identification object containing the identification
+     * matches
+     * @param waitingHandler the handler displaying feedback to the user
+     * @param identificationParameters the identification parameters
+     *
+     * @throws Exception exception thrown whenever a problem occurred while
+     * deserializing a match
+     */
+    public void scorePeptidePtms(Identification identification, WaitingHandler waitingHandler, IdentificationParameters identificationParameters) throws Exception {
+
+        waitingHandler.setWaitingText("Scoring Peptide PTMs. Please Wait...");
+
+        int max = identification.getPeptideIdentification().size();
+        waitingHandler.setSecondaryProgressCounterIndeterminate(false);
+        waitingHandler.setMaxSecondaryProgressCounter(max);
+
+        PeptideMatchesIterator peptideMatchesIterator = identification.getPeptideMatchesIterator(waitingHandler);
+        PeptideMatch peptideMatch;
+        while ((peptideMatch = peptideMatchesIterator.next()) != null) {
+            scorePTMs(identification, peptideMatch, identificationParameters, waitingHandler);
+            waitingHandler.increaseSecondaryProgressCounter();
+            if (waitingHandler.isRunCanceled()) {
+                return;
+            }
+        }
+
+        waitingHandler.setSecondaryProgressCounterIndeterminate(true);
+    }
+
+    /**
+     * Scores the PTMs of all protein matches contained in an identification
+     * object.
+     *
+     * @param identification identification object containing the identification
+     * matches
+     * @param metrics if provided, metrics on proteins will be saved while
+     * iterating the matches
+     * @param waitingHandler the handler displaying feedback to the user
+     * @param identificationParameters the identification parameters
+     * @param identificationFeaturesGenerator identification features generator
+     * used to generate metrics which will be stored for later reuse
+     *
+     * @throws Exception exception thrown whenever a problem occurred while
+     * deserializing a match
+     */
+    public void scoreProteinPtms(Identification identification, Metrics metrics, WaitingHandler waitingHandler, IdentificationParameters identificationParameters, IdentificationFeaturesGenerator identificationFeaturesGenerator) throws Exception {
+
+        waitingHandler.setWaitingText("Scoring Protein PTMs. Please Wait...");
+
+        int max = identification.getProteinIdentification().size();
+        waitingHandler.setSecondaryProgressCounterIndeterminate(false);
+        waitingHandler.setMaxSecondaryProgressCounter(max);
+
+        // If needed, while we are iterating proteins, we will take the maximal spectrum counting value and number of validated proteins as well.
+        int nValidatedProteins = 0;
+        int nConfidentProteins = 0;
+        double tempSpectrumCounting, maxSpectrumCounting = 0;
+
+        PSParameter psParameter = new PSParameter();
+        ProteinMatchesIterator proteinMatchesIterator = identification.getProteinMatchesIterator(waitingHandler);
+        ProteinMatch proteinMatch;
+        while ((proteinMatch = proteinMatchesIterator.next()) != null) {
+
+            String proteinKey = proteinMatch.getKey();
+
+            scorePTMs(identification, proteinMatch, identificationParameters, false, waitingHandler);
+
+            if (metrics != null) {
+                psParameter = (PSParameter) proteinMatch.getUrParam(psParameter);
+                if (psParameter.getMatchValidationLevel().isValidated()) {
+                    nValidatedProteins++;
+                    if (psParameter.getMatchValidationLevel() == MatchValidationLevel.confident) {
+                        nConfidentProteins++;
+                    }
+                }
+                if (identificationFeaturesGenerator != null) {
+                    tempSpectrumCounting = identificationFeaturesGenerator.getNormalizedSpectrumCounting(proteinKey);
+                    if (tempSpectrumCounting > maxSpectrumCounting) {
+                        maxSpectrumCounting = tempSpectrumCounting;
+                    }
+                }
+            }
+            waitingHandler.increaseSecondaryProgressCounter();
+            if (waitingHandler.isRunCanceled()) {
+                return;
+            }
+        }
+        if (metrics != null) {
+            metrics.setMaxSpectrumCounting(maxSpectrumCounting);
+            metrics.setnValidatedProteins(nValidatedProteins);
+            metrics.setnConfidentProteins(nConfidentProteins);
+        }
+
+        waitingHandler.setSecondaryProgressCounterIndeterminate(true);
+    }
+
+    /**
+     * Infers the PTM localization and its confidence for the best match of
+     * every spectrum.
+     *
+     * @param identification identification object containing the identification
+     * matches
+     * @param waitingHandler waiting handler displaying progress to the user
+     * @param identificationParameters the identification parameters
+     *
+     * @throws SQLException exception thrown whenever a problem occurred while
+     * interacting with the database
+     * @throws IOException exception thrown whenever a problem occurred while
+     * writing/reading the database or the FASTA file
+     * @throws ClassNotFoundException exception thrown whenever a problem
+     * occurred while deserializing an object from the database
+     * @throws IllegalArgumentException exception thrown whenever an error
+     * occurred while reading a protein sequence
+     * @throws InterruptedException exception thrown whenever an error occurred
+     * while reading a protein sequence
+     */
+    public void peptideInference(Identification identification, IdentificationParameters identificationParameters, WaitingHandler waitingHandler)
+            throws SQLException, IOException, ClassNotFoundException, IllegalArgumentException, InterruptedException {
+
+        waitingHandler.setWaitingText("Peptide Inference. Please Wait...");
+
+        waitingHandler.setSecondaryProgressCounterIndeterminate(false);
+        waitingHandler.setMaxSecondaryProgressCounter(identification.getSpectrumIdentificationSize());
+
+        SequenceMatchingParameters ptmSequenceMatchingPreferences = identificationParameters.getPtmScoringPreferences().getSequenceMatchingPreferences();
+        SequenceMatchingPreferences sequenceMatchingPreferences = identificationParameters.getSequenceMatchingPreferences();
+        SearchParameters searchParameters = identificationParameters.getSearchParameters();
+        ModificationParameters ptmSettings = searchParameters.getModificationParameters();
+
+        // PSMs with confidently localized PTMs in a map: PTM mass -> peptide sequence -> spectrum keys
+        HashMap<Double, HashMap<String, HashSet<String>>> confidentPeptideInference = new HashMap<>();
+        // PSMs with ambiguously localized PTMs in a map: File -> PTM mass -> spectrum keys
+        HashMap<Double, HashSet<String>> notConfidentPeptideInference = new HashMap<>();
+
+        PsmIterator psmIterator = identification.getPsmIterator(waitingHandler);
+        SpectrumMatch spectrumMatch;
+
+        while ((spectrumMatch = psmIterator.next()) != null) {
+
+            String spectrumKey = spectrumMatch.getKey();
+            if (spectrumMatch.getBestPeptideAssumption() != null) {
+                boolean variableAA = false;
+                Peptide peptide = spectrumMatch.getBestPeptideAssumption().getPeptide();
+                if (peptide.isModified()) {
+                    for (ModificationMatch modificationMatch : peptide.getModificationMatches()) {
+                        if (modificationMatch.getVariable()) {
+                            String modName = modificationMatch.getModification();
+                            Modification ptm = ptmFactory.getModification(modName);
+                            if (ptm.getModificationType() == Modification.MODAA) {
+                                variableAA = true;
+                                break;
+                            } else {
+                                double ptmMass = ptm.getMass();
+                                for (String otherPtmName : ptmSettings.getAllNotFixedModifications()) {
+                                    if (!otherPtmName.equals(modName)) {
+                                        Modification ptm2 = ptmFactory.getModification(otherPtmName);
+                                        if (ptm2.getMass() == ptmMass && ptm.getModificationType() != ptm2.getModificationType()) {
+                                            variableAA = true;
+                                            break;
+                                        }
+                                    }
+                                }
+                            }
+                        }
+                    }
+                }
+                if (variableAA) {
+                    boolean confident = true;
+                    for (ModificationMatch modMatch : peptide.getModificationMatches()) {
+                        if (modMatch.getVariable()) {
+                            String modName = modMatch.getModification();
+                            Modification ptm = ptmFactory.getModification(modName);
+                            double ptmMass = ptm.getMass();
+                            boolean maybeNotTerminal = ptm.getModificationType() == Modification.MODAA;
+                            if (!maybeNotTerminal) {
+                                for (String otherPtmName : ptmSettings.getAllNotFixedModifications()) {
+                                    if (!otherPtmName.equals(modName)) {
+                                        Modification ptm2 = ptmFactory.getModification(otherPtmName);
+                                        if (ptm2.getMass() == ptmMass && ptm.getModificationType() != ptm2.getModificationType()) {
+                                            maybeNotTerminal = true;
+                                            break;
+                                        }
+                                    }
+                                }
+                            }
+                            if (maybeNotTerminal) {
+                                if (!modMatch.getConfident()) {
+                                    HashSet<String> spectra = notConfidentPeptideInference.get(ptmMass);
+                                    if (spectra == null) {
+                                        spectra = new HashSet<>(2);
+                                        notConfidentPeptideInference.put(ptmMass, spectra);
+                                    }
+                                    spectra.add(spectrumKey);
+                                    confident = false;
+                                } else {
+                                    HashMap<String, HashSet<String>> modMap = confidentPeptideInference.get(ptmMass);
+                                    if (modMap == null) {
+                                        modMap = new HashMap<>(2);
+                                        confidentPeptideInference.put(ptmMass, modMap);
+                                    }
+                                    String sequence = spectrumMatch.getBestPeptideAssumption().getPeptide().getSequence();
+                                    HashSet<String> spectra = modMap.get(sequence);
+                                    if (spectra == null) {
+                                        spectra = new HashSet<>(2);
+                                        modMap.put(sequence, spectra);
+                                    }
+                                    spectra.add(spectrumKey);
+                                }
+                            }
+                        }
+                    }
+                    if (confident) {
+                        waitingHandler.increaseSecondaryProgressCounter();
+                    }
+                    if (waitingHandler.isRunCanceled()) {
+                        return;
+                    }
+                } else {
+                    waitingHandler.increaseSecondaryProgressCounter();
+                    if (waitingHandler.isRunCanceled()) {
+                        return;
+                    }
+                }
+            }
+        }
+
+        HashSet<String> progress = new HashSet<>();
+
+        for (Double ptmMass : notConfidentPeptideInference.keySet()) {
+
+            ArrayList<String> spectrumKeys = new ArrayList<>(notConfidentPeptideInference.get(ptmMass));
+            psmIterator = identification.getPsmIterator(spectrumKeys, waitingHandler);
+
+            while ((spectrumMatch = psmIterator.next()) != null) {
+
+                String spectrumKey = spectrumMatch.getKey();
+
+                Peptide peptide = spectrumMatch.getBestPeptideAssumption().getPeptide();
+                String sequence = peptide.getSequence();
+                String notConfidentKey = peptide.getMatchingKey(sequenceMatchingPreferences);
+                int nMod = Peptide.getModificationCount(notConfidentKey, ptmMass);
+                ArrayList<Integer> tempLocalizations, oldLocalizations = Peptide.getNModificationLocalized(notConfidentKey, ptmMass);
+                ArrayList<Integer> newLocalizationCandidates = new ArrayList<>(oldLocalizations.size());
+
+                HashMap<String, HashSet<String>> ptmConfidentPeptides = confidentPeptideInference.get(ptmMass);
+
+                if (ptmConfidentPeptides != null) {
+
+                    // See if we can explain this peptide by another already identified peptide with the same number of modifications (the two peptides will be merged)
+                    HashSet<String> keys = ptmConfidentPeptides.get(sequence);
+
+                    if (keys != null) {
+                        for (String tempKey : keys) {
+                            SpectrumMatch secondaryMatch = (SpectrumMatch) identification.retrieveObject(tempKey);
+                            String secondaryKey = secondaryMatch.getBestPeptideAssumption().getPeptide().getMatchingKey(sequenceMatchingPreferences);
+                            if (Peptide.getModificationCount(secondaryKey, ptmMass) == nMod) {
+                                tempLocalizations = Peptide.getNModificationLocalized(secondaryKey, ptmMass);
+                                for (int localization : tempLocalizations) {
+                                    if (!oldLocalizations.contains(localization) && !newLocalizationCandidates.contains(localization)) {
+                                        newLocalizationCandidates.add(localization);
+                                    }
+                                }
+                            }
+                        }
+                        if (oldLocalizations.size() + newLocalizationCandidates.size() < nMod) {
+                            // we cannot merge this peptide, see whether we can explain the remaining modifications using peptides with the same sequence but other modification profile
+                            for (String tempKey : keys) {
+                                SpectrumMatch secondaryMatch = (SpectrumMatch) identification.retrieveObject(tempKey);
+                                String secondaryKey = secondaryMatch.getBestPeptideAssumption().getPeptide().getMatchingKey(sequenceMatchingPreferences);
+                                tempLocalizations = Peptide.getNModificationLocalized(secondaryKey, ptmMass);
+                                for (int localization : tempLocalizations) {
+                                    if (!oldLocalizations.contains(localization) && !newLocalizationCandidates.contains(localization)) {
+                                        newLocalizationCandidates.add(localization);
+                                    }
+                                }
+                            }
+                        }
+                    }
+                    if (oldLocalizations.size() + newLocalizationCandidates.size() < nMod) {
+                        // There are still unexplained sites, let's see if we find a related peptide which can help.
+                        HashMap<String, HashSet<String>> confidentAtMass = confidentPeptideInference.get(ptmMass);
+                        for (String otherSequence : confidentAtMass.keySet()) {
+                            if (!sequence.equals(otherSequence) && sequence.contains(otherSequence)) {
+                                for (String tempKey : confidentAtMass.get(otherSequence)) {
+                                    SpectrumMatch secondaryMatch = (SpectrumMatch) identification.retrieveObject(tempKey);
+                                    String secondaryKey = secondaryMatch.getBestPeptideAssumption().getPeptide().getMatchingKey(sequenceMatchingPreferences);
+                                    tempLocalizations = Peptide.getNModificationLocalized(secondaryKey, ptmMass);
+                                    int tempIndex, ref = 0;
+                                    String tempSequence = sequence;
+                                    while ((tempIndex = tempSequence.indexOf(otherSequence)) >= 0) {
+                                        ref += tempIndex;
+                                        for (int localization : tempLocalizations) {
+                                            int shiftedLocalization = ref + localization;
+                                            if (!oldLocalizations.contains(shiftedLocalization) && !newLocalizationCandidates.contains(shiftedLocalization)) {
+                                                boolean siteOccupied = false;
+                                                for (ModificationMatch modificationMatch : peptide.getModificationMatches()) {
+                                                    Modification ptm = ptmFactory.getModification(modificationMatch.getModification());
+                                                    if (ptm.getMass() != ptmMass && modificationMatch.getModificationSite() == shiftedLocalization) { // @TODO: compare against the accuracy
+                                                        siteOccupied = true;
+                                                    }
+                                                }
+                                                boolean candidatePtm = false;
+                                                if (!siteOccupied) {
+                                                    for (String ptmName : searchParameters.getModificationParameters().getAllNotFixedModifications()) {
+                                                        Modification ptm = ptmFactory.getModification(ptmName);
+                                                        if (ptm.getMass() == ptmMass && peptide.getPotentialModificationSites(ptm, sequenceMatchingPreferences, ptmSequenceMatchingPreferences).contains(shiftedLocalization)) { // @TODO: compare against the accuracy
+                                                            candidatePtm = true;
+                                                            break;
+                                                        }
+                                                    }
+                                                }
+                                                if (candidatePtm && !siteOccupied) {
+                                                    newLocalizationCandidates.add(shiftedLocalization);
+                                                }
+                                            }
+                                        }
+                                        tempSequence = tempSequence.substring(tempIndex + 1);
+                                        ref++;
+                                    }
+                                }
+                            } else if (!sequence.equals(otherSequence) && otherSequence.contains(sequence)) {
+                                for (String tempKey : confidentAtMass.get(otherSequence)) {
+                                    SpectrumMatch secondaryMatch = (SpectrumMatch) identification.retrieveObject(tempKey);
+                                    String secondaryKey = secondaryMatch.getBestPeptideAssumption().getPeptide().getMatchingKey(sequenceMatchingPreferences);
+                                    tempLocalizations = Peptide.getNModificationLocalized(secondaryKey, ptmMass);
+                                    int tempIndex, ref = 0;
+                                    String tempSequence = otherSequence;
+                                    while ((tempIndex = tempSequence.indexOf(sequence)) >= 0) {
+                                        ref += tempIndex;
+                                        for (int localization : tempLocalizations) {
+                                            int shiftedLocalization = localization - ref;
+                                            if (shiftedLocalization > 0 && shiftedLocalization <= sequence.length()
+                                                    && !oldLocalizations.contains(shiftedLocalization) && !newLocalizationCandidates.contains(shiftedLocalization)) {
+                                                boolean siteOccupied = false;
+                                                for (ModificationMatch modificationMatch : peptide.getModificationMatches()) {
+                                                    Modification ptm = ptmFactory.getModification(modificationMatch.getModification());
+                                                    if (ptm.getMass() != ptmMass && modificationMatch.getModificationSite() == shiftedLocalization) { // @TODO: compare against the accuracy
+                                                        siteOccupied = true;
+                                                    }
+                                                }
+                                                boolean candidatePtm = false;
+                                                if (!siteOccupied) {
+                                                    for (String ptmName : searchParameters.getModificationParameters().getAllNotFixedModifications()) {
+                                                        Modification ptm = ptmFactory.getModification(ptmName);
+                                                        if (ptm.getMass() == ptmMass && peptide.getPotentialModificationSites(ptm, sequenceMatchingPreferences, ptmSequenceMatchingPreferences).contains(shiftedLocalization)) { // @TODO: compare against the accuracy
+                                                            candidatePtm = true;
+                                                            break;
+                                                        }
+                                                    }
+                                                }
+                                                if (candidatePtm && !siteOccupied) {
+                                                    newLocalizationCandidates.add(shiftedLocalization);
+                                                }
+                                            }
+                                        }
+                                        tempSequence = tempSequence.substring(tempIndex + 1);
+                                        ref++;
+                                    }
+                                }
+                            }
+                        }
+                    }
+
+                    // Map the most likely inferred sites
+                    if (!newLocalizationCandidates.isEmpty()) {
+                        HashMap<Integer, ModificationMatch> nonConfidentMatches = new HashMap<>();
+                        for (ModificationMatch modificationMatch : peptide.getModificationMatches()) {
+                            String ptmName = modificationMatch.getModification();
+                            Modification ptm = ptmFactory.getModification(ptmName);
+                            if (ptm.getMass() == ptmMass && !modificationMatch.getConfident()) { // @TODO: compare against the accuracy
+                                nonConfidentMatches.put(modificationMatch.getModificationSite(), modificationMatch);
+                            }
+                        }
+                        HashMap<Integer, Integer> mapping = PtmSiteMapping.align(nonConfidentMatches.keySet(), newLocalizationCandidates);
+                        for (Integer oldLocalization : mapping.keySet()) {
+                            ModificationMatch modificationMatch = nonConfidentMatches.get(oldLocalization);
+                            Integer newLocalization = mapping.get(oldLocalization);
+                            if (modificationMatch == null) {
+                                throw new IllegalArgumentException("No modification match found at site " + oldLocalization + " in spectrum " + spectrumKey + ".");
+                            }
+                            if (newLocalization != null) {
+                                if (!newLocalization.equals(oldLocalization)) {
+                                    String ptmCandidateName = null;
+                                    for (String ptmName : searchParameters.getModificationParameters().getAllNotFixedModifications()) {
+                                        Modification ptm = ptmFactory.getModification(ptmName);
+                                        if (ptm.getMass() == ptmMass && peptide.getPotentialModificationSites(ptm, sequenceMatchingPreferences, ptmSequenceMatchingPreferences).contains(newLocalization)) { // @TODO: compare against the accuracy
+                                            ptmCandidateName = ptm.getName();
+                                            break;
+                                        }
+                                    }
+                                    if (ptmCandidateName == null) {
+                                        throw new IllegalArgumentException("No PTM found for site " + newLocalization + " on  peptide " + peptide.getSequence() + " in spectrum " + spectrumKey + ".");
+                                    }
+                                    modificationMatch.setModificationSite(newLocalization);
+                                    modificationMatch.setModification(ptmCandidateName);
+                                    PSPtmScores psmScores = (PSPtmScores) spectrumMatch.getUrParam(new PSPtmScores());
+                                    psmScores.changeRepresentativeSite(ptmCandidateName, oldLocalization, newLocalization);
+                                }
+                                modificationMatch.setInferred(true);
+                            }
+                        }
+                        peptide.resetKeysCaches();
+                    }
+                }
+                if (waitingHandler.isRunCanceled()) {
+                    return;
+                }
+                if (!progress.contains(spectrumKey)) {
+                    progress.add(spectrumKey);
+                    waitingHandler.increaseSecondaryProgressCounter();
+                }
+            }
+        }
+    }
+
+    /**
+     * Infers the modification site of every PSM based on the PTM scores and the
+     * FLR settings. The FLR must have been calculated before.
+     *
+     * @param spectrumMatch the spectrum match inspected
+     * @param ptmScorer the PTM scorer used to score PTM sites
+     * @param identificationParameters the identification parameters
+     *
+     * @throws IOException exception thrown whenever an error occurred while
+     * reading a protein sequence
+     * @throws IllegalArgumentException exception thrown whenever an error
+     * occurred while reading a protein sequence
+     * @throws InterruptedException exception thrown whenever an error occurred
+     * while reading a protein sequence
+     */
+    private void ptmSiteInference(SpectrumMatch spectrumMatch, IdentificationParameters identificationParameters)
+            throws IOException, IllegalArgumentException, InterruptedException, FileNotFoundException, ClassNotFoundException, SQLException {
+
+        Peptide psPeptide = spectrumMatch.getBestPeptideAssumption().getPeptide();
+
+        if (psPeptide.isModified()) {
+
+            SearchParameters searchParameters = identificationParameters.getSearchParameters();
+            ModificationParameters modificationProfile = searchParameters.getModificationParameters();
+            PSPtmScores ptmScores = (PSPtmScores) spectrumMatch.getUrParam(new PSPtmScores());
+            HashMap<Double, ArrayList<ModificationMatch>> modMatchesMap = new HashMap<>(psPeptide.getNModifications());
+            HashMap<Double, HashMap<Integer, String>> possiblePositions = new HashMap<>(psPeptide.getNModifications());
+            HashMap<Double, HashMap<Integer, ArrayList<String>>> confidentSites = new HashMap<>(psPeptide.getNModifications());
+
+            for (ModificationMatch modificationMatch : psPeptide.getModificationMatches()) {
+                if (modificationMatch.getVariable()) {
+                    String modName = modificationMatch.getModification();
+                    Modification ptm = ptmFactory.getModification(modName);
+                    double ptmMass = ptm.getMass();
+                    ArrayList<ModificationMatch> ptmOccurence = modMatchesMap.get(ptmMass);
+                    if (ptmOccurence == null) {
+                        ptmOccurence = new ArrayList<>();
+                        modMatchesMap.put(ptmMass, ptmOccurence);
+                    }
+                    HashMap<Integer, String> ptmPossibleSites = possiblePositions.get(ptmMass);
+                    if (ptmPossibleSites == null) {
+                        ptmPossibleSites = new HashMap<>();
+                        possiblePositions.put(ptmMass, ptmPossibleSites);
+                    }
+                    boolean maybeNotTerminal = ptm.getModificationType() == Modification.MODAA;
+                    if (!maybeNotTerminal) {
+                        for (String otherPtmName : modificationProfile.getAllNotFixedModifications()) {
+                            if (!otherPtmName.equals(modName)) {
+                                Modification ptm2 = ptmFactory.getModification(otherPtmName);
+                                if (ptm2.getMass() == ptmMass && ptm.getModificationType() != ptm2.getModificationType()) {
+                                    maybeNotTerminal = true;
+                                    break;
+                                }
+                            }
+                        }
+                    }
+                    if (maybeNotTerminal) {
+                        ptmOccurence.add(modificationMatch);
+                        for (String similarPtmName : modificationProfile.getSameMassNotFixedModifications(ptmMass)) {
+                            Modification similarPtm = ptmFactory.getModification(similarPtmName);
+                            for (int pos : psPeptide.getPotentialModificationSites(similarPtm, identificationParameters.getSequenceMatchingPreferences(), identificationParameters.getPtmScoringPreferences().getSequenceMatchingPreferences())) {
+                                ptmPossibleSites.put(pos, similarPtmName);
+                            }
+                        }
+                    } else {
+                        PtmScoring ptmScoring = ptmScores.getPtmScoring(modName);
+                        ptmScoring.setSiteConfidence(modificationMatch.getModificationSite(), PtmScoring.VERY_CONFIDENT);
+                        modificationMatch.setConfident(true);
+                        HashMap<Integer, ArrayList<String>> ptmSites = confidentSites.get(ptm.getMass());
+                        if (ptmSites == null) {
+                            ptmSites = new HashMap<>(1);
+                            confidentSites.put(ptmMass, ptmSites);
+                        }
+                        Integer site = psPeptide.getSequence().length();
+                        ArrayList<String> ptmNames = ptmSites.get(site);
+                        if (ptmNames == null) {
+                            ptmNames = new ArrayList<>(1);
+                            ptmSites.put(site, ptmNames);
+                        }
+                        ptmNames.add(modName);
+
+                    }
+                }
+            }
+
+            ModificationLocalizationParameters ptmScoringPreferences = identificationParameters.getPtmScoringPreferences();
+            Set<Double> ptmMasses = modMatchesMap.keySet();
+            HashMap<Double, HashMap<Double, HashMap<Double, HashMap<Integer, ArrayList<String>>>>> ambiguousScoreToSiteMap = new HashMap<>(ptmMasses.size()); // p score -> d-score -> Map PTM mass -> site -> list of modifications
+            HashMap<Double, Integer> nRepresentativesMap = new HashMap<>(ptmMasses.size());
+            ArrayList<ModificationMatch> assignedPtms = new ArrayList<>(psPeptide.getModificationMatches().size());
+            HashMap<Double, HashMap<Double, HashMap<Double, ArrayList<Integer>>>> scoreToSiteMap = new HashMap<>(ptmMasses.size()); // p-score -> d-score -> PTM mass -> list of posssible sites
+
+            for (double ptmMass : ptmMasses) {
+
+                ArrayList<ModificationMatch> ptmMatches = modMatchesMap.get(ptmMass);
+                int nPTMs = ptmMatches.size();
+                HashMap<Integer, String> ptmPotentialSites = possiblePositions.get(ptmMass);
+                int nPotentialSites = ptmPotentialSites.size();
+                HashMap<Integer, ArrayList<String>> ptmConfidentSites = confidentSites.get(ptmMass);
+
+                if (ptmConfidentSites == null) {
+                    ptmConfidentSites = new HashMap<>(1);
+                    confidentSites.put(ptmMass, ptmConfidentSites);
+                }
+
+                if (nPotentialSites < nPTMs) {
+                    throw new IllegalArgumentException("The occurence of modification of mass " + ptmMass + " (" + ptmMatches.size()
+                            + ") is higher than the number of possible sites (" + ptmPotentialSites.size() + ") on sequence " + psPeptide.getSequence()
+                            + " in spectrum " + spectrumMatch.getKey() + ".");
+                } else if (ptmPotentialSites.size() == ptmMatches.size()) {
+                    for (ModificationMatch modMatch : ptmMatches) {
+                        String modName = modMatch.getModification();
+                        int site = modMatch.getModificationSite();
+                        PtmScoring ptmScoring = ptmScores.getPtmScoring(modName);
+                        ptmScoring.setSiteConfidence(site, PtmScoring.VERY_CONFIDENT);
+                        modMatch.setConfident(true);
+                        ArrayList<String> ptmsAtAA = ptmConfidentSites.get(site);
+                        if (ptmsAtAA == null) {
+                            ptmsAtAA = new ArrayList<>(1);
+                            ptmConfidentSites.put(site, ptmsAtAA);
+                        }
+                        ptmsAtAA.add(modName);
+                        assignedPtms.add(modMatch);
+                    }
+                } else if (!ptmScoringPreferences.isProbabilisticScoreCalculation()
+                        || ptmScoringPreferences.getSelectedProbabilisticScore() == PtmScore.AScore && ptmMatches.size() > 1) {
+
+                    double pScore = 0; // no probabilistic score in that case
+
+                    for (ModificationMatch modificationMatch : ptmMatches) {
+
+                        String modName = modificationMatch.getModification();
+                        PtmScoring ptmScoring = ptmScores.getPtmScoring(modName);
+                        ArrayList<Integer> orderedDSites = new ArrayList<>(ptmScoring.getDSites());
+                        Collections.sort(orderedDSites);
+
+                        for (int site : orderedDSites) {
+                            if (site == modificationMatch.getModificationSite()) {
+                                double dScore = ptmScoring.getDeltaScore(site);
+                                if (dScore == 0) {
+                                    ptmScoring.setSiteConfidence(site, PtmScoring.RANDOM);
+                                    modificationMatch.setConfident(false);
+                                } else if (dScore <= 95) {
+                                    ptmScoring.setSiteConfidence(site, PtmScoring.DOUBTFUL);
+                                    modificationMatch.setConfident(false);
+                                } else {
+                                    ptmScoring.setSiteConfidence(site, PtmScoring.CONFIDENT);
+                                    modificationMatch.setConfident(true);
+                                    ArrayList<String> ptmsAtAA = ptmConfidentSites.get(site);
+                                    if (ptmsAtAA == null) {
+                                        ptmsAtAA = new ArrayList<>(1);
+                                        ptmConfidentSites.put(site, ptmsAtAA);
+                                    }
+                                    ptmsAtAA.add(modName);
+                                }
+                                if (!modificationMatch.getConfident()) {
+                                    HashMap<Double, HashMap<Double, HashMap<Integer, ArrayList<String>>>> pScoreAmbiguousMap = ambiguousScoreToSiteMap.get(pScore);
+                                    if (pScoreAmbiguousMap == null) {
+                                        pScoreAmbiguousMap = new HashMap<>(1);
+                                        ambiguousScoreToSiteMap.put(pScore, pScoreAmbiguousMap);
+                                    }
+                                    HashMap<Double, HashMap<Integer, ArrayList<String>>> dScoreAmbiguousMap = pScoreAmbiguousMap.get(dScore);
+                                    if (dScoreAmbiguousMap == null) {
+                                        dScoreAmbiguousMap = new HashMap<>(nPotentialSites);
+                                        pScoreAmbiguousMap.put(dScore, dScoreAmbiguousMap);
+                                    }
+                                    HashMap<Integer, ArrayList<String>> massAmbiguousMap = dScoreAmbiguousMap.get(ptmMass);
+                                    if (massAmbiguousMap == null) {
+                                        massAmbiguousMap = new HashMap<>(nPotentialSites);
+                                        dScoreAmbiguousMap.put(ptmMass, massAmbiguousMap);
+                                    }
+                                    ArrayList<String> modifications = massAmbiguousMap.get(site);
+                                    if (modifications == null) {
+                                        modifications = new ArrayList<>(1);
+                                        massAmbiguousMap.put(site, modifications);
+                                    }
+                                    modifications.add(modName);
+                                }
+                                assignedPtms.add(modificationMatch);
+                            }
+                        }
+                    }
+                } else {
+                    for (int site : ptmPotentialSites.keySet()) {
+
+                        String modName = ptmPotentialSites.get(site);
+                        PtmScoring ptmScoring = ptmScores.getPtmScoring(modName);
+                        double pScore = 0;
+                        double dScore = 0;
+
+                        if (ptmScoring != null) {
+                            pScore = ptmScoring.getProbabilisticScore(site);
+                            dScore = ptmScoring.getDeltaScore(site);
+                        }
+
+                        HashMap<Double, HashMap<Double, ArrayList<Integer>>> pScoreMap = scoreToSiteMap.get(pScore);
+                        if (pScoreMap == null) {
+                            pScoreMap = new HashMap<>(1);
+                            scoreToSiteMap.put(pScore, pScoreMap);
+                        }
+
+                        HashMap<Double, ArrayList<Integer>> dScoreMap = pScoreMap.get(dScore);
+                        if (dScoreMap == null) {
+                            dScoreMap = new HashMap<>(1);
+                            pScoreMap.put(dScore, dScoreMap);
+                        }
+
+                        ArrayList<Integer> dScoreSites = dScoreMap.get(ptmMass);
+                        if (dScoreSites == null) {
+                            dScoreSites = new ArrayList<>(1);
+                            dScoreMap.put(ptmMass, dScoreSites);
+                        }
+
+                        dScoreSites.add(site);
+                    }
+                }
+            }
+
+            if (!scoreToSiteMap.isEmpty()) {
+
+                ArrayList<Double> pScores = new ArrayList<>(scoreToSiteMap.keySet());
+                Collections.sort(pScores, Collections.reverseOrder());
+                int flrKey = spectrumMatch.getBestPeptideAssumption().getIdentificationCharge().value;
+                HashMap<Double, Integer> ptmAssignedSitesCount = new HashMap<>(ptmMasses.size());
+
+                for (Double pScore : pScores) {
+
+                    HashMap<Double, HashMap<Double, ArrayList<Integer>>> pScoreMap = scoreToSiteMap.get(pScore);
+                    ArrayList<Double> dScores = new ArrayList<>(pScoreMap.keySet());
+                    Collections.sort(dScores, Collections.reverseOrder());
+
+                    for (Double dScore : dScores) {
+
+                        HashMap<Double, ArrayList<Integer>> dScoreMap = pScoreMap.get(dScore);
+                        ArrayList<Double> ptmMassesAtScore = new ArrayList<>(dScoreMap.keySet());
+                        Collections.sort(ptmMassesAtScore);
+
+                        for (Double ptmMass : ptmMassesAtScore) {
+
+                            ArrayList<ModificationMatch> ptmMatches = modMatchesMap.get(ptmMass);
+                            HashMap<Integer, String> ptmPotentialSites = possiblePositions.get(ptmMass);
+                            HashMap<Integer, ArrayList<String>> ptmConfidentSites = confidentSites.get(ptmMass);
+                            int nPTMs = ptmMatches.size(), nPotentialSites = ptmPotentialSites.size();
+
+                            TargetDecoyMap currentMap = psmPTMMap.getTargetDecoyMap(ptmMass, flrKey);
+                            if (currentMap == null) {
+                                throw new IllegalArgumentException("No FLR map found for PTM of mass " + ptmMass + " in PSMs of charge " + flrKey + ".");
+                            }
+
+                            double doubtfulThreshold;
+
+                            if (ptmScoringPreferences.isEstimateFlr()) {
+                                doubtfulThreshold = -currentMap.getTargetDecoyResults().getScoreLimit();
+                            } else {
+                                doubtfulThreshold = ptmScoringPreferences.getProbabilisticScoreThreshold();
+                            }
+
+                            double randomThreshold = 0;
+
+                            if (ptmScoringPreferences.getSelectedProbabilisticScore() == PtmScore.PhosphoRS) {
+                                randomThreshold = (100.0 * nPTMs) / ptmPotentialSites.size();
+                            }
+
+                            ArrayList<Integer> sites = dScoreMap.get(ptmMass);
+                            Collections.sort(sites);
+
+                            Integer nAssignedSites = ptmAssignedSitesCount.get(ptmMass);
+                            if (nAssignedSites == null) {
+                                nAssignedSites = 0;
+                            }
+
+                            for (int site : sites) {
+
+                                String modName = ptmPotentialSites.get(site);
+                                PtmScoring ptmScoring = ptmScores.getPtmScoring(modName);
+                                if (ptmScoring == null) {
+                                    ptmScoring = new PtmScoring(modName);
+                                    ptmScores.addPtmScoring(modName, ptmScoring);
+                                }
+
+                                ModificationMatch modificationMatch = null;
+
+                                if (nAssignedSites < nPTMs) {
+
+                                    boolean alreadyOccupied = false;
+
+                                    for (ModificationMatch assignedMatch : assignedPtms) {
+                                        if (assignedMatch.getModificationSite() == site) {
+                                            alreadyOccupied = true;
+                                            break;
+                                        }
+                                    }
+
+                                    if (!alreadyOccupied) {
+
+                                        modificationMatch = ptmMatches.get(nAssignedSites);
+                                        modificationMatch.setModificationSite(site);
+                                        modificationMatch.setModification(modName);
+                                        assignedPtms.add(modificationMatch);
+
+                                        if (pScore <= randomThreshold) {
+                                            ptmScoring.setSiteConfidence(site, PtmScoring.RANDOM);
+                                            modificationMatch.setConfident(false);
+                                        } else if (pScore <= doubtfulThreshold) {
+                                            ptmScoring.setSiteConfidence(site, PtmScoring.DOUBTFUL);
+                                            modificationMatch.setConfident(false);
+                                        } else {
+                                            ptmScoring.setSiteConfidence(site, PtmScoring.VERY_CONFIDENT);
+                                            modificationMatch.setConfident(true);
+                                            ArrayList<String> ptmsAtAA = ptmConfidentSites.get(site);
+                                            if (ptmsAtAA == null) {
+                                                ptmsAtAA = new ArrayList<>(1);
+                                                ptmConfidentSites.put(site, ptmsAtAA);
+                                            }
+                                            ptmsAtAA.add(modName);
+                                        }
+                                        nAssignedSites++;
+                                        ptmAssignedSitesCount.put(ptmMass, nAssignedSites);
+                                    }
+                                }
+
+                                if (modificationMatch == null || !modificationMatch.getConfident()) {
+
+                                    HashMap<Double, HashMap<Double, HashMap<Integer, ArrayList<String>>>> pScoreAmbiguousMap = ambiguousScoreToSiteMap.get(pScore);
+                                    if (pScoreAmbiguousMap == null) {
+                                        pScoreAmbiguousMap = new HashMap<>(nPotentialSites);
+                                        ambiguousScoreToSiteMap.put(pScore, pScoreAmbiguousMap);
+                                    }
+
+                                    HashMap<Double, HashMap<Integer, ArrayList<String>>> dScoreAmbiguousMap = pScoreAmbiguousMap.get(dScore);
+                                    if (dScoreAmbiguousMap == null) {
+                                        dScoreAmbiguousMap = new HashMap<>(1);
+                                        pScoreAmbiguousMap.put(dScore, dScoreAmbiguousMap);
+                                    }
+
+                                    HashMap<Integer, ArrayList<String>> massAmbiguousMap = dScoreAmbiguousMap.get(ptmMass);
+                                    if (massAmbiguousMap == null) {
+                                        massAmbiguousMap = new HashMap<>(nPotentialSites);
+                                        dScoreAmbiguousMap.put(ptmMass, massAmbiguousMap);
+                                    }
+
+                                    ArrayList<String> modifications = massAmbiguousMap.get(site);
+                                    if (modifications == null) {
+                                        modifications = new ArrayList<>(1);
+                                        massAmbiguousMap.put(site, modifications);
+                                    }
+
+                                    modifications.add(modName);
+                                }
+                            }
+                        }
+                    }
+                }
+            }
+
+            for (Double ptmMass : confidentSites.keySet()) {
+
+                // Select the best scoring ambiguous sites as representative PTM sites
+                HashMap<Integer, ArrayList<String>> ptmConfidentSitesMap = confidentSites.get(ptmMass);
+                ArrayList<Integer> ptmConfidentSites = new ArrayList<>(ptmConfidentSitesMap.keySet());
+                int nConfident = 0;
+
+                for (int site : ptmConfidentSites) {
+                    ArrayList<String> ptms = ptmConfidentSitesMap.get(site);
+                    for (String ptmName : ptms) {
+                        ptmScores.addConfidentModificationSite(ptmName, site);
+                    }
+                    nConfident += ptms.size();
+                }
+
+                ptmConfidentSites.size();
+                ArrayList<ModificationMatch> ptmMatches = modMatchesMap.get(ptmMass);
+
+                int nPTMs = ptmMatches.size();
+                if (nConfident < nPTMs) {
+                    int nRepresentatives = nPTMs - nConfident;
+                    if (nRepresentatives > 0) {
+                        nRepresentativesMap.put(ptmMass, nRepresentatives);
+                    }
+                }
+            }
+
+            if (!nRepresentativesMap.isEmpty()) {
+                HashMap<Double, HashMap<Integer, HashMap<Integer, ArrayList<String>>>> representativeToSecondaryMap = getRepresentativeToSecondaryMap(ambiguousScoreToSiteMap, nRepresentativesMap);
+                for (Double ptmMass : representativeToSecondaryMap.keySet()) {
+                    HashMap<Integer, HashMap<Integer, ArrayList<String>>> massMap = representativeToSecondaryMap.get(ptmMass);
+                    for (int representativeSite : massMap.keySet()) {
+                        ptmScores.addAmbiguousModificationSites(representativeSite, massMap.get(representativeSite));
+                    }
+                }
+            }
+
+            psPeptide.resetKeysCaches();
+        }
+    }
+
+    /**
+     * Returns the PSM PTM map.
+     *
+     * @return the PSM PTM map
+     */
+    public PsmPTMMap getPsmPTMMap() {
+        return psmPTMMap;
+    }
+
+    /**
+     * Sets the PSM PTM map.
+     *
+     * @param psmPTMMap the PSM PTM map
+     */
+    public void setPsmPTMMap(PsmPTMMap psmPTMMap) {
+        this.psmPTMMap = psmPTMMap;
+    }
+
+    /**
+     * Runnable scoring PSM PTMs.
+     *
+     * @author Marc Vaudel
+     */
+    private class PsmPtmScorerRunnable implements Runnable {
+
+        /**
+         * An iterator for the PSMs.
+         */
+        private PsmIterator psmIterator;
+        /**
+         * The identification.
+         */
+        private Identification identification;
+        /**
+         * The identification parameters.
+         */
+        private IdentificationParameters identificationParameters;
+        /**
+         * The waiting handler.
+         */
+        private WaitingHandler waitingHandler;
+        /**
+         * Handler for the exceptions.
+         */
+        private ExceptionHandler exceptionHandler;
+        /**
+         * The peptide spectrum annotator.
+         */
+        private PeptideSpectrumAnnotator peptideSpectrumAnnotator = new PeptideSpectrumAnnotator();
+
+        /**
+         * Constructor.
+         *
+         * @param psmIterator a PSM iterator
+         * @param identification the identification containing the matches
+         * @param identificationParameters the identification parameters
+         * @param waitingHandler a waiting handler to display progress and allow
+         * canceling the process
+         * @param exceptionHandler handler for exceptions
+         */
+        public PsmPtmScorerRunnable(PsmIterator psmIterator, Identification identification,
+                IdentificationParameters identificationParameters, WaitingHandler waitingHandler, ExceptionHandler exceptionHandler) {
+            this.psmIterator = psmIterator;
+            this.identification = identification;
+            this.identificationParameters = identificationParameters;
+            this.waitingHandler = waitingHandler;
+            this.exceptionHandler = exceptionHandler;
+        }
+
+        @Override
+        public void run() {
+            try {
+                SpectrumMatch spectrumMatch;
+                while ((spectrumMatch = psmIterator.next()) != null && !waitingHandler.isRunCanceled()) {
+
+                    if (spectrumMatch != null && spectrumMatch.getBestPeptideAssumption() != null) {
+                        scorePTMs(identification, spectrumMatch, identificationParameters, waitingHandler, peptideSpectrumAnnotator);
+                        ptmSiteInference(spectrumMatch, identificationParameters);
+                    }
+                    if (waitingHandler != null && !waitingHandler.isRunCanceled()) {
+                        waitingHandler.increaseSecondaryProgressCounter();
+                    }
+                }
+            } catch (Exception e) {
+                exceptionHandler.catchException(e);
+                waitingHandler.setRunCanceled();
+            }
+        }
+    }
+}